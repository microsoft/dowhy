--- conflicted
+++ resolved
@@ -89,24 +89,6 @@
         else:
             return self.general_adjustment_variables[key]
 
-<<<<<<< HEAD
-    def set_general_adjustment_variables(self, variables_arr: List, key: Optional[str] = None):
-        if key is None:
-            key = self.identifier_method
-        self.general_adjustment_variables[key] = variables_arr
-
-    def get_adjustment_set(self, key: Optional[str] = None):
-        if self.identifier_method == "general_adjustment":
-            return self.get_general_adjustment_variables(key)
-        return self.get_backdoor_variables(key)
-
-    def set_adjustment_set(self, variables_arr: List, key: Optional[str] = None):
-        if self.identifier_method == "general_adjustment":
-            return self.set_general_adjustment_variables(variables_arr, key)
-        return self.set_backdoor_variables(variables_arr, key)
-
-=======
->>>>>>> 31141519
     def __deepcopy__(self, memo):
         return IdentifiedEstimand(
             self.identifier,  # not deep copied
