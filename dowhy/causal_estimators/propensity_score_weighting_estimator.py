--- conflicted
+++ resolved
@@ -1,6 +1,6 @@
 import numpy as np
 import pandas as pd
-
+from sklearn import linear_model
 
 from dowhy.causal_estimator import CausalEstimate
 from dowhy.causal_estimators.propensity_score_estimator import PropensityScoreEstimator
@@ -72,7 +72,6 @@
         self.max_ps_score = max_ps_score
 
     def _estimate_effect(self):
-<<<<<<< HEAD
         if self.recalculate_propensity_score is True:
             if self.propensity_score_model is None:
                 self.propensity_score_model = linear_model.LogisticRegression()
@@ -85,9 +84,7 @@
                 raise ValueError(f"Propensity score column {self.propensity_score_column} does not exist. Please specify the column name that has your pre-computed propensity score.")
             else:
                 self.logger.info(f"INFO: Using pre-computed propensity score in column {self.propensity_score_column}")
-=======
         self._refresh_propensity_score()
->>>>>>> a157aa80
 
         # trim propensity score weights
         self._data[self.propensity_score_column] = np.minimum(self.max_ps_score, self._data[self.propensity_score_column])
