from sklearn import linear_model
from sklearn.neighbors import NearestNeighbors
import pandas as pd
import numpy as np

from dowhy.causal_estimator import CausalEstimate
from dowhy.causal_estimators.propensity_score_estimator import PropensityScoreEstimator

class PropensityScoreMatchingEstimator(PropensityScoreEstimator):
    """ Estimate effect of treatment by finding matching treated and control
    units based on propensity score.

    Straightforward application of the back-door criterion.

    For a list of standard args and kwargs, see documentation for
    :class:`~dowhy.causal_estimator.CausalEstimator`.

    Supports additional parameters as listed below.

    """
    def __init__(
        self,
        *args,
        propensity_score_model=None,
        recalculate_propensity_score=True,
        propensity_score_column="propensity_score",
        **kwargs):
        """
        :param propensity_score_model: Model used to compute propensity score.
            Can be any classification model that supports fit() and
            predict_proba() methods. If None, LogisticRegression is used.
        :param recalculate_propensity_score: Whether the propensity score
            should be estimated. To use pre-computed propensity scores,
            set this value to False. Default=True.
        :param propensity_score_column: Column name that stores the
            propensity score. Default='propensity_score'

        """
        super().__init__(
            *args,
            propensity_score_model=propensity_score_model,
            recalculate_propensity_score=recalculate_propensity_score,
            propensity_score_column=propensity_score_column,
            **kwargs)

        self.logger.info("INFO: Using Propensity Score Matching Estimator")
        self.symbolic_estimator = self.construct_symbolic_estimator(self._target_estimand)
        self.logger.info(self.symbolic_estimator)

    def _estimate_effect(self):
<<<<<<< HEAD
        if self.recalculate_propensity_score is True:
            if self.propensity_score_model is None:
                self.propensity_score_model = linear_model.LogisticRegression()
            self._treatment_shaped = np.ravel(self._treatment)
            self.propensity_score_model.fit(self._observed_common_causes, self._treatment_shaped)
            self._data[self.propensity_score_column] = self.propensity_score_model.predict_proba(self._observed_common_causes)[:, 1]
        else:
            # check if the user provides a propensity score column
            if self.propensity_score_column not in self._data.columns:
                raise ValueError(f"Propensity score column {self.propensity_score_column} does not exist. Please specify the column name that has your pre-computed propensity score.")
            else:
                self.logger.info(f"INFO: Using pre-computed propensity score in column {self.propensity_score_column}")

=======
        self._refresh_propensity_score()
>>>>>>> a157aa80

        # this assumes a binary treatment regime
        treated = self._data.loc[self._data[self._treatment_name[0]] == 1]
        control = self._data.loc[self._data[self._treatment_name[0]] == 0]


        # TODO remove neighbors that are more than a given radius apart

        # estimate ATT on treated by summing over difference between matched neighbors
        control_neighbors = (
            NearestNeighbors(n_neighbors=1, algorithm='ball_tree')
            .fit(control[self.propensity_score_column].values.reshape(-1, 1))
        )
        distances, indices = control_neighbors.kneighbors(treated[self.propensity_score_column].values.reshape(-1, 1))
        self.logger.debug("distances:")
        self.logger.debug(distances)

        att = 0
        numtreatedunits = treated.shape[0]
        for i in range(numtreatedunits):
            treated_outcome = treated.iloc[i][self._outcome_name].item()
            control_outcome = control.iloc[indices[i]][self._outcome_name].item()
            att += treated_outcome - control_outcome

        att /= numtreatedunits

        #Now computing ATC
        treated_neighbors = (
            NearestNeighbors(n_neighbors=1, algorithm='ball_tree')
            .fit(treated[self.propensity_score_column].values.reshape(-1, 1))
        )
        distances, indices = treated_neighbors.kneighbors(control[self.propensity_score_column].values.reshape(-1, 1))
        atc = 0
        numcontrolunits = control.shape[0]
        for i in range(numcontrolunits):
            control_outcome = control.iloc[i][self._outcome_name].item()
            treated_outcome = treated.iloc[indices[i]][self._outcome_name].item()
            atc += treated_outcome - control_outcome

        atc /= numcontrolunits

        if self._target_units == "att":
            est = att
        elif self._target_units == "atc":
            est = atc
        elif self._target_units == "ate":
            est = (att*numtreatedunits + atc*numcontrolunits)/(numtreatedunits+numcontrolunits)
        else:
            raise ValueError("Target units string value not supported")

        estimate = CausalEstimate(estimate=est,
                                  control_value=self._control_value,
                                  treatment_value=self._treatment_value,
                                  target_estimand=self._target_estimand,
                                  realized_estimand_expr=self.symbolic_estimator,
                                  propensity_scores=self._data[self.propensity_score_column])
        return estimate

    def construct_symbolic_estimator(self, estimand):
        expr = "b: " + ", ".join(estimand.outcome_variable) + "~"
        # TODO -- fix: we are actually conditioning on positive treatment (d=1)
        var_list = estimand.treatment_variable + estimand.get_backdoor_variables()
        expr += "+".join(var_list)
        return expr<|MERGE_RESOLUTION|>--- conflicted
+++ resolved
@@ -48,7 +48,6 @@
         self.logger.info(self.symbolic_estimator)
 
     def _estimate_effect(self):
-<<<<<<< HEAD
         if self.recalculate_propensity_score is True:
             if self.propensity_score_model is None:
                 self.propensity_score_model = linear_model.LogisticRegression()
@@ -62,9 +61,7 @@
             else:
                 self.logger.info(f"INFO: Using pre-computed propensity score in column {self.propensity_score_column}")
 
-=======
         self._refresh_propensity_score()
->>>>>>> a157aa80
 
         # this assumes a binary treatment regime
         treated = self._data.loc[self._data[self._treatment_name[0]] == 1]
