--- conflicted
+++ resolved
@@ -19,7 +19,6 @@
 
 class CausalModel:
 
-<<<<<<< HEAD
 	"""Main class for storing the causal model state.
 
 	"""
@@ -348,16 +347,18 @@
 		)
 		res = refuter.refute_estimate()
 		return res
-
-	def view_model(self, layout="dot"):
-		"""View the causal DAG.
-
-		:param layout: string specifying the layout of the graph.
-
-		:returns: a visualization of the graph
-
-		"""
-		self._graph.view_graph(layout)
+    
+  def view_model(self, layout="dot", size=(8, 6), file_name="causal_model"):
+     """View the causal DAG.
+
+      :param layout: string specifying the layout of the graph.
+      :param size: tuple (x, y) specifying the width and height of the figure in inches.
+      :param file_name: string specifying the file name for the saved causal graph png.
+
+      :returns: a visualization of the graph
+
+      """
+      self._graph.view_graph(layout, size, file_name)
 
 	def interpret(self, method_name=None, **kwargs):
 		"""Interpret the causal model.
@@ -391,350 +392,4 @@
 		if print_to_stdout:
 			print(summary_text)
 		return summary_text
-=======
-    """Main class for storing the causal model state.
-
-    """
-
-    def __init__(self, data, treatment, outcome, graph=None,
-                 common_causes=None, instruments=None,
-                 effect_modifiers=None,
-                 estimand_type="nonparametric-ate",
-                 proceed_when_unidentifiable=False,
-                 missing_nodes_as_confounders=False,
-                 **kwargs):
-        """Initialize data and create a causal graph instance.
-
-        Assigns treatment and outcome variables.
-        Also checks and finds the common causes and instruments for treatment
-        and outcome.
-
-        At least one of graph, common_causes or instruments must be provided.
-
-        :param data: a pandas dataframe containing treatment, outcome and other
-        variables.
-        :param treatment: name of the treatment variable
-        :param outcome: name of the outcome variable
-        :param graph: path to DOT file containing a DAG or a string containing
-        a DAG specification in DOT format
-        :param common_causes: names of common causes of treatment and _outcome. Only used when graph is None.
-        :param instruments: names of instrumental variables for the effect of
-        treatment on outcome. Only used when graph is None.
-        :param effect_modifiers: names of variables that can modify the treatment effect. If not provided, then the causal graph is used to find the effect modifiers. Estimators will return multiple different estimates based on each value of effect_modifiers.
-        :param estimand_type: the type of estimand requested (currently only "nonparametric-ate" is supported). In the future, may support other specific parametric forms of identification.
-        :param proceed_when_unidentifiable: does the identification proceed by ignoring potential unobserved confounders. Binary flag.
-        :param missing_nodes_as_confounders: Binary flag indicating whether variables in the dataframe that are not included in the causal graph, should be  automatically included as confounder nodes.
-        :returns: an instance of CausalModel class
-
-        """
-        self._data = data
-        self._treatment = parse_state(treatment)
-        self._outcome = parse_state(outcome)
-        self._effect_modifiers = parse_state(effect_modifiers)
-        self._estimand_type = estimand_type
-        self._proceed_when_unidentifiable = proceed_when_unidentifiable
-        self._missing_nodes_as_confounders = missing_nodes_as_confounders
-        self.logger = logging.getLogger(__name__)
-
-        if graph is None:
-            self.logger.warning("Causal Graph not provided. DoWhy will construct a graph based on data inputs.")
-            self._common_causes = parse_state(common_causes)
-            self._instruments = parse_state(instruments)
-            if common_causes is not None and instruments is not None:
-                self._graph = CausalGraph(
-                    self._treatment,
-                    self._outcome,
-                    common_cause_names=self._common_causes,
-                    instrument_names=self._instruments,
-                    effect_modifier_names=self._effect_modifiers,
-                    observed_node_names=self._data.columns.tolist()
-                )
-            elif common_causes is not None:
-                self._graph = CausalGraph(
-                    self._treatment,
-                    self._outcome,
-                    common_cause_names=self._common_causes,
-                    effect_modifier_names = self._effect_modifiers,
-                    observed_node_names=self._data.columns.tolist()
-                )
-            elif instruments is not None:
-                self._graph = CausalGraph(
-                    self._treatment,
-                    self._outcome,
-                    instrument_names=self._instruments,
-                    effect_modifier_names = self._effect_modifiers,
-                    observed_node_names=self._data.columns.tolist()
-                )
-            else:
-                cli.query_yes_no(
-                    "WARN: Are you sure that there are no common causes of treatment and outcome?",
-                    default=None
-                )
-
-        else:
-            self._graph = CausalGraph(
-                self._treatment,
-                self._outcome,
-                graph,
-                effect_modifier_names=self._effect_modifiers,
-                observed_node_names=self._data.columns.tolist(),
-                missing_nodes_as_confounders = self._missing_nodes_as_confounders
-            )
-            self._common_causes = self._graph.get_common_causes(self._treatment, self._outcome)
-            self._instruments = self._graph.get_instruments(self._treatment,
-                                                            self._outcome)
-            # Sometimes, effect modifiers from the graph may not match those provided by the user.
-            # (Because some effect modifiers may also be common causes)
-            # In such cases, the user-provided modifiers are used.
-            # If no effect modifiers are provided,  then the ones from the graph are used.
-            if self._effect_modifiers is None or not self._effect_modifiers:
-                self._effect_modifiers = self._graph.get_effect_modifiers(self._treatment, self._outcome)
-
-        self._other_variables = kwargs
-        self.summary()
-
-    def identify_effect(self, estimand_type=None,
-            method_name="default", proceed_when_unidentifiable=None):
-        """Identify the causal effect to be estimated, using properties of the causal graph.
-
-        :param proceed_when_unidentifiable: Binary flag indicating whether identification should proceed in the presence of (potential) unobserved confounders.
-        :returns: a probability expression (estimand) for the causal effect if identified, else NULL
-
-        """
-        if proceed_when_unidentifiable is None:
-            proceed_when_unidentifiable = self._proceed_when_unidentifiable
-        if estimand_type is None:
-            estimand_type = self._estimand_type
-
-        self.identifier = CausalIdentifier(self._graph,
-                                           estimand_type,
-                                           method_name,
-                                           proceed_when_unidentifiable=proceed_when_unidentifiable)
-        identified_estimand = self.identifier.identify_effect()
-
-        return identified_estimand
-
-    def estimate_effect(self, identified_estimand, method_name=None,
-                        control_value = 0,
-                        treatment_value = 1,
-                        test_significance=None, evaluate_effect_strength=False,
-                        confidence_intervals=False,
-                        target_units="ate", effect_modifiers=None,
-                        method_params=None):
-        """Estimate the identified causal effect.
-
-        Currently requires an explicit method name to be specified. Method names follow the convention of identification method followed by the specific estimation method: "[backdoor/iv].estimation_method_name". Following methods are supported.
-            * Propensity Score Matching: "backdoor.propensity_score_matching"
-            * Propensity Score Stratification: "backdoor.propensity_score_stratification"
-            * Propensity Score-based Inverse Weighting: "backdoor.propensity_score_weighting"
-            * Linear Regression: "backdoor.linear_regression"
-            * Generalized Linear Models (e.g., logistic regression): "backdoor.generalized_linear_model"
-            * Instrumental Variables: "iv.instrumental_variable"
-            * Regression Discontinuity: "iv.regression_discontinuity"
-
-        In addition, you can directly call any of the EconML estimation methods. The convention is "backdoor.econml.path-to-estimator-class". For example, for the double machine learning estimator ("DML" class) that is located inside "dml" module of EconML, you can use the method name, "backdoor.econml.dml.DML". CausalML estimators can also be called. See `this demo notebook <https://microsoft.github.io/dowhy/example_notebooks/dowhy-conditional-treatment-effects.html>`_.
-
-
-        :param identified_estimand: a probability expression
-            that represents the effect to be estimated. Output of
-            CausalModel.identify_effect method
-        :param method_name: name of the estimation method to be used.
-        :param control_value: Value of the treatment in the control group, for effect estimation.  If treatment is multi-variate, this can be a list.
-        :param treatment_value: Value of the treatment in the treated group, for effect estimation. If treatment is multi-variate, this can be a list.
-        :param test_significance: Binary flag on whether to additionally do a statistical signficance test for the estimate.
-        :param evaluate_effect_strength: (Experimental) Binary flag on whether to estimate the relative strength of the treatment's effect. This measure can be used to compare different treatments for the same outcome (by running this method with different treatments sequentially).
-        :param confidence_intervals: (Experimental) Binary flag indicating whether confidence intervals should be computed.
-        :param target_units: (Experimental) The units for which the treatment effect should be estimated. This can be of three types. (1) a string for common specifications of target units (namely, "ate", "att" and "atc"), (2) a lambda function that can be used as an index for the data (pandas DataFrame), or (3) a new DataFrame that contains values of the effect_modifiers and effect will be estimated only for this new data.
-        :param effect_modifiers: Names of effect modifier variables can be (optionally) specified here too, since they do not affect identification. If None, the effect_modifiers from the CausalModel are used.
-        :param method_params: Dictionary containing any method-specific parameters. These are passed directly to the estimating method. See the docs for each estimation method for allowed method-specific params.
-
-        :returns: An instance of the CausalEstimate class, containing the causal effect estimate
-            and other method-dependent information
-
-        """
-        if effect_modifiers is None:
-            effect_modifiers = self._effect_modifiers
-
-        if method_name is None:
-            #TODO add propensity score as default backdoor method, iv as default iv method, add an informational message to show which method has been selected.
-            pass
-        else:
-            # TODO add dowhy as a prefix to all dowhy estimators
-            num_components = len(method_name.split("."))
-            str_arr = method_name.split(".", maxsplit=1)
-            identifier_name = str_arr[0]
-            estimator_name = str_arr[1]
-            identified_estimand.set_identifier_method(identifier_name)
-            # This is done as all dowhy estimators have two parts and external ones have two or more parts
-            if num_components > 2:
-                estimator_package =  estimator_name.split(".")[0]
-                if estimator_package == 'dowhy': # For updated dowhy methods
-                    estimator_method = estimator_name.split(".",maxsplit=1)[1] # discard dowhy from the full package name
-                    causal_estimator_class = causal_estimators.get_class_object(estimator_method + "_estimator")
-                else:
-                    third_party_estimator_package = estimator_package
-                    causal_estimator_class = causal_estimators.get_class_object(third_party_estimator_package)
-                    if method_params is None:
-                        method_params = {}
-                    # Define the third-party estimation method to be used
-                    method_params["_" + third_party_estimator_package + "_methodname"] = estimator_name
-            else: # For older dowhy methods
-                # Process the dowhy estimators
-                causal_estimator_class = causal_estimators.get_class_object(estimator_name + "_estimator")
-
-        # Check if estimator's target estimand is identified
-        if identified_estimand.estimands[identifier_name] is None:
-            self.logger.warning("No valid identified estimand available.")
-            estimate = CausalEstimate(None, None, None,
-                                  control_value=control_value,
-                                  treatment_value=treatment_value)
-        else:
-            causal_estimator = causal_estimator_class(
-                self._data,
-                identified_estimand,
-                self._treatment, self._outcome, #names of treatment and outcome
-                control_value = control_value,
-                treatment_value = treatment_value,
-                test_significance=test_significance,
-                evaluate_effect_strength=evaluate_effect_strength,
-                confidence_intervals = confidence_intervals,
-                target_units = target_units,
-                effect_modifiers = effect_modifiers,
-                params=method_params
-            )
-            estimate = causal_estimator.estimate_effect()
-            # Store parameters inside estimate object for refutation methods
-            # TODO: This add_params needs to move to the estimator class
-            # inside estimate_effect and estimate_conditional_effect
-            estimate.add_params(
-                estimand_type=identified_estimand.estimand_type,
-                estimator_class=causal_estimator_class,
-                test_significance=test_significance,
-                evaluate_effect_strength=evaluate_effect_strength,
-                confidence_intervals=confidence_intervals,
-                target_units=target_units,
-                effect_modifiers=effect_modifiers,
-                method_params=method_params
-            )
-        return estimate
-
-    def do(self, x, identified_estimand, method_name=None,  method_params=None):
-        """Do operator for estimating values of the outcome after intervening on treatment.
-
-
-        :param identified_estimand: a probability expression
-            that represents the effect to be estimated. Output of
-            CausalModel.identify_effect method
-        :param method_name: any of the estimation method to be used. See docs for estimate_effect method for a list of supported estimation methods.
-        :param method_params: Dictionary containing any method-specific parameters. These are passed directly to the estimating method.
-
-        :returns: an instance of the CausalEstimate class, containing the causal effect estimate
-            and other method-dependent information
-
-        """
-        if method_name is None:
-            pass
-        else:
-            str_arr = method_name.split(".", maxsplit=1)
-            print(str_arr)
-            identifier_name = str_arr[0]
-            estimator_name = str_arr[1]
-            identified_estimand.set_identifier_method(identifier_name)
-            causal_estimator_class = causal_estimators.get_class_object(estimator_name + "_estimator")
-
-        # Check if estimator's target estimand is identified
-        if identified_estimand.estimands[identifier_name] is None:
-            self.logger.warning("No valid identified estimand for using instrumental variables method")
-            estimate = CausalEstimate(None, None, None, None, None)
-        else:
-            causal_estimator = causal_estimator_class(
-                self._data,
-                identified_estimand,
-                self._treatment, self._outcome,
-                test_significance=False,
-                params=method_params
-            )
-            try:
-                estimate = causal_estimator.do(x)
-            except NotImplementedError:
-                self.logger.error('Do Operation not implemented or not supported for this estimator.')
-                raise NotImplementedError
-        return estimate
-
-    def refute_estimate(self, estimand, estimate, method_name=None, **kwargs):
-        """Refute an estimated causal effect.
-
-        If method_name is provided, uses the provided method. In the future, we may support automatic selection of suitable refutation tests. Following refutation methods are supported.
-            * Adding a randomly-generated confounder: "random_common_cause"
-            * Adding a confounder that is associated with both treatment and outcome: "add_unobserved_common_cause"
-            * Replacing the treatment with a placebo (random) variable): "placebo_treatment_refuter"
-            * Removing a random subset of the data: "data_subset_refuter"
-
-        :param estimand: target estimand, an instance of the IdentifiedEstimand class (typically, the output of identify_effect)
-        :param estimate: estimate to be refuted, an instance of the CausalEstimate class (typically, the output of estimate_effect)
-        :param method_name: name of the refutation method
-        :param kwargs:  (optional) additional arguments that are passed directly to the refutation method. Can specify a random seed here to ensure reproducible results ('random_seed' parameter). For method-specific parameters, consult the documentation for the specific method. All refutation methods are in the causal_refuters subpackage.
-
-        :returns: an instance of the RefuteResult class
-
-        """
-        if method_name is None:
-            pass
-        else:
-            refuter_class = causal_refuters.get_class_object(method_name)
-
-        refuter = refuter_class(
-            self._data,
-            identified_estimand=estimand,
-            estimate=estimate,
-            **kwargs
-        )
-        res = refuter.refute_estimate()
-        return res
-
-    def view_model(self, layout="dot", size=(8, 6), file_name="causal_model"):
-        """View the causal DAG.
-
-        :param layout: string specifying the layout of the graph.
-        :param size: tuple (x, y) specifying the width and height of the figure in inches.
-        :param file_name: string specifying the file name for the saved causal graph png.
-
-        :returns: a visualization of the graph
-
-        """
-        self._graph.view_graph(layout, size, file_name)
-
-    def interpret(self, method_name=None, **kwargs):
-        """Interpret the causal model.
-
-        :param method_name: method used for interpreting the model. If None,
-                            then default interpreter is chosen that describes the model summary and shows the associated causal graph.
-        :param kwargs:: Optional parameters that are directly passed to the interpreter method.
-
-        :returns: None
-
-        """
-        if method_name is None:
-            self.summary(print_to_stdout=True)
-            self.view_model()
-            return
-
-        method_name_arr = parse_state(method_name)
-        import dowhy.interpreters as interpreters
-        for method in method_name_arr:
-            interpreter = interpreters.get_class_object(method)
-            interpreter(self, **kwargs).interpret()
-
-    def summary(self, print_to_stdout=False):
-        """Print a text summary of the model.
-
-        :returns: a string containining the summary
-
-        """
-        summary_text = "Model to find the causal effect of treatment {0} on outcome {1}".format(self._treatment, self._outcome)
-        self.logger.info(summary_text)
-        if print_to_stdout:
-            print(summary_text)
-        return summary_text
->>>>>>> 14186faf
-
+
