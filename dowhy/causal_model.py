--- conflicted
+++ resolved
@@ -83,17 +83,12 @@
                 )
             else:
                 self.logger.warning("Relevant variables to build causal graph not provided. You may want to use the learn_graph() function to construct the causal graph.")
-<<<<<<< HEAD
-                self._graph = None
-        
-=======
                 self._graph = CausalGraph(
                     self._treatment,
                     self._outcome,
                     effect_modifier_names = self._effect_modifiers,
                     observed_node_names=self._data.columns.tolist()
                 )
->>>>>>> a676c595
         else:
             self.init_graph(graph=graph, identify_vars=identify_vars)
 
@@ -236,7 +231,6 @@
         
         # determine estimator
         if method_name is None:
-<<<<<<< HEAD
             if identified_estimand.get_backdoor_variables():
                 method_name = "backdoor.propensity_score_matching"
             elif identified_estimand.get_instrumental_variables():
@@ -259,7 +253,7 @@
                 causal_estimator_class = causal_estimators.get_class_object(estimator_method + "_estimator")
             else:
                 third_party_estimator_package = estimator_package
-                causal_estimator_class = causal_estimators.get_class_object(third_party_estimator_package)
+                causal_estimator_class = causal_estimators.get_class_object(third_party_estimator_package, estimator_name)
                 if method_params is None:
                     method_params = {}
                 # Define the third-party estimation method to be used
@@ -268,33 +262,6 @@
             # Process the dowhy estimators
             causal_estimator_class = causal_estimators.get_class_object(estimator_name + "_estimator")
         
-=======
-            #TODO add propensity score as default backdoor method, iv as default iv method, add an informational message to show which method has been selected.
-            pass
-        else:
-            # TODO add dowhy as a prefix to all dowhy estimators
-            num_components = len(method_name.split("."))
-            str_arr = method_name.split(".", maxsplit=1)
-            identifier_name = str_arr[0]
-            estimator_name = str_arr[1]
-            identified_estimand.set_identifier_method(identifier_name)
-            # This is done as all dowhy estimators have two parts and external ones have two or more parts
-            if num_components > 2:
-                estimator_package =  estimator_name.split(".")[0]
-                if estimator_package == 'dowhy': # For updated dowhy methods
-                    estimator_method = estimator_name.split(".",maxsplit=1)[1] # discard dowhy from the full package name
-                    causal_estimator_class = causal_estimators.get_class_object(estimator_method + "_estimator")
-                else:
-                    third_party_estimator_package = estimator_package
-                    causal_estimator_class = causal_estimators.get_class_object(third_party_estimator_package, estimator_name)
-                    if method_params is None:
-                        method_params = {}
-                    # Define the third-party estimation method to be used
-                    method_params["_" + third_party_estimator_package + "_methodname"] = estimator_name
-            else: # For older dowhy methods
-                # Process the dowhy estimators
-                causal_estimator_class = causal_estimators.get_class_object(estimator_name + "_estimator")
->>>>>>> a676c595
         if identified_estimand.no_directed_path:
             self.logger.warning("No directed path from {0} to {1}.".format(
                 self._treatment,
