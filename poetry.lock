[[package]]
name = "absl-py"
version = "1.3.0"
description = "Abseil Python Common Libraries, see https://github.com/abseil/abseil-py."
category = "dev"
optional = false
python-versions = ">=3.6"

[[package]]
name = "alabaster"
version = "0.7.12"
description = "A configurable sidebar-enabled Sphinx theme"
category = "main"
optional = false
python-versions = "*"

[[package]]
name = "anyio"
version = "3.6.2"
description = "High level compatibility layer for multiple asynchronous event loop implementations"
category = "dev"
optional = false
python-versions = ">=3.6.2"

[package.dependencies]
idna = ">=2.8"
sniffio = ">=1.1"

[package.extras]
doc = ["packaging", "sphinx-autodoc-typehints (>=1.2.0)", "sphinx-rtd-theme"]
test = ["contextlib2", "coverage[toml] (>=4.5)", "hypothesis (>=4.0)", "mock (>=4)", "pytest (>=7.0)", "pytest-mock (>=3.6.1)", "trustme", "uvloop (<0.15)", "uvloop (>=0.15)"]
trio = ["trio (>=0.16,<0.22)"]

[[package]]
name = "appnope"
version = "0.1.3"
description = "Disable App Nap on macOS >= 10.9"
category = "dev"
optional = false
python-versions = "*"

[[package]]
name = "argon2-cffi"
version = "21.3.0"
description = "The secure Argon2 password hashing algorithm."
category = "dev"
optional = false
python-versions = ">=3.6"

[package.dependencies]
argon2-cffi-bindings = "*"

[package.extras]
dev = ["cogapp", "coverage[toml] (>=5.0.2)", "furo", "hypothesis", "pre-commit", "pytest", "sphinx", "sphinx-notfound-page", "tomli"]
docs = ["furo", "sphinx", "sphinx-notfound-page"]
tests = ["coverage[toml] (>=5.0.2)", "hypothesis", "pytest"]

[[package]]
name = "argon2-cffi-bindings"
version = "21.2.0"
description = "Low-level CFFI bindings for Argon2"
category = "dev"
optional = false
python-versions = ">=3.6"

[package.dependencies]
cffi = ">=1.0.1"

[package.extras]
dev = ["cogapp", "pre-commit", "pytest", "wheel"]
tests = ["pytest"]

[[package]]
name = "arrow"
version = "1.2.3"
description = "Better dates & times for Python"
category = "dev"
optional = false
python-versions = ">=3.6"

[package.dependencies]
python-dateutil = ">=2.7.0"

[[package]]
name = "asttokens"
version = "2.2.1"
description = "Annotate AST trees with source code positions"
category = "dev"
optional = false
python-versions = "*"

[package.dependencies]
six = "*"

[package.extras]
test = ["astroid", "pytest"]

[[package]]
name = "astunparse"
version = "1.6.3"
description = "An AST unparser for Python"
category = "dev"
optional = false
python-versions = "*"

[package.dependencies]
six = ">=1.6.1,<2.0"
wheel = ">=0.23.0,<1.0"

[[package]]
name = "attrs"
version = "22.1.0"
description = "Classes Without Boilerplate"
category = "dev"
optional = false
python-versions = ">=3.5"

[package.extras]
dev = ["cloudpickle", "coverage[toml] (>=5.0.2)", "furo", "hypothesis", "mypy (>=0.900,!=0.940)", "pre-commit", "pympler", "pytest (>=4.3.0)", "pytest-mypy-plugins", "sphinx", "sphinx-notfound-page", "zope.interface"]
docs = ["furo", "sphinx", "sphinx-notfound-page", "zope.interface"]
tests = ["cloudpickle", "coverage[toml] (>=5.0.2)", "hypothesis", "mypy (>=0.900,!=0.940)", "pympler", "pytest (>=4.3.0)", "pytest-mypy-plugins", "zope.interface"]
tests-no-zope = ["cloudpickle", "coverage[toml] (>=5.0.2)", "hypothesis", "mypy (>=0.900,!=0.940)", "pympler", "pytest (>=4.3.0)", "pytest-mypy-plugins"]

[[package]]
name = "autogluon-common"
version = "0.6.1"
description = "AutoML for Image, Text, and Tabular Data"
category = "main"
optional = true
python-versions = ">=3.7, <3.10"

[package.dependencies]
boto3 = "*"
numpy = ">=1.21,<1.24"
pandas = ">=1.2.5,<1.4.0 || >1.4.0,<1.6"
setuptools = "*"

[package.extras]
tests = ["pytest", "pytest-mypy", "types-requests", "types-setuptools"]

[[package]]
name = "autogluon-core"
version = "0.6.1"
description = "AutoML for Image, Text, and Tabular Data"
category = "main"
optional = true
python-versions = ">=3.7, <3.10"

[package.dependencies]
"autogluon.common" = "0.6.1"
boto3 = "*"
dask = ">=2021.09.1,<=2021.11.2"
distributed = ">=2021.09.1,<=2021.11.2"
matplotlib = "*"
numpy = ">=1.21,<1.24"
pandas = ">=1.2.5,<1.4.0 || >1.4.0,<1.6"
requests = "*"
scikit-learn = ">=1.0.0,<1.2"
scipy = ">=1.5.4,<1.10.0"
tqdm = ">=4.38.0"

[package.extras]
all = ["hyperopt (>=0.2.7,<0.2.8)", "ray (>=2.0,<2.1)", "ray[tune] (>=2.0,<2.1)"]
ray = ["ray (>=2.0,<2.1)"]
raytune = ["hyperopt (>=0.2.7,<0.2.8)", "ray[tune] (>=2.0,<2.1)"]
tests = ["pytest", "pytest-mypy", "types-requests", "types-setuptools"]

[[package]]
name = "autogluon-features"
version = "0.6.1"
description = "AutoML for Image, Text, and Tabular Data"
category = "main"
optional = true
python-versions = ">=3.7, <3.10"

[package.dependencies]
"autogluon.common" = "0.6.1"
numpy = ">=1.21,<1.24"
pandas = ">=1.2.5,<1.4.0 || >1.4.0,<1.6"
psutil = ">=5.7.3,<6"
scikit-learn = ">=1.0.0,<1.2"

[[package]]
name = "autogluon-tabular"
version = "0.6.1"
description = "AutoML for Image, Text, and Tabular Data"
category = "main"
optional = true
python-versions = ">=3.7, <3.10"

[package.dependencies]
"autogluon.core" = "0.6.1"
"autogluon.features" = "0.6.1"
catboost = {version = ">=1.0,<1.2", optional = true, markers = "extra == \"all\""}
fastai = {version = ">=2.3.1,<2.8", optional = true, markers = "extra == \"all\""}
lightgbm = {version = ">=3.3,<3.4", optional = true, markers = "extra == \"all\""}
networkx = ">=2.3,<3.0"
numpy = ">=1.21,<1.24"
pandas = ">=1.2.5,<1.4.0 || >1.4.0,<1.6"
psutil = ">=5.7.3,<6"
scikit-learn = ">=1.0.0,<1.2"
scipy = ">=1.5.4,<1.10.0"
torch = {version = ">=1.0,<1.13", optional = true, markers = "extra == \"all\""}
xgboost = {version = ">=1.6,<1.8", optional = true, markers = "extra == \"all\""}

[package.extras]
all = ["catboost (>=1.0,<1.2)", "fastai (>=2.3.1,<2.8)", "lightgbm (>=3.3,<3.4)", "torch (>=1.0,<1.13)", "xgboost (>=1.6,<1.8)"]
catboost = ["catboost (>=1.0,<1.2)"]
fastai = ["fastai (>=2.3.1,<2.8)", "torch (>=1.0,<1.13)"]
imodels = ["imodels (>=1.3.0,<1.3.8)"]
lightgbm = ["lightgbm (>=3.3,<3.4)"]
skex = ["scikit-learn-intelex (>=2021.6,<2021.8)"]
skl2onnx = ["skl2onnx (>=1.12.0,<1.13.0)"]
tests = ["imodels (>=1.3.0,<1.3.8)", "skl2onnx (>=1.12.0,<1.13.0)", "vowpalwabbit (>=8.10,<8.11)"]
vowpalwabbit = ["vowpalwabbit (>=8.10,<8.11)"]
xgboost = ["xgboost (>=1.6,<1.8)"]

[[package]]
name = "babel"
version = "2.11.0"
description = "Internationalization utilities"
category = "main"
optional = false
python-versions = ">=3.6"

[package.dependencies]
pytz = ">=2015.7"

[[package]]
name = "backcall"
version = "0.2.0"
description = "Specifications for callback functions passed in to an API"
category = "dev"
optional = false
python-versions = "*"

[[package]]
name = "backports-zoneinfo"
version = "0.2.1"
description = "Backport of the standard library zoneinfo module"
category = "dev"
optional = false
python-versions = ">=3.6"

[package.extras]
tzdata = ["tzdata"]

[[package]]
name = "beautifulsoup4"
version = "4.11.1"
description = "Screen-scraping library"
category = "dev"
optional = false
python-versions = ">=3.6.0"

[package.dependencies]
soupsieve = ">1.2"

[package.extras]
html5lib = ["html5lib"]
lxml = ["lxml"]

[[package]]
name = "black"
version = "22.12.0"
description = "The uncompromising code formatter."
category = "dev"
optional = false
python-versions = ">=3.7"

[package.dependencies]
click = ">=8.0.0"
ipython = {version = ">=7.8.0", optional = true, markers = "extra == \"jupyter\""}
mypy-extensions = ">=0.4.3"
pathspec = ">=0.9.0"
platformdirs = ">=2"
tokenize-rt = {version = ">=3.2.0", optional = true, markers = "extra == \"jupyter\""}
tomli = {version = ">=1.1.0", markers = "python_full_version < \"3.11.0a7\""}
typing-extensions = {version = ">=3.10.0.0", markers = "python_version < \"3.10\""}

[package.extras]
colorama = ["colorama (>=0.4.3)"]
d = ["aiohttp (>=3.7.4)"]
jupyter = ["ipython (>=7.8.0)", "tokenize-rt (>=3.2.0)"]
uvloop = ["uvloop (>=0.15.2)"]

[[package]]
name = "bleach"
version = "5.0.1"
description = "An easy safelist-based HTML-sanitizing tool."
category = "dev"
optional = false
python-versions = ">=3.7"

[package.dependencies]
six = ">=1.9.0"
webencodings = "*"

[package.extras]
css = ["tinycss2 (>=1.1.0,<1.2)"]
dev = ["Sphinx (==4.3.2)", "black (==22.3.0)", "build (==0.8.0)", "flake8 (==4.0.1)", "hashin (==0.17.0)", "mypy (==0.961)", "pip-tools (==6.6.2)", "pytest (==7.1.2)", "tox (==3.25.0)", "twine (==4.0.1)", "wheel (==0.37.1)"]

[[package]]
name = "blis"
version = "0.7.9"
description = "The Blis BLAS-like linear algebra library, as a self-contained C-extension."
category = "main"
optional = true
python-versions = "*"

[package.dependencies]
numpy = ">=1.15.0"

[[package]]
name = "boto3"
version = "1.26.30"
description = "The AWS SDK for Python"
category = "main"
optional = true
python-versions = ">= 3.7"

[package.dependencies]
botocore = ">=1.29.30,<1.30.0"
jmespath = ">=0.7.1,<2.0.0"
s3transfer = ">=0.6.0,<0.7.0"

[package.extras]
crt = ["botocore[crt] (>=1.21.0,<2.0a0)"]

[[package]]
name = "botocore"
version = "1.29.30"
description = "Low-level, data-driven core of boto 3."
category = "main"
optional = true
python-versions = ">= 3.7"

[package.dependencies]
jmespath = ">=0.7.1,<2.0.0"
python-dateutil = ">=2.1,<3.0.0"
urllib3 = ">=1.25.4,<1.27"

[package.extras]
crt = ["awscrt (==0.15.3)"]

[[package]]
name = "cachetools"
version = "5.2.0"
description = "Extensible memoizing collections and decorators"
category = "dev"
optional = false
python-versions = "~=3.7"

[[package]]
name = "catalogue"
version = "2.0.8"
description = "Super lightweight function registries for your library"
category = "main"
optional = true
python-versions = ">=3.6"

[[package]]
name = "catboost"
version = "1.1.1"
description = "Catboost Python Package"
category = "main"
optional = true
python-versions = "*"

[package.dependencies]
graphviz = "*"
matplotlib = "*"
numpy = ">=1.16.0"
pandas = ">=0.24.0"
plotly = "*"
scipy = "*"
six = "*"

[[package]]
name = "causal-learn"
version = "0.1.3.1"
description = "causal-learn Python Package"
category = "main"
optional = false
python-versions = ">=3.6"

[package.dependencies]
graphviz = "*"
matplotlib = "*"
networkx = "*"
numpy = "*"
pandas = "*"
pydot = "*"
scikit-learn = "*"
scipy = "*"
statsmodels = "*"
tqdm = "*"

[[package]]
name = "certifi"
version = "2022.12.7"
description = "Python package for providing Mozilla's CA Bundle."
category = "main"
optional = false
python-versions = ">=3.6"

[[package]]
name = "cffi"
version = "1.15.1"
description = "Foreign Function Interface for Python calling C code."
category = "dev"
optional = false
python-versions = "*"

[package.dependencies]
pycparser = "*"

[[package]]
name = "charset-normalizer"
version = "2.1.1"
description = "The Real First Universal Charset Detector. Open, modern and actively maintained alternative to Chardet."
category = "main"
optional = false
python-versions = ">=3.6.0"

[package.extras]
unicode-backport = ["unicodedata2"]

[[package]]
name = "click"
version = "8.1.3"
description = "Composable command line interface toolkit"
category = "main"
optional = false
python-versions = ">=3.7"

[package.dependencies]
colorama = {version = "*", markers = "platform_system == \"Windows\""}

[[package]]
name = "cloudpickle"
version = "2.2.0"
description = "Extended pickling support for Python objects"
category = "main"
optional = false
python-versions = ">=3.6"

[[package]]
name = "colorama"
version = "0.4.6"
description = "Cross-platform colored terminal text."
category = "main"
optional = false
python-versions = "!=3.0.*,!=3.1.*,!=3.2.*,!=3.3.*,!=3.4.*,!=3.5.*,!=3.6.*,>=2.7"

[[package]]
name = "comm"
version = "0.1.2"
description = "Jupyter Python Comm implementation, for usage in ipykernel, xeus-python etc."
category = "dev"
optional = false
python-versions = ">=3.6"

[package.dependencies]
traitlets = ">=5.3"

[package.extras]
test = ["pytest"]

[[package]]
name = "confection"
version = "0.0.3"
description = "The sweetest config system for Python"
category = "main"
optional = true
python-versions = ">=3.6"

[package.dependencies]
pydantic = ">=1.7.4,<1.8 || >1.8,<1.8.1 || >1.8.1,<1.11.0"
srsly = ">=2.4.0,<3.0.0"

[[package]]
name = "contourpy"
version = "1.0.6"
description = "Python library for calculating contours of 2D quadrilateral grids"
category = "main"
optional = false
python-versions = ">=3.7"

[package.dependencies]
numpy = ">=1.16"

[package.extras]
bokeh = ["bokeh", "selenium"]
docs = ["docutils (<0.18)", "sphinx (<=5.2.0)", "sphinx-rtd-theme"]
test = ["Pillow", "flake8", "isort", "matplotlib", "pytest"]
test-minimal = ["pytest"]
test-no-codebase = ["Pillow", "matplotlib", "pytest"]

[[package]]
name = "coverage"
version = "6.5.0"
description = "Code coverage measurement for Python"
category = "dev"
optional = false
python-versions = ">=3.7"

[package.dependencies]
tomli = {version = "*", optional = true, markers = "python_full_version <= \"3.11.0a6\" and extra == \"toml\""}

[package.extras]
toml = ["tomli"]

[[package]]
name = "cvxpy"
version = "1.2.2"
description = "A domain-specific language for modeling convex optimization problems in Python."
category = "main"
optional = false
python-versions = ">=3.7"

[package.dependencies]
ecos = ">=2"
numpy = ">=1.15"
osqp = ">=0.4.1"
scipy = ">=1.1.0"
scs = ">=1.1.6"

[[package]]
name = "cycler"
version = "0.11.0"
description = "Composable style cycles"
category = "main"
optional = false
python-versions = ">=3.6"

[[package]]
name = "cymem"
version = "2.0.7"
description = "Manage calls to calloc/free through Cython"
category = "main"
optional = true
python-versions = "*"

[[package]]
name = "cython"
version = "0.29.32"
description = "The Cython compiler for writing C extensions for the Python language."
category = "main"
optional = false
python-versions = ">=2.6, !=3.0.*, !=3.1.*, !=3.2.*"

[[package]]
name = "dask"
version = "2021.11.2"
description = "Parallel PyData with Task Scheduling"
category = "main"
optional = true
python-versions = ">=3.7"

[package.dependencies]
cloudpickle = ">=1.1.1"
fsspec = ">=0.6.0"
packaging = ">=20.0"
partd = ">=0.3.10"
pyyaml = "*"
toolz = ">=0.8.2"

[package.extras]
array = ["numpy (>=1.18)"]
complete = ["bokeh (>=1.0.0,!=2.0.0)", "distributed (==2021.11.2)", "jinja2", "numpy (>=1.18)", "pandas (>=1.0)"]
dataframe = ["numpy (>=1.18)", "pandas (>=1.0)"]
diagnostics = ["bokeh (>=1.0.0,!=2.0.0)", "jinja2"]
distributed = ["distributed (==2021.11.2)"]
test = ["pre-commit", "pytest", "pytest-rerunfailures", "pytest-xdist"]

[[package]]
name = "debugpy"
version = "1.6.4"
description = "An implementation of the Debug Adapter Protocol for Python"
category = "dev"
optional = false
python-versions = ">=3.7"

[[package]]
name = "decorator"
version = "5.1.1"
description = "Decorators for Humans"
category = "dev"
optional = false
python-versions = ">=3.5"

[[package]]
name = "defusedxml"
version = "0.7.1"
description = "XML bomb protection for Python stdlib modules"
category = "dev"
optional = false
python-versions = ">=2.7, !=3.0.*, !=3.1.*, !=3.2.*, !=3.3.*, !=3.4.*"

[[package]]
name = "distributed"
version = "2021.11.2"
description = "Distributed scheduler for Dask"
category = "main"
optional = true
python-versions = ">=3.7"

[package.dependencies]
click = ">=6.6"
cloudpickle = ">=1.5.0"
dask = "2021.11.2"
jinja2 = "*"
msgpack = ">=0.6.0"
psutil = ">=5.0"
pyyaml = "*"
setuptools = "*"
sortedcontainers = "<2.0.0 || >2.0.0,<2.0.1 || >2.0.1"
tblib = ">=1.6.0"
toolz = ">=0.8.2"
tornado = {version = ">=6.0.3", markers = "python_version >= \"3.8\""}
zict = ">=0.1.3"

[[package]]
name = "docutils"
version = "0.17.1"
description = "Docutils -- Python Documentation Utilities"
category = "main"
optional = false
python-versions = ">=2.7, !=3.0.*, !=3.1.*, !=3.2.*, !=3.3.*, !=3.4.*"

[[package]]
name = "econml"
version = "0.14.0"
description = "This package contains several methods for calculating Conditional Average Treatment Effects"
category = "main"
optional = false
python-versions = "*"

[package.dependencies]
joblib = ">=0.13.0"
lightgbm = "*"
numpy = "*"
pandas = "*"
scikit-learn = ">0.22.0,<1.2"
scipy = ">1.4.0"
shap = ">=0.38.1,<0.41.0"
sparse = "*"
statsmodels = ">=0.10"

[package.extras]
all = ["azure-cli", "dowhy (<0.9)", "keras (<2.4)", "matplotlib (<3.6.0)", "protobuf (<4)", "tensorflow (>1.10,<2.3)"]
automl = ["azure-cli"]
dowhy = ["dowhy (<0.9)"]
plt = ["graphviz", "matplotlib (<3.6.0)"]
tf = ["keras (<2.4)", "protobuf (<4)", "tensorflow (>1.10,<2.3)"]

[[package]]
name = "ecos"
version = "2.0.10"
description = "This is the Python package for ECOS: Embedded Cone Solver. See Github page for more information."
category = "main"
optional = false
python-versions = "*"

[package.dependencies]
numpy = ">=1.6"
scipy = ">=0.9"

[[package]]
name = "entrypoints"
version = "0.4"
description = "Discover and load entry points from installed packages."
category = "dev"
optional = false
python-versions = ">=3.6"

[[package]]
name = "exceptiongroup"
version = "1.0.4"
description = "Backport of PEP 654 (exception groups)"
category = "dev"
optional = false
python-versions = ">=3.7"

[package.extras]
test = ["pytest (>=6)"]

[[package]]
name = "executing"
version = "1.2.0"
description = "Get the currently executing AST node of a frame, and other information"
category = "dev"
optional = false
python-versions = "*"

[package.extras]
tests = ["asttokens", "littleutils", "pytest", "rich"]

[[package]]
name = "fastai"
version = "2.7.10"
description = "fastai simplifies training fast and accurate neural nets using modern best practices"
category = "main"
optional = true
python-versions = ">=3.7"

[package.dependencies]
fastcore = ">=1.4.5,<1.6"
fastdownload = ">=0.0.5,<2"
fastprogress = ">=0.2.4"
matplotlib = "*"
packaging = "*"
pandas = "*"
pillow = ">6.0.0"
pip = "*"
pyyaml = "*"
requests = "*"
scikit-learn = "*"
scipy = "*"
spacy = "<4"
torch = ">=1.7,<1.14"
torchvision = ">=0.8.2"

[package.extras]
dev = ["accelerate (>=0.10.0)", "albumentations", "captum (>=0.3)", "catalyst", "comet-ml", "flask", "flask-compress", "ipywidgets", "kornia", "neptune-client", "ninja", "opencv-python", "pyarrow", "pydicom", "pytorch-ignite", "pytorch-lightning", "scikit-image", "sentencepiece", "tensorboard", "timm (>=0.6.2.dev)", "transformers", "wandb"]

[[package]]
name = "fastcore"
version = "1.5.27"
description = "Python supercharged for fastai development"
category = "main"
optional = true
python-versions = ">=3.7"

[package.dependencies]
packaging = "*"
pip = "*"

[package.extras]
dev = ["jupyterlab", "matplotlib", "nbdev (>=0.2.39)", "numpy", "pandas", "pillow", "torch"]

[[package]]
name = "fastdownload"
version = "0.0.7"
description = "A general purpose data downloading library."
category = "main"
optional = true
python-versions = ">=3.6"

[package.dependencies]
fastcore = ">=1.3.26"
fastprogress = "*"

[[package]]
name = "fastjsonschema"
version = "2.16.2"
description = "Fastest Python implementation of JSON schema"
category = "dev"
optional = false
python-versions = "*"

[package.extras]
devel = ["colorama", "json-spec", "jsonschema", "pylint", "pytest", "pytest-benchmark", "pytest-cache", "validictory"]

[[package]]
name = "fastprogress"
version = "1.0.3"
description = "A nested progress with plotting options for fastai"
category = "main"
optional = true
python-versions = ">=3.6"

[[package]]
name = "flake8"
version = "4.0.1"
description = "the modular source code checker: pep8 pyflakes and co"
category = "dev"
optional = false
python-versions = ">=3.6"

[package.dependencies]
mccabe = ">=0.6.0,<0.7.0"
pycodestyle = ">=2.8.0,<2.9.0"
pyflakes = ">=2.4.0,<2.5.0"

[[package]]
name = "flaky"
version = "3.7.0"
description = "Plugin for nose or pytest that automatically reruns flaky tests."
category = "dev"
optional = false
python-versions = ">=2.7, !=3.0.*, !=3.1.*, !=3.2.*, !=3.3.*"

[[package]]
name = "flatbuffers"
version = "22.12.6"
description = "The FlatBuffers serialization format for Python"
category = "dev"
optional = false
python-versions = "*"

[[package]]
name = "fonttools"
version = "4.38.0"
description = "Tools to manipulate font files"
category = "main"
optional = false
python-versions = ">=3.7"

[package.extras]
all = ["brotli (>=1.0.1)", "brotlicffi (>=0.8.0)", "fs (>=2.2.0,<3)", "lxml (>=4.0,<5)", "lz4 (>=1.7.4.2)", "matplotlib", "munkres", "scipy", "skia-pathops (>=0.5.0)", "sympy", "uharfbuzz (>=0.23.0)", "unicodedata2 (>=14.0.0)", "xattr", "zopfli (>=0.1.4)"]
graphite = ["lz4 (>=1.7.4.2)"]
interpolatable = ["munkres", "scipy"]
lxml = ["lxml (>=4.0,<5)"]
pathops = ["skia-pathops (>=0.5.0)"]
plot = ["matplotlib"]
repacker = ["uharfbuzz (>=0.23.0)"]
symfont = ["sympy"]
type1 = ["xattr"]
ufo = ["fs (>=2.2.0,<3)"]
unicode = ["unicodedata2 (>=14.0.0)"]
woff = ["brotli (>=1.0.1)", "brotlicffi (>=0.8.0)", "zopfli (>=0.1.4)"]

[[package]]
name = "fqdn"
version = "1.5.1"
description = "Validates fully-qualified domain names against RFC 1123, so that they are acceptable to modern bowsers"
category = "dev"
optional = false
python-versions = ">=2.7, !=3.0, !=3.1, !=3.2, !=3.3, !=3.4, <4"

[[package]]
name = "fsspec"
version = "2022.11.0"
description = "File-system specification"
category = "main"
optional = true
python-versions = ">=3.7"

[package.extras]
abfs = ["adlfs"]
adl = ["adlfs"]
arrow = ["pyarrow (>=1)"]
dask = ["dask", "distributed"]
dropbox = ["dropbox", "dropboxdrivefs", "requests"]
entrypoints = ["importlib-metadata"]
fuse = ["fusepy"]
gcs = ["gcsfs"]
git = ["pygit2"]
github = ["requests"]
gs = ["gcsfs"]
gui = ["panel"]
hdfs = ["pyarrow (>=1)"]
http = ["aiohttp (!=4.0.0a0,!=4.0.0a1)", "requests"]
libarchive = ["libarchive-c"]
oci = ["ocifs"]
s3 = ["s3fs"]
sftp = ["paramiko"]
smb = ["smbprotocol"]
ssh = ["paramiko"]
tqdm = ["tqdm"]

[[package]]
name = "gast"
version = "0.4.0"
description = "Python AST that abstracts the underlying Python version"
category = "dev"
optional = false
python-versions = ">=2.7, !=3.0.*, !=3.1.*, !=3.2.*, !=3.3.*"

[[package]]
name = "google-auth"
version = "2.15.0"
description = "Google Authentication Library"
category = "dev"
optional = false
python-versions = ">=2.7,!=3.0.*,!=3.1.*,!=3.2.*,!=3.3.*,!=3.4.*,!=3.5.*"

[package.dependencies]
cachetools = ">=2.0.0,<6.0"
pyasn1-modules = ">=0.2.1"
rsa = {version = ">=3.1.4,<5", markers = "python_version >= \"3.6\""}
six = ">=1.9.0"

[package.extras]
aiohttp = ["aiohttp (>=3.6.2,<4.0.0dev)", "requests (>=2.20.0,<3.0.0dev)"]
enterprise-cert = ["cryptography (==36.0.2)", "pyopenssl (==22.0.0)"]
pyopenssl = ["cryptography (>=38.0.3)", "pyopenssl (>=20.0.0)"]
reauth = ["pyu2f (>=0.1.5)"]

[[package]]
name = "google-auth-oauthlib"
version = "0.4.6"
description = "Google Authentication Library"
category = "dev"
optional = false
python-versions = ">=3.6"

[package.dependencies]
google-auth = ">=1.0.0"
requests-oauthlib = ">=0.7.0"

[package.extras]
tool = ["click (>=6.0.0)"]

[[package]]
name = "google-pasta"
version = "0.2.0"
description = "pasta is an AST-based Python refactoring library"
category = "dev"
optional = false
python-versions = "*"

[package.dependencies]
six = "*"

[[package]]
name = "graphviz"
version = "0.20.1"
description = "Simple Python interface for Graphviz"
category = "main"
optional = false
python-versions = ">=3.7"

[package.extras]
dev = ["flake8", "pep8-naming", "tox (>=3)", "twine", "wheel"]
docs = ["sphinx (>=5)", "sphinx-autodoc-typehints", "sphinx-rtd-theme"]
test = ["coverage", "mock (>=4)", "pytest (>=7)", "pytest-cov", "pytest-mock (>=3)"]

[[package]]
name = "grpcio"
version = "1.51.1"
description = "HTTP/2-based RPC framework"
category = "dev"
optional = false
python-versions = ">=3.7"

[package.extras]
protobuf = ["grpcio-tools (>=1.51.1)"]

[[package]]
name = "h5py"
version = "3.7.0"
description = "Read and write HDF5 files from Python"
category = "dev"
optional = false
python-versions = ">=3.7"

[package.dependencies]
numpy = ">=1.14.5"

[[package]]
name = "heapdict"
version = "1.0.1"
description = "a heap with decrease-key and increase-key operations"
category = "main"
optional = true
python-versions = "*"

[[package]]
name = "idna"
version = "3.4"
description = "Internationalized Domain Names in Applications (IDNA)"
category = "main"
optional = false
python-versions = ">=3.5"

[[package]]
name = "imagesize"
version = "1.4.1"
description = "Getting image size from png/jpeg/jpeg2000/gif file"
category = "main"
optional = false
python-versions = ">=2.7, !=3.0.*, !=3.1.*, !=3.2.*, !=3.3.*"

[[package]]
name = "importlib-metadata"
version = "5.1.0"
description = "Read metadata from Python packages"
category = "main"
optional = false
python-versions = ">=3.7"

[package.dependencies]
zipp = ">=0.5"

[package.extras]
docs = ["furo", "jaraco.packaging (>=9)", "jaraco.tidelift (>=1.4)", "rst.linker (>=1.9)", "sphinx (>=3.5)"]
perf = ["ipython"]
testing = ["flake8 (<5)", "flufl.flake8", "importlib-resources (>=1.3)", "packaging", "pyfakefs", "pytest (>=6)", "pytest-black (>=0.3.7)", "pytest-checkdocs (>=2.4)", "pytest-cov", "pytest-enabler (>=1.3)", "pytest-flake8", "pytest-mypy (>=0.9.1)", "pytest-perf (>=0.9.2)"]

[[package]]
name = "importlib-resources"
version = "5.10.1"
description = "Read resources from Python packages"
category = "dev"
optional = false
python-versions = ">=3.7"

[package.dependencies]
zipp = {version = ">=3.1.0", markers = "python_version < \"3.10\""}

[package.extras]
docs = ["furo", "jaraco.packaging (>=9)", "jaraco.tidelift (>=1.4)", "rst.linker (>=1.9)", "sphinx (>=3.5)"]
testing = ["flake8 (<5)", "pytest (>=6)", "pytest-black (>=0.3.7)", "pytest-checkdocs (>=2.4)", "pytest-cov", "pytest-enabler (>=1.3)", "pytest-flake8", "pytest-mypy (>=0.9.1)"]

[[package]]
name = "iniconfig"
version = "1.1.1"
description = "iniconfig: brain-dead simple config-ini parsing"
category = "dev"
optional = false
python-versions = "*"

[[package]]
name = "ipykernel"
version = "6.19.2"
description = "IPython Kernel for Jupyter"
category = "dev"
optional = false
python-versions = ">=3.8"

[package.dependencies]
appnope = {version = "*", markers = "platform_system == \"Darwin\""}
comm = ">=0.1.1"
debugpy = ">=1.0"
ipython = ">=7.23.1"
jupyter-client = ">=6.1.12"
matplotlib-inline = ">=0.1"
nest-asyncio = "*"
packaging = "*"
psutil = "*"
pyzmq = ">=17"
tornado = ">=6.1"
traitlets = ">=5.4.0"

[package.extras]
cov = ["coverage[toml]", "curio", "matplotlib", "pytest-cov", "trio"]
docs = ["myst-parser", "pydata-sphinx-theme", "sphinx", "sphinxcontrib-github-alt"]
lint = ["black (>=22.6.0)", "mdformat (>0.7)", "ruff (>=0.0.156)"]
test = ["flaky", "ipyparallel", "pre-commit", "pytest (>=7.0)", "pytest-asyncio", "pytest-cov", "pytest-timeout"]
typing = ["mypy (>=0.990)"]

[[package]]
name = "ipython"
version = "8.7.0"
description = "IPython: Productive Interactive Computing"
category = "dev"
optional = false
python-versions = ">=3.8"

[package.dependencies]
appnope = {version = "*", markers = "sys_platform == \"darwin\""}
backcall = "*"
colorama = {version = "*", markers = "sys_platform == \"win32\""}
decorator = "*"
jedi = ">=0.16"
matplotlib-inline = "*"
pexpect = {version = ">4.3", markers = "sys_platform != \"win32\""}
pickleshare = "*"
prompt-toolkit = ">=3.0.11,<3.1.0"
pygments = ">=2.4.0"
stack-data = "*"
traitlets = ">=5"

[package.extras]
all = ["black", "curio", "docrepr", "ipykernel", "ipyparallel", "ipywidgets", "matplotlib", "matplotlib (!=3.2.0)", "nbconvert", "nbformat", "notebook", "numpy (>=1.20)", "pandas", "pytest (<7)", "pytest (<7.1)", "pytest-asyncio", "qtconsole", "setuptools (>=18.5)", "sphinx (>=1.3)", "sphinx-rtd-theme", "stack-data", "testpath", "trio", "typing-extensions"]
black = ["black"]
doc = ["docrepr", "ipykernel", "matplotlib", "pytest (<7)", "pytest (<7.1)", "pytest-asyncio", "setuptools (>=18.5)", "sphinx (>=1.3)", "sphinx-rtd-theme", "stack-data", "testpath", "typing-extensions"]
kernel = ["ipykernel"]
nbconvert = ["nbconvert"]
nbformat = ["nbformat"]
notebook = ["ipywidgets", "notebook"]
parallel = ["ipyparallel"]
qtconsole = ["qtconsole"]
test = ["pytest (<7.1)", "pytest-asyncio", "testpath"]
test-extra = ["curio", "matplotlib (!=3.2.0)", "nbformat", "numpy (>=1.20)", "pandas", "pytest (<7.1)", "pytest-asyncio", "testpath", "trio"]

[[package]]
name = "ipython-genutils"
version = "0.2.0"
description = "Vestigial utilities from IPython"
category = "dev"
optional = false
python-versions = "*"

[[package]]
name = "ipywidgets"
version = "8.0.3"
description = "Jupyter interactive widgets"
category = "dev"
optional = false
python-versions = ">=3.7"

[package.dependencies]
ipykernel = ">=4.5.1"
ipython = ">=6.1.0"
jupyterlab-widgets = ">=3.0,<4.0"
traitlets = ">=4.3.1"
widgetsnbextension = ">=4.0,<5.0"

[package.extras]
test = ["jsonschema", "pytest (>=3.6.0)", "pytest-cov", "pytz"]

[[package]]
name = "isoduration"
version = "20.11.0"
description = "Operations with ISO 8601 durations"
category = "dev"
optional = false
python-versions = ">=3.7"

[package.dependencies]
arrow = ">=0.15.0"

[[package]]
name = "isort"
version = "5.11.2"
description = "A Python utility / library to sort Python imports."
category = "dev"
optional = false
python-versions = ">=3.7.0"

[package.extras]
colors = ["colorama (>=0.4.3,<0.5.0)"]
pipfile-deprecated-finder = ["pipreqs", "requirementslib"]
plugins = ["setuptools"]
requirements-deprecated-finder = ["pip-api", "pipreqs"]

[[package]]
name = "jedi"
version = "0.18.2"
description = "An autocompletion tool for Python that can be used for text editors."
category = "dev"
optional = false
python-versions = ">=3.6"

[package.dependencies]
parso = ">=0.8.0,<0.9.0"

[package.extras]
docs = ["Jinja2 (==2.11.3)", "MarkupSafe (==1.1.1)", "Pygments (==2.8.1)", "alabaster (==0.7.12)", "babel (==2.9.1)", "chardet (==4.0.0)", "commonmark (==0.8.1)", "docutils (==0.17.1)", "future (==0.18.2)", "idna (==2.10)", "imagesize (==1.2.0)", "mock (==1.0.1)", "packaging (==20.9)", "pyparsing (==2.4.7)", "pytz (==2021.1)", "readthedocs-sphinx-ext (==2.1.4)", "recommonmark (==0.5.0)", "requests (==2.25.1)", "six (==1.15.0)", "snowballstemmer (==2.1.0)", "sphinx (==1.8.5)", "sphinx-rtd-theme (==0.4.3)", "sphinxcontrib-serializinghtml (==1.1.4)", "sphinxcontrib-websupport (==1.2.4)", "urllib3 (==1.26.4)"]
qa = ["flake8 (==3.8.3)", "mypy (==0.782)"]
testing = ["Django (<3.1)", "attrs", "colorama", "docopt", "pytest (<7.0.0)"]

[[package]]
name = "jinja2"
version = "3.1.2"
description = "A very fast and expressive template engine."
category = "main"
optional = false
python-versions = ">=3.7"

[package.dependencies]
MarkupSafe = ">=2.0"

[package.extras]
i18n = ["Babel (>=2.7)"]

[[package]]
name = "jmespath"
version = "1.0.1"
description = "JSON Matching Expressions"
category = "main"
optional = true
python-versions = ">=3.7"

[[package]]
name = "joblib"
version = "1.2.0"
description = "Lightweight pipelining with Python functions"
category = "main"
optional = false
python-versions = ">=3.7"

[[package]]
name = "jsonpointer"
version = "2.3"
description = "Identify specific nodes in a JSON document (RFC 6901)"
category = "dev"
optional = false
python-versions = ">=2.7, !=3.0.*, !=3.1.*, !=3.2.*, !=3.3.*"

[[package]]
name = "jsonschema"
version = "4.17.3"
description = "An implementation of JSON Schema validation for Python"
category = "dev"
optional = false
python-versions = ">=3.7"

[package.dependencies]
attrs = ">=17.4.0"
fqdn = {version = "*", optional = true, markers = "extra == \"format-nongpl\""}
idna = {version = "*", optional = true, markers = "extra == \"format-nongpl\""}
importlib-resources = {version = ">=1.4.0", markers = "python_version < \"3.9\""}
isoduration = {version = "*", optional = true, markers = "extra == \"format-nongpl\""}
jsonpointer = {version = ">1.13", optional = true, markers = "extra == \"format-nongpl\""}
pkgutil-resolve-name = {version = ">=1.3.10", markers = "python_version < \"3.9\""}
pyrsistent = ">=0.14.0,<0.17.0 || >0.17.0,<0.17.1 || >0.17.1,<0.17.2 || >0.17.2"
rfc3339-validator = {version = "*", optional = true, markers = "extra == \"format-nongpl\""}
rfc3986-validator = {version = ">0.1.0", optional = true, markers = "extra == \"format-nongpl\""}
uri-template = {version = "*", optional = true, markers = "extra == \"format-nongpl\""}
webcolors = {version = ">=1.11", optional = true, markers = "extra == \"format-nongpl\""}

[package.extras]
format = ["fqdn", "idna", "isoduration", "jsonpointer (>1.13)", "rfc3339-validator", "rfc3987", "uri-template", "webcolors (>=1.11)"]
format-nongpl = ["fqdn", "idna", "isoduration", "jsonpointer (>1.13)", "rfc3339-validator", "rfc3986-validator (>0.1.0)", "uri-template", "webcolors (>=1.11)"]

[[package]]
name = "jupyter"
version = "1.0.0"
description = "Jupyter metapackage. Install all the Jupyter components in one go."
category = "dev"
optional = false
python-versions = "*"

[package.dependencies]
ipykernel = "*"
ipywidgets = "*"
jupyter-console = "*"
nbconvert = "*"
notebook = "*"
qtconsole = "*"

[[package]]
name = "jupyter-client"
version = "7.4.8"
description = "Jupyter protocol implementation and client libraries"
category = "dev"
optional = false
python-versions = ">=3.7"

[package.dependencies]
entrypoints = "*"
jupyter-core = ">=4.9.2"
nest-asyncio = ">=1.5.4"
python-dateutil = ">=2.8.2"
pyzmq = ">=23.0"
tornado = ">=6.2"
traitlets = "*"

[package.extras]
doc = ["ipykernel", "myst-parser", "sphinx (>=1.3.6)", "sphinx-rtd-theme", "sphinxcontrib-github-alt"]
test = ["codecov", "coverage", "ipykernel (>=6.12)", "ipython", "mypy", "pre-commit", "pytest", "pytest-asyncio (>=0.18)", "pytest-cov", "pytest-timeout"]

[[package]]
name = "jupyter-console"
version = "6.4.4"
description = "Jupyter terminal console"
category = "dev"
optional = false
python-versions = ">=3.7"

[package.dependencies]
ipykernel = "*"
ipython = "*"
jupyter-client = ">=7.0.0"
prompt-toolkit = ">=2.0.0,<3.0.0 || >3.0.0,<3.0.1 || >3.0.1,<3.1.0"
pygments = "*"

[package.extras]
test = ["pexpect"]

[[package]]
name = "jupyter-core"
version = "5.1.0"
description = "Jupyter core package. A base package on which Jupyter projects rely."
category = "dev"
optional = false
python-versions = ">=3.8"

[package.dependencies]
platformdirs = ">=2.5"
pywin32 = {version = ">=1.0", markers = "sys_platform == \"win32\" and platform_python_implementation != \"PyPy\""}
traitlets = ">=5.3"

[package.extras]
docs = ["myst-parser", "sphinxcontrib-github-alt", "traitlets"]
test = ["ipykernel", "pre-commit", "pytest", "pytest-cov", "pytest-timeout"]

[[package]]
name = "jupyter-events"
version = "0.5.0"
description = "Jupyter Event System library"
category = "dev"
optional = false
python-versions = ">=3.7"

[package.dependencies]
jsonschema = {version = ">=4.3.0", extras = ["format-nongpl"]}
python-json-logger = "*"
pyyaml = "*"
traitlets = "*"

[package.extras]
cli = ["click", "rich"]
test = ["click", "coverage", "pre-commit", "pytest (>=6.1.0)", "pytest-asyncio (>=0.19.0)", "pytest-console-scripts", "pytest-cov", "rich"]

[[package]]
name = "jupyter-server"
version = "2.0.1"
description = "The backend—i.e. core services, APIs, and REST endpoints—to Jupyter web applications."
category = "dev"
optional = false
python-versions = ">=3.8"

[package.dependencies]
anyio = ">=3.1.0,<4"
argon2-cffi = "*"
jinja2 = "*"
jupyter-client = ">=7.4.4"
jupyter-core = ">=4.12,<5.0.0 || >=5.1.0"
jupyter-events = ">=0.4.0"
jupyter-server-terminals = "*"
nbconvert = ">=6.4.4"
nbformat = ">=5.3.0"
packaging = "*"
prometheus-client = "*"
pywinpty = {version = "*", markers = "os_name == \"nt\""}
pyzmq = ">=24"
send2trash = "*"
terminado = ">=0.8.3"
tornado = ">=6.2.0"
traitlets = ">=5.6.0"
websocket-client = "*"

[package.extras]
docs = ["docutils (<0.20)", "ipykernel", "jinja2", "jupyter-client", "jupyter-server", "mistune (<1.0.0)", "myst-parser", "nbformat", "prometheus-client", "pydata-sphinx-theme", "send2trash", "sphinxcontrib-github-alt", "sphinxcontrib-openapi", "sphinxemoji", "tornado"]
lint = ["black (>=22.6.0)", "mdformat (>0.7)", "ruff (>=0.0.156)"]
test = ["ipykernel", "pre-commit", "pytest (>=7.0)", "pytest-console-scripts", "pytest-jupyter[server] (>=0.4)", "pytest-timeout", "requests"]
typing = ["mypy (>=0.990)"]

[[package]]
name = "jupyter-server-terminals"
version = "0.4.2"
description = "A Jupyter Server Extension Providing Terminals."
category = "dev"
optional = false
python-versions = ">=3.8"

[package.dependencies]
pywinpty = {version = ">=2.0.3", markers = "os_name == \"nt\""}
terminado = ">=0.8.3"

[package.extras]
docs = ["jinja2", "jupyter-server", "mistune (<2.0)", "myst-parser", "nbformat", "packaging", "pydata-sphinx-theme", "sphinxcontrib-github-alt", "sphinxcontrib-openapi", "sphinxemoji", "tornado"]
test = ["coverage", "jupyter-server (>=2.0.0rc8)", "pytest (>=7.0)", "pytest-cov", "pytest-jupyter[server] (>=0.5.3)", "pytest-timeout"]

[[package]]
name = "jupyterlab-pygments"
version = "0.2.2"
description = "Pygments theme using JupyterLab CSS variables"
category = "dev"
optional = false
python-versions = ">=3.7"

[[package]]
name = "jupyterlab-widgets"
version = "3.0.4"
description = "Jupyter interactive widgets for JupyterLab"
category = "dev"
optional = false
python-versions = ">=3.7"

[[package]]
name = "keras"
version = "2.11.0"
description = "Deep learning for humans."
category = "dev"
optional = false
python-versions = ">=3.7"

[[package]]
name = "kiwisolver"
version = "1.4.4"
description = "A fast implementation of the Cassowary constraint solver"
category = "main"
optional = false
python-versions = ">=3.7"

[[package]]
name = "langcodes"
version = "3.3.0"
description = "Tools for labeling human languages with IETF language tags"
category = "main"
optional = true
python-versions = ">=3.6"

[package.extras]
data = ["language-data (>=1.1,<2.0)"]

[[package]]
name = "libclang"
version = "14.0.6"
description = "Clang Python Bindings, mirrored from the official LLVM repo: https://github.com/llvm/llvm-project/tree/main/clang/bindings/python, to make the installation process easier."
category = "dev"
optional = false
python-versions = "*"

[[package]]
name = "lightgbm"
version = "3.3.3"
description = "LightGBM Python Package"
category = "main"
optional = false
python-versions = "*"

[package.dependencies]
numpy = "*"
scikit-learn = "!=0.22.0"
scipy = "*"
wheel = "*"

[package.extras]
dask = ["dask[array] (>=2.0.0)", "dask[dataframe] (>=2.0.0)", "dask[distributed] (>=2.0.0)", "pandas"]

[[package]]
name = "llvmlite"
version = "0.39.1"
description = "lightweight wrapper around basic LLVM functionality"
category = "main"
optional = false
python-versions = ">=3.7"

[[package]]
name = "locket"
version = "1.0.0"
description = "File-based locks for Python on Linux and Windows"
category = "main"
optional = true
python-versions = ">=2.7, !=3.0.*, !=3.1.*, !=3.2.*, !=3.3.*"

[[package]]
name = "markdown"
version = "3.4.1"
description = "Python implementation of Markdown."
category = "dev"
optional = false
python-versions = ">=3.7"

[package.dependencies]
importlib-metadata = {version = ">=4.4", markers = "python_version < \"3.10\""}

[package.extras]
testing = ["coverage", "pyyaml"]

[[package]]
name = "markupsafe"
version = "2.1.1"
description = "Safely add untrusted strings to HTML/XML markup."
category = "main"
optional = false
python-versions = ">=3.7"

[[package]]
name = "matplotlib"
version = "3.6.2"
description = "Python plotting package"
category = "main"
optional = false
python-versions = ">=3.8"

[package.dependencies]
contourpy = ">=1.0.1"
cycler = ">=0.10"
fonttools = ">=4.22.0"
kiwisolver = ">=1.0.1"
numpy = ">=1.19"
packaging = ">=20.0"
pillow = ">=6.2.0"
pyparsing = ">=2.2.1"
python-dateutil = ">=2.7"
setuptools_scm = ">=7"

[[package]]
name = "matplotlib-inline"
version = "0.1.6"
description = "Inline Matplotlib backend for Jupyter"
category = "dev"
optional = false
python-versions = ">=3.5"

[package.dependencies]
traitlets = "*"

[[package]]
name = "mccabe"
version = "0.6.1"
description = "McCabe checker, plugin for flake8"
category = "dev"
optional = false
python-versions = "*"

[[package]]
name = "mistune"
version = "2.0.4"
description = "A sane Markdown parser with useful plugins and renderers"
category = "dev"
optional = false
python-versions = "*"

[[package]]
name = "mpmath"
version = "1.2.1"
description = "Python library for arbitrary-precision floating-point arithmetic"
category = "main"
optional = false
python-versions = "*"

[package.extras]
develop = ["codecov", "pycodestyle", "pytest (>=4.6)", "pytest-cov", "wheel"]
tests = ["pytest (>=4.6)"]

[[package]]
name = "msgpack"
version = "1.0.4"
description = "MessagePack serializer"
category = "main"
optional = true
python-versions = "*"

[[package]]
name = "murmurhash"
version = "1.0.9"
description = "Cython bindings for MurmurHash"
category = "main"
optional = true
python-versions = ">=3.6"

[[package]]
name = "mypy"
version = "0.971"
description = "Optional static typing for Python"
category = "dev"
optional = false
python-versions = ">=3.6"

[package.dependencies]
mypy-extensions = ">=0.4.3"
tomli = {version = ">=1.1.0", markers = "python_version < \"3.11\""}
typing-extensions = ">=3.10"

[package.extras]
dmypy = ["psutil (>=4.0)"]
python2 = ["typed-ast (>=1.4.0,<2)"]
reports = ["lxml"]

[[package]]
name = "mypy-extensions"
version = "0.4.3"
description = "Experimental type system extensions for programs checked with the mypy typechecker."
category = "dev"
optional = false
python-versions = "*"

[[package]]
name = "nbclassic"
version = "0.4.8"
description = "A web-based notebook environment for interactive computing"
category = "dev"
optional = false
python-versions = ">=3.7"

[package.dependencies]
argon2-cffi = "*"
ipykernel = "*"
ipython-genutils = "*"
jinja2 = "*"
jupyter-client = ">=6.1.1"
jupyter-core = ">=4.6.1"
jupyter-server = ">=1.8"
nbconvert = ">=5"
nbformat = "*"
nest-asyncio = ">=1.5"
notebook-shim = ">=0.1.0"
prometheus-client = "*"
pyzmq = ">=17"
Send2Trash = ">=1.8.0"
terminado = ">=0.8.3"
tornado = ">=6.1"
traitlets = ">=4.2.1"

[package.extras]
docs = ["myst-parser", "nbsphinx", "sphinx", "sphinx-rtd-theme", "sphinxcontrib-github-alt"]
json-logging = ["json-logging"]
test = ["coverage", "nbval", "pytest", "pytest-cov", "pytest-playwright", "pytest-tornasync", "requests", "requests-unixsocket", "testpath"]

[[package]]
name = "nbclient"
version = "0.7.2"
description = "A client library for executing notebooks. Formerly nbconvert's ExecutePreprocessor."
category = "dev"
optional = false
python-versions = ">=3.7.0"

[package.dependencies]
jupyter-client = ">=6.1.12"
jupyter-core = ">=4.12,<5.0.0 || >=5.1.0"
nbformat = ">=5.1"
traitlets = ">=5.3"

[package.extras]
dev = ["pre-commit"]
docs = ["autodoc-traits", "mock", "moto", "myst-parser", "nbclient[test]", "sphinx (>=1.7)", "sphinx-book-theme"]
test = ["ipykernel", "ipython", "ipywidgets", "nbconvert (>=7.0.0)", "pytest (>=7.0)", "pytest-asyncio", "pytest-cov (>=4.0)", "testpath", "xmltodict"]

[[package]]
name = "nbconvert"
version = "7.0.0rc3"
description = "Converting Jupyter Notebooks"
category = "dev"
optional = false
python-versions = ">=3.7"

[package.dependencies]
beautifulsoup4 = "*"
bleach = "*"
defusedxml = "*"
importlib-metadata = {version = ">=3.6", markers = "python_version < \"3.10\""}
jinja2 = ">=3.0"
jupyter-core = ">=4.7"
jupyterlab-pygments = "*"
markupsafe = ">=2.0"
mistune = ">=2.0.2,<3"
nbclient = ">=0.5.0"
nbformat = ">=5.1"
packaging = "*"
pandocfilters = ">=1.4.1"
pygments = ">=2.4.1"
tinycss2 = "*"
traitlets = ">=5.0"

[package.extras]
all = ["ipykernel", "ipython", "ipywidgets (>=7)", "nbsphinx (>=0.2.12)", "pre-commit", "pyppeteer (>=1,<1.1)", "pytest", "pytest-cov", "pytest-dependency", "sphinx (>=1.5.1)", "sphinx-rtd-theme", "tornado (>=6.1)"]
docs = ["ipython", "nbsphinx (>=0.2.12)", "sphinx (>=1.5.1)", "sphinx-rtd-theme"]
serve = ["tornado (>=6.1)"]
test = ["ipykernel", "ipywidgets (>=7)", "pre-commit", "pyppeteer (>=1,<1.1)", "pytest", "pytest-cov", "pytest-dependency"]
webpdf = ["pyppeteer (>=1,<1.1)"]

[[package]]
name = "nbformat"
version = "5.7.0"
description = "The Jupyter Notebook format"
category = "dev"
optional = false
python-versions = ">=3.7"

[package.dependencies]
fastjsonschema = "*"
jsonschema = ">=2.6"
jupyter-core = "*"
traitlets = ">=5.1"

[package.extras]
test = ["check-manifest", "pep440", "pre-commit", "pytest", "testpath"]

[[package]]
name = "nbsphinx"
version = "0.8.10"
description = "Jupyter Notebook Tools for Sphinx"
category = "dev"
optional = false
python-versions = ">=3.6"

[package.dependencies]
docutils = "*"
jinja2 = "*"
nbconvert = "!=5.4"
nbformat = "*"
sphinx = ">=1.8"
traitlets = ">=5"

[[package]]
name = "nest-asyncio"
version = "1.5.6"
description = "Patch asyncio to allow nested event loops"
category = "dev"
optional = false
python-versions = ">=3.5"

[[package]]
name = "networkx"
version = "2.8.8"
description = "Python package for creating and manipulating graphs and networks"
category = "main"
optional = false
python-versions = ">=3.8"

[package.extras]
default = ["matplotlib (>=3.4)", "numpy (>=1.19)", "pandas (>=1.3)", "scipy (>=1.8)"]
developer = ["mypy (>=0.982)", "pre-commit (>=2.20)"]
doc = ["nb2plots (>=0.6)", "numpydoc (>=1.5)", "pillow (>=9.2)", "pydata-sphinx-theme (>=0.11)", "sphinx (>=5.2)", "sphinx-gallery (>=0.11)", "texext (>=0.6.6)"]
extra = ["lxml (>=4.6)", "pydot (>=1.4.2)", "pygraphviz (>=1.9)", "sympy (>=1.10)"]
test = ["codecov (>=2.1)", "pytest (>=7.2)", "pytest-cov (>=4.0)"]

[[package]]
name = "notebook"
version = "6.5.2"
description = "A web-based notebook environment for interactive computing"
category = "dev"
optional = false
python-versions = ">=3.7"

[package.dependencies]
argon2-cffi = "*"
ipykernel = "*"
ipython-genutils = "*"
jinja2 = "*"
jupyter-client = ">=5.3.4"
jupyter-core = ">=4.6.1"
nbclassic = ">=0.4.7"
nbconvert = ">=5"
nbformat = "*"
nest-asyncio = ">=1.5"
prometheus-client = "*"
pyzmq = ">=17"
Send2Trash = ">=1.8.0"
terminado = ">=0.8.3"
tornado = ">=6.1"
traitlets = ">=4.2.1"

[package.extras]
docs = ["myst-parser", "nbsphinx", "sphinx", "sphinx-rtd-theme", "sphinxcontrib-github-alt"]
json-logging = ["json-logging"]
test = ["coverage", "nbval", "pytest", "pytest-cov", "requests", "requests-unixsocket", "selenium (==4.1.5)", "testpath"]

[[package]]
name = "notebook-shim"
version = "0.2.2"
description = "A shim layer for notebook traits and config"
category = "dev"
optional = false
python-versions = ">=3.7"

[package.dependencies]
jupyter-server = ">=1.8,<3"

[package.extras]
test = ["pytest", "pytest-console-scripts", "pytest-tornasync"]

[[package]]
name = "numba"
version = "0.56.4"
description = "compiling Python code using LLVM"
category = "main"
optional = false
python-versions = ">=3.7"

[package.dependencies]
importlib-metadata = {version = "*", markers = "python_version < \"3.9\""}
llvmlite = ">=0.39.0dev0,<0.40"
numpy = ">=1.18,<1.24"
setuptools = "*"

[[package]]
name = "numpy"
version = "1.23.5"
description = "NumPy is the fundamental package for array computing with Python."
category = "main"
optional = false
python-versions = ">=3.8"

[[package]]
name = "oauthlib"
version = "3.2.2"
description = "A generic, spec-compliant, thorough implementation of the OAuth request-signing logic"
category = "dev"
optional = false
python-versions = ">=3.6"

[package.extras]
rsa = ["cryptography (>=3.0.0)"]
signals = ["blinker (>=1.4.0)"]
signedtoken = ["cryptography (>=3.0.0)", "pyjwt (>=2.0.0,<3)"]

[[package]]
name = "opt-einsum"
version = "3.3.0"
description = "Optimizing numpys einsum function"
category = "dev"
optional = false
python-versions = ">=3.5"

[package.dependencies]
numpy = ">=1.7"

[package.extras]
docs = ["numpydoc", "sphinx (==1.2.3)", "sphinx-rtd-theme", "sphinxcontrib-napoleon"]
tests = ["pytest", "pytest-cov", "pytest-pep8"]

[[package]]
name = "osqp"
version = "0.6.2.post8"
description = "OSQP: The Operator Splitting QP Solver"
category = "main"
optional = false
python-versions = "*"

[package.dependencies]
numpy = ">=1.7"
qdldl = "*"
scipy = ">=0.13.2"

[[package]]
name = "packaging"
version = "22.0"
description = "Core utilities for Python packages"
category = "main"
optional = false
python-versions = ">=3.7"

[[package]]
name = "pandas"
version = "1.5.2"
description = "Powerful data structures for data analysis, time series, and statistics"
category = "main"
optional = false
python-versions = ">=3.8"

[package.dependencies]
numpy = [
    {version = ">=1.20.3", markers = "python_version < \"3.10\""},
    {version = ">=1.21.0", markers = "python_version >= \"3.10\""},
]
python-dateutil = ">=2.8.1"
pytz = ">=2020.1"

[package.extras]
test = ["hypothesis (>=5.5.3)", "pytest (>=6.0)", "pytest-xdist (>=1.31)"]

[[package]]
name = "pandocfilters"
version = "1.5.0"
description = "Utilities for writing pandoc filters in python"
category = "dev"
optional = false
python-versions = ">=2.7, !=3.0.*, !=3.1.*, !=3.2.*, !=3.3.*"

[[package]]
name = "parso"
version = "0.8.3"
description = "A Python Parser"
category = "dev"
optional = false
python-versions = ">=3.6"

[package.extras]
qa = ["flake8 (==3.8.3)", "mypy (==0.782)"]
testing = ["docopt", "pytest (<6.0.0)"]

[[package]]
name = "partd"
version = "1.3.0"
description = "Appendable key-value storage"
category = "main"
optional = true
python-versions = ">=3.7"

[package.dependencies]
locket = "*"
toolz = "*"

[package.extras]
complete = ["blosc", "numpy (>=1.9.0)", "pandas (>=0.19.0)", "pyzmq"]

[[package]]
name = "pastel"
version = "0.2.1"
description = "Bring colors to your terminal."
category = "dev"
optional = false
python-versions = ">=2.7, !=3.0.*, !=3.1.*, !=3.2.*, !=3.3.*"

[[package]]
name = "pathspec"
version = "0.10.3"
description = "Utility library for gitignore style pattern matching of file paths."
category = "dev"
optional = false
python-versions = ">=3.7"

[[package]]
name = "pathy"
version = "0.10.1"
description = "pathlib.Path subclasses for local and cloud bucket storage"
category = "main"
optional = true
python-versions = ">= 3.6"

[package.dependencies]
smart-open = ">=5.2.1,<7.0.0"
typer = ">=0.3.0,<1.0.0"

[package.extras]
all = ["azure-storage-blob", "boto3", "google-cloud-storage (>=1.26.0,<2.0.0)", "mock", "pytest", "pytest-coverage", "typer-cli"]
azure = ["azure-storage-blob"]
gcs = ["google-cloud-storage (>=1.26.0,<2.0.0)"]
s3 = ["boto3"]
test = ["mock", "pytest", "pytest-coverage", "typer-cli"]

[[package]]
name = "patsy"
version = "0.5.3"
description = "A Python package for describing statistical models and for building design matrices."
category = "main"
optional = false
python-versions = "*"

[package.dependencies]
numpy = ">=1.4"
six = "*"

[package.extras]
test = ["pytest", "pytest-cov", "scipy"]

[[package]]
name = "pexpect"
version = "4.8.0"
description = "Pexpect allows easy control of interactive console applications."
category = "dev"
optional = false
python-versions = "*"

[package.dependencies]
ptyprocess = ">=0.5"

[[package]]
name = "pickleshare"
version = "0.7.5"
description = "Tiny 'shelve'-like database with concurrency support"
category = "dev"
optional = false
python-versions = "*"

[[package]]
name = "pillow"
version = "9.3.0"
description = "Python Imaging Library (Fork)"
category = "main"
optional = false
python-versions = ">=3.7"

[package.extras]
docs = ["furo", "olefile", "sphinx (>=2.4)", "sphinx-copybutton", "sphinx-issues (>=3.0.1)", "sphinx-removed-in", "sphinxext-opengraph"]
tests = ["check-manifest", "coverage", "defusedxml", "markdown2", "olefile", "packaging", "pyroma", "pytest", "pytest-cov", "pytest-timeout"]

[[package]]
name = "pip"
version = "22.3.1"
description = "The PyPA recommended tool for installing Python packages."
category = "main"
optional = true
python-versions = ">=3.7"

[[package]]
name = "pkgutil-resolve-name"
version = "1.3.10"
description = "Resolve a name to an object."
category = "dev"
optional = false
python-versions = ">=3.6"

[[package]]
name = "platformdirs"
version = "2.6.0"
description = "A small Python package for determining appropriate platform-specific dirs, e.g. a \"user data dir\"."
category = "dev"
optional = false
python-versions = ">=3.7"

[package.extras]
docs = ["furo (>=2022.9.29)", "proselint (>=0.13)", "sphinx (>=5.3)", "sphinx-autodoc-typehints (>=1.19.4)"]
test = ["appdirs (==1.4.4)", "pytest (>=7.2)", "pytest-cov (>=4)", "pytest-mock (>=3.10)"]

[[package]]
name = "plotly"
version = "5.11.0"
description = "An open-source, interactive data visualization library for Python"
category = "main"
optional = true
python-versions = ">=3.6"

[package.dependencies]
tenacity = ">=6.2.0"

[[package]]
name = "pluggy"
version = "1.0.0"
description = "plugin and hook calling mechanisms for python"
category = "dev"
optional = false
python-versions = ">=3.6"

[package.extras]
dev = ["pre-commit", "tox"]
testing = ["pytest", "pytest-benchmark"]

[[package]]
name = "poethepoet"
version = "0.16.5"
description = "A task runner that works well with poetry."
category = "dev"
optional = false
python-versions = ">=3.7"

[package.dependencies]
pastel = ">=0.2.1,<0.3.0"
tomli = ">=1.2.2"

[package.extras]
poetry-plugin = ["poetry (>=1.0,<2.0)"]

[[package]]
name = "preshed"
version = "3.0.8"
description = "Cython hash table that trusts the keys are pre-hashed"
category = "main"
optional = true
python-versions = ">=3.6"

[package.dependencies]
cymem = ">=2.0.2,<2.1.0"
murmurhash = ">=0.28.0,<1.1.0"

[[package]]
name = "prometheus-client"
version = "0.15.0"
description = "Python client for the Prometheus monitoring system."
category = "dev"
optional = false
python-versions = ">=3.6"

[package.extras]
twisted = ["twisted"]

[[package]]
name = "prompt-toolkit"
version = "3.0.36"
description = "Library for building powerful interactive command lines in Python"
category = "dev"
optional = false
python-versions = ">=3.6.2"

[package.dependencies]
wcwidth = "*"

[[package]]
name = "protobuf"
version = "3.19.6"
description = "Protocol Buffers"
category = "dev"
optional = false
python-versions = ">=3.5"

[[package]]
name = "psutil"
version = "5.9.4"
description = "Cross-platform lib for process and system monitoring in Python."
category = "main"
optional = false
python-versions = ">=2.7, !=3.0.*, !=3.1.*, !=3.2.*, !=3.3.*"

[package.extras]
test = ["enum34", "ipaddress", "mock", "pywin32", "wmi"]

[[package]]
name = "ptyprocess"
version = "0.7.0"
description = "Run a subprocess in a pseudo terminal"
category = "dev"
optional = false
python-versions = "*"

[[package]]
name = "pure-eval"
version = "0.2.2"
description = "Safely evaluate AST nodes without side effects"
category = "dev"
optional = false
python-versions = "*"

[package.extras]
tests = ["pytest"]

[[package]]
name = "py"
version = "1.11.0"
description = "library with cross-python path, ini-parsing, io, code, log facilities"
category = "dev"
optional = false
python-versions = ">=2.7, !=3.0.*, !=3.1.*, !=3.2.*, !=3.3.*, !=3.4.*"

[[package]]
name = "pyasn1"
version = "0.4.8"
description = "ASN.1 types and codecs"
category = "dev"
optional = false
python-versions = "*"

[[package]]
name = "pyasn1-modules"
version = "0.2.8"
description = "A collection of ASN.1-based protocols modules."
category = "dev"
optional = false
python-versions = "*"

[package.dependencies]
pyasn1 = ">=0.4.6,<0.5.0"

[[package]]
name = "pycodestyle"
version = "2.8.0"
description = "Python style guide checker"
category = "dev"
optional = false
python-versions = ">=2.7, !=3.0.*, !=3.1.*, !=3.2.*, !=3.3.*, !=3.4.*"

[[package]]
name = "pycparser"
version = "2.21"
description = "C parser in Python"
category = "dev"
optional = false
python-versions = ">=2.7, !=3.0.*, !=3.1.*, !=3.2.*, !=3.3.*"

[[package]]
name = "pydantic"
version = "1.10.2"
description = "Data validation and settings management using python type hints"
category = "main"
optional = true
python-versions = ">=3.7"

[package.dependencies]
typing-extensions = ">=4.1.0"

[package.extras]
dotenv = ["python-dotenv (>=0.10.4)"]
email = ["email-validator (>=1.0.3)"]

[[package]]
name = "pydata-sphinx-theme"
version = "0.9.0"
description = "Bootstrap-based Sphinx theme from the PyData community"
category = "dev"
optional = false
python-versions = ">=3.7"

[package.dependencies]
beautifulsoup4 = "*"
docutils = "!=0.17.0"
packaging = "*"
sphinx = ">=4.0.2"

[package.extras]
coverage = ["codecov", "pydata-sphinx-theme[test]", "pytest-cov"]
dev = ["nox", "pre-commit", "pydata-sphinx-theme[coverage]", "pyyaml"]
doc = ["jupyter_sphinx", "myst-parser", "numpy", "numpydoc", "pandas", "plotly", "pytest", "pytest-regressions", "sphinx-design", "sphinx-sitemap", "sphinxext-rediraffe", "xarray"]
test = ["pydata-sphinx-theme[doc]", "pytest"]

[[package]]
name = "pydot"
version = "1.4.2"
description = "Python interface to Graphviz's Dot"
category = "main"
optional = false
python-versions = ">=2.7, !=3.0.*, !=3.1.*, !=3.2.*, !=3.3.*"

[package.dependencies]
pyparsing = ">=2.1.4"

[[package]]
name = "pyflakes"
version = "2.4.0"
description = "passive checker of Python programs"
category = "dev"
optional = false
python-versions = ">=2.7, !=3.0.*, !=3.1.*, !=3.2.*, !=3.3.*"

[[package]]
name = "pygments"
version = "2.13.0"
description = "Pygments is a syntax highlighting package written in Python."
category = "main"
optional = false
python-versions = ">=3.6"

[package.extras]
plugins = ["importlib-metadata"]

[[package]]
name = "pygraphviz"
version = "1.10"
description = "Python interface to Graphviz"
category = "main"
optional = true
python-versions = ">=3.8"

[[package]]
name = "pyparsing"
version = "3.0.9"
description = "pyparsing module - Classes and methods to define and execute parsing grammars"
category = "main"
optional = false
python-versions = ">=3.6.8"

[package.extras]
diagrams = ["jinja2", "railroad-diagrams"]

[[package]]
name = "pyrsistent"
version = "0.19.2"
description = "Persistent/Functional/Immutable data structures"
category = "dev"
optional = false
python-versions = ">=3.7"

[[package]]
name = "pytest"
version = "7.2.0"
description = "pytest: simple powerful testing with Python"
category = "dev"
optional = false
python-versions = ">=3.7"

[package.dependencies]
attrs = ">=19.2.0"
colorama = {version = "*", markers = "sys_platform == \"win32\""}
exceptiongroup = {version = ">=1.0.0rc8", markers = "python_version < \"3.11\""}
iniconfig = "*"
packaging = "*"
pluggy = ">=0.12,<2.0"
tomli = {version = ">=1.0.0", markers = "python_version < \"3.11\""}

[package.extras]
testing = ["argcomplete", "hypothesis (>=3.56)", "mock", "nose", "pygments (>=2.7.2)", "requests", "xmlschema"]

[[package]]
name = "pytest-cov"
version = "3.0.0"
description = "Pytest plugin for measuring coverage."
category = "dev"
optional = false
python-versions = ">=3.6"

[package.dependencies]
coverage = {version = ">=5.2.1", extras = ["toml"]}
pytest = ">=4.6"

[package.extras]
testing = ["fields", "hunter", "process-tests", "pytest-xdist", "six", "virtualenv"]

[[package]]
name = "pytest-split"
version = "0.8.0"
description = "Pytest plugin which splits the test suite to equally sized sub suites based on test execution time."
category = "dev"
optional = false
python-versions = ">=3.7.1,<4.0"

[package.dependencies]
pytest = ">=5,<8"

[[package]]
name = "python-dateutil"
version = "2.8.2"
description = "Extensions to the standard Python datetime module"
category = "main"
optional = false
python-versions = "!=3.0.*,!=3.1.*,!=3.2.*,>=2.7"

[package.dependencies]
six = ">=1.5"

[[package]]
name = "python-json-logger"
version = "2.0.4"
description = "A python library adding a json log formatter"
category = "dev"
optional = false
python-versions = ">=3.5"

[[package]]
name = "pytz"
version = "2022.6"
description = "World timezone definitions, modern and historical"
category = "main"
optional = false
python-versions = "*"

[[package]]
name = "pytz-deprecation-shim"
version = "0.1.0.post0"
description = "Shims to make deprecation of pytz easier"
category = "dev"
optional = false
python-versions = "!=3.0.*,!=3.1.*,!=3.2.*,!=3.3.*,!=3.4.*,!=3.5.*,>=2.7"

[package.dependencies]
"backports.zoneinfo" = {version = "*", markers = "python_version >= \"3.6\" and python_version < \"3.9\""}
tzdata = {version = "*", markers = "python_version >= \"3.6\""}

[[package]]
name = "pywin32"
version = "305"
description = "Python for Window Extensions"
category = "dev"
optional = false
python-versions = "*"

[[package]]
name = "pywinpty"
version = "2.0.9"
description = "Pseudo terminal support for Windows from Python."
category = "dev"
optional = false
python-versions = ">=3.7"

[[package]]
name = "pyyaml"
version = "6.0"
description = "YAML parser and emitter for Python"
category = "main"
optional = false
python-versions = ">=3.6"

[[package]]
name = "pyzmq"
version = "24.0.1"
description = "Python bindings for 0MQ"
category = "dev"
optional = false
python-versions = ">=3.6"

[package.dependencies]
cffi = {version = "*", markers = "implementation_name == \"pypy\""}
py = {version = "*", markers = "implementation_name == \"pypy\""}

[[package]]
name = "qdldl"
version = "0.1.5.post2"
description = "QDLDL, a free LDL factorization routine."
category = "main"
optional = false
python-versions = "*"

[package.dependencies]
numpy = ">=1.7"
scipy = ">=0.13.2"

[[package]]
name = "qtconsole"
version = "5.4.0"
description = "Jupyter Qt console"
category = "dev"
optional = false
python-versions = ">= 3.7"

[package.dependencies]
ipykernel = ">=4.1"
ipython-genutils = "*"
jupyter-client = ">=4.1"
jupyter-core = "*"
pygments = "*"
pyzmq = ">=17.1"
qtpy = ">=2.0.1"
traitlets = "<5.2.1 || >5.2.1,<5.2.2 || >5.2.2"

[package.extras]
doc = ["Sphinx (>=1.3)"]
test = ["flaky", "pytest", "pytest-qt"]

[[package]]
name = "qtpy"
version = "2.3.0"
description = "Provides an abstraction layer on top of the various Qt bindings (PyQt5/6 and PySide2/6)."
category = "dev"
optional = false
python-versions = ">=3.7"

[package.dependencies]
packaging = "*"

[package.extras]
test = ["pytest (>=6,!=7.0.0,!=7.0.1)", "pytest-cov (>=3.0.0)", "pytest-qt"]

[[package]]
name = "requests"
version = "2.28.1"
description = "Python HTTP for Humans."
category = "main"
optional = false
python-versions = ">=3.7, <4"

[package.dependencies]
certifi = ">=2017.4.17"
charset-normalizer = ">=2,<3"
idna = ">=2.5,<4"
urllib3 = ">=1.21.1,<1.27"

[package.extras]
socks = ["PySocks (>=1.5.6,!=1.5.7)"]
use-chardet-on-py3 = ["chardet (>=3.0.2,<6)"]

[[package]]
name = "requests-oauthlib"
version = "1.3.1"
description = "OAuthlib authentication support for Requests."
category = "dev"
optional = false
python-versions = ">=2.7, !=3.0.*, !=3.1.*, !=3.2.*, !=3.3.*"

[package.dependencies]
oauthlib = ">=3.0.0"
requests = ">=2.0.0"

[package.extras]
rsa = ["oauthlib[signedtoken] (>=3.0.0)"]

[[package]]
name = "rfc3339-validator"
version = "0.1.4"
description = "A pure python RFC3339 validator"
category = "dev"
optional = false
python-versions = ">=2.7, !=3.0.*, !=3.1.*, !=3.2.*, !=3.3.*, !=3.4.*"

[package.dependencies]
six = "*"

[[package]]
name = "rfc3986-validator"
version = "0.1.1"
description = "Pure python rfc3986 validator"
category = "dev"
optional = false
python-versions = ">=2.7, !=3.0.*, !=3.1.*, !=3.2.*, !=3.3.*, !=3.4.*"

[[package]]
name = "rpy2"
version = "3.5.6"
description = "Python interface to the R language (embedded R)"
category = "dev"
optional = false
python-versions = ">=3.7"

[package.dependencies]
cffi = ">=1.10.0"
jinja2 = "*"
packaging = {version = "*", markers = "platform_system == \"Windows\""}
pytz = "*"
tzlocal = "*"

[package.extras]
all = ["ipython", "numpy", "pandas", "pytest"]
numpy = ["pandas"]
pandas = ["numpy", "pandas"]
test = ["ipython", "numpy", "pandas", "pytest"]

[[package]]
name = "rsa"
version = "4.9"
description = "Pure-Python RSA implementation"
category = "dev"
optional = false
python-versions = ">=3.6,<4"

[package.dependencies]
pyasn1 = ">=0.1.3"

[[package]]
name = "s3transfer"
version = "0.6.0"
description = "An Amazon S3 Transfer Manager"
category = "main"
optional = true
python-versions = ">= 3.7"

[package.dependencies]
botocore = ">=1.12.36,<2.0a.0"

[package.extras]
crt = ["botocore[crt] (>=1.20.29,<2.0a.0)"]

[[package]]
name = "scikit-learn"
version = "1.1.3"
description = "A set of python modules for machine learning and data mining"
category = "main"
optional = false
python-versions = ">=3.8"

[package.dependencies]
joblib = ">=1.0.0"
numpy = ">=1.17.3"
scipy = ">=1.3.2"
threadpoolctl = ">=2.0.0"

[package.extras]
benchmark = ["matplotlib (>=3.1.2)", "memory-profiler (>=0.57.0)", "pandas (>=1.0.5)"]
docs = ["Pillow (>=7.1.2)", "matplotlib (>=3.1.2)", "memory-profiler (>=0.57.0)", "numpydoc (>=1.2.0)", "pandas (>=1.0.5)", "scikit-image (>=0.16.2)", "seaborn (>=0.9.0)", "sphinx (>=4.0.1)", "sphinx-gallery (>=0.7.0)", "sphinx-prompt (>=1.3.0)", "sphinxext-opengraph (>=0.4.2)"]
examples = ["matplotlib (>=3.1.2)", "pandas (>=1.0.5)", "scikit-image (>=0.16.2)", "seaborn (>=0.9.0)"]
tests = ["black (>=22.3.0)", "flake8 (>=3.8.2)", "matplotlib (>=3.1.2)", "mypy (>=0.961)", "numpydoc (>=1.2.0)", "pandas (>=1.0.5)", "pyamg (>=4.0.0)", "pytest (>=5.0.1)", "pytest-cov (>=2.9.0)", "scikit-image (>=0.16.2)"]

[[package]]
name = "scipy"
version = "1.8.1"
description = "SciPy: Scientific Library for Python"
category = "main"
optional = false
python-versions = ">=3.8,<3.11"

[package.dependencies]
numpy = ">=1.17.3,<1.25.0"

[[package]]
name = "scipy"
version = "1.9.3"
description = "Fundamental algorithms for scientific computing in Python"
category = "main"
optional = false
python-versions = ">=3.8"

[package.dependencies]
numpy = ">=1.18.5,<1.26.0"

[package.extras]
dev = ["flake8", "mypy", "pycodestyle", "typing_extensions"]
doc = ["matplotlib (>2)", "numpydoc", "pydata-sphinx-theme (==0.9.0)", "sphinx (!=4.1.0)", "sphinx-panels (>=0.5.2)", "sphinx-tabs"]
test = ["asv", "gmpy2", "mpmath", "pytest", "pytest-cov", "pytest-xdist", "scikit-umfpack", "threadpoolctl"]

[[package]]
name = "scs"
version = "3.2.2"
description = "scs: splitting conic solver"
category = "main"
optional = false
python-versions = "*"

[package.dependencies]
numpy = ">=1.7"
scipy = ">=0.13.2"

[[package]]
name = "seaborn"
version = "0.12.1"
description = "Statistical data visualization"
category = "dev"
optional = false
python-versions = ">=3.7"

[package.dependencies]
matplotlib = ">=3.1,<3.6.1 || >3.6.1"
numpy = ">=1.17"
pandas = ">=0.25"

[package.extras]
dev = ["flake8", "mypy", "pandas-stubs", "pre-commit", "pytest", "pytest-cov", "pytest-xdist"]
docs = ["ipykernel", "nbconvert", "numpydoc", "pydata_sphinx_theme (==0.10.0rc2)", "pyyaml", "sphinx-copybutton", "sphinx-design", "sphinx-issues"]
stats = ["scipy (>=1.3)", "statsmodels (>=0.10)"]

[[package]]
name = "send2trash"
version = "1.8.0"
description = "Send file to trash natively under Mac OS X, Windows and Linux."
category = "dev"
optional = false
python-versions = "*"

[package.extras]
nativelib = ["pyobjc-framework-Cocoa", "pywin32"]
objc = ["pyobjc-framework-Cocoa"]
win32 = ["pywin32"]

[[package]]
name = "setuptools"
version = "65.6.3"
description = "Easily download, build, install, upgrade, and uninstall Python packages"
category = "main"
optional = false
python-versions = ">=3.7"

[package.extras]
docs = ["furo", "jaraco.packaging (>=9)", "jaraco.tidelift (>=1.4)", "pygments-github-lexers (==0.0.5)", "rst.linker (>=1.9)", "sphinx (>=3.5)", "sphinx-favicon", "sphinx-hoverxref (<2)", "sphinx-inline-tabs", "sphinx-notfound-page (==0.8.3)", "sphinx-reredirects", "sphinxcontrib-towncrier"]
testing = ["build[virtualenv]", "filelock (>=3.4.0)", "flake8 (<5)", "flake8-2020", "ini2toml[lite] (>=0.9)", "jaraco.envs (>=2.2)", "jaraco.path (>=3.2.0)", "pip (>=19.1)", "pip-run (>=8.8)", "pytest (>=6)", "pytest-black (>=0.3.7)", "pytest-checkdocs (>=2.4)", "pytest-cov", "pytest-enabler (>=1.3)", "pytest-flake8", "pytest-mypy (>=0.9.1)", "pytest-perf", "pytest-timeout", "pytest-xdist", "tomli-w (>=1.0.0)", "virtualenv (>=13.0.0)", "wheel"]
testing-integration = ["build[virtualenv]", "filelock (>=3.4.0)", "jaraco.envs (>=2.2)", "jaraco.path (>=3.2.0)", "pytest", "pytest-enabler", "pytest-xdist", "tomli", "virtualenv (>=13.0.0)", "wheel"]

[[package]]
name = "setuptools-scm"
version = "7.0.5"
description = "the blessed package to manage your versions by scm tags"
category = "main"
optional = false
python-versions = ">=3.7"

[package.dependencies]
packaging = ">=20.0"
setuptools = "*"
tomli = ">=1.0.0"
typing-extensions = "*"

[package.extras]
test = ["pytest (>=6.2)", "virtualenv (>20)"]
toml = ["setuptools (>=42)"]

[[package]]
name = "shap"
version = "0.40.0"
description = "A unified approach to explain the output of any machine learning model."
category = "main"
optional = false
python-versions = "*"

[package.dependencies]
cloudpickle = "*"
numba = "*"
numpy = "*"
packaging = ">20.9"
pandas = "*"
scikit-learn = "*"
scipy = "*"
slicer = "0.0.7"
tqdm = ">4.25.0"

[package.extras]
all = ["catboost", "ipython", "lightgbm", "lime", "matplotlib", "nbsphinx", "numpydoc", "opencv-python", "pyod", "pyspark", "pytest", "pytest-cov", "pytest-mpl", "sentencepiece", "sphinx", "sphinx_rtd_theme", "torch", "transformers", "xgboost"]
docs = ["ipython", "matplotlib", "nbsphinx", "numpydoc", "sphinx", "sphinx_rtd_theme"]
others = ["lime"]
plots = ["ipython", "matplotlib"]
test = ["catboost", "lightgbm", "opencv-python", "pyod", "pyspark", "pytest", "pytest-cov", "pytest-mpl", "sentencepiece", "torch", "transformers", "xgboost"]

[[package]]
name = "six"
version = "1.16.0"
description = "Python 2 and 3 compatibility utilities"
category = "main"
optional = false
python-versions = ">=2.7, !=3.0.*, !=3.1.*, !=3.2.*"

[[package]]
name = "slicer"
version = "0.0.7"
description = "A small package for big slicing."
category = "main"
optional = false
python-versions = ">=3.6"

[[package]]
name = "smart-open"
version = "6.3.0"
description = "Utils for streaming large files (S3, HDFS, GCS, Azure Blob Storage, gzip, bz2...)"
category = "main"
optional = true
python-versions = ">=3.6,<4.0"

[package.extras]
all = ["azure-common", "azure-core", "azure-storage-blob", "boto3", "google-cloud-storage (>=2.6.0)", "paramiko", "requests"]
azure = ["azure-common", "azure-core", "azure-storage-blob"]
gcs = ["google-cloud-storage (>=2.6.0)"]
http = ["requests"]
s3 = ["boto3"]
ssh = ["paramiko"]
test = ["azure-common", "azure-core", "azure-storage-blob", "boto3", "google-cloud-storage (>=2.6.0)", "moto[server]", "paramiko", "pytest", "pytest-rerunfailures", "requests", "responses"]
webhdfs = ["requests"]

[[package]]
name = "sniffio"
version = "1.3.0"
description = "Sniff out which async library your code is running under"
category = "dev"
optional = false
python-versions = ">=3.7"

[[package]]
name = "snowballstemmer"
version = "2.2.0"
description = "This package provides 29 stemmers for 28 languages generated from Snowball algorithms."
category = "main"
optional = false
python-versions = "*"

[[package]]
name = "sortedcontainers"
version = "2.4.0"
description = "Sorted Containers -- Sorted List, Sorted Dict, Sorted Set"
category = "main"
optional = true
python-versions = "*"

[[package]]
name = "soupsieve"
version = "2.3.2.post1"
description = "A modern CSS selector implementation for Beautiful Soup."
category = "dev"
optional = false
python-versions = ">=3.6"

[[package]]
name = "spacy"
version = "3.4.4"
description = "Industrial-strength Natural Language Processing (NLP) in Python"
category = "main"
optional = true
python-versions = ">=3.6"

[package.dependencies]
catalogue = ">=2.0.6,<2.1.0"
cymem = ">=2.0.2,<2.1.0"
jinja2 = "*"
langcodes = ">=3.2.0,<4.0.0"
murmurhash = ">=0.28.0,<1.1.0"
numpy = ">=1.15.0"
packaging = ">=20.0"
pathy = ">=0.3.5"
preshed = ">=3.0.2,<3.1.0"
pydantic = ">=1.7.4,<1.8 || >1.8,<1.8.1 || >1.8.1,<1.11.0"
requests = ">=2.13.0,<3.0.0"
setuptools = "*"
smart-open = ">=5.2.1,<7.0.0"
spacy-legacy = ">=3.0.10,<3.1.0"
spacy-loggers = ">=1.0.0,<2.0.0"
srsly = ">=2.4.3,<3.0.0"
thinc = ">=8.1.0,<8.2.0"
tqdm = ">=4.38.0,<5.0.0"
typer = ">=0.3.0,<0.8.0"
wasabi = ">=0.9.1,<1.1.0"

[package.extras]
apple = ["thinc-apple-ops (>=0.1.0.dev0,<1.0.0)"]
cuda = ["cupy (>=5.0.0b4,<12.0.0)"]
cuda-autodetect = ["cupy-wheel (>=11.0.0,<12.0.0)"]
cuda100 = ["cupy-cuda100 (>=5.0.0b4,<12.0.0)"]
cuda101 = ["cupy-cuda101 (>=5.0.0b4,<12.0.0)"]
cuda102 = ["cupy-cuda102 (>=5.0.0b4,<12.0.0)"]
cuda110 = ["cupy-cuda110 (>=5.0.0b4,<12.0.0)"]
cuda111 = ["cupy-cuda111 (>=5.0.0b4,<12.0.0)"]
cuda112 = ["cupy-cuda112 (>=5.0.0b4,<12.0.0)"]
cuda113 = ["cupy-cuda113 (>=5.0.0b4,<12.0.0)"]
cuda114 = ["cupy-cuda114 (>=5.0.0b4,<12.0.0)"]
cuda115 = ["cupy-cuda115 (>=5.0.0b4,<12.0.0)"]
cuda116 = ["cupy-cuda116 (>=5.0.0b4,<12.0.0)"]
cuda117 = ["cupy-cuda117 (>=5.0.0b4,<12.0.0)"]
cuda11x = ["cupy-cuda11x (>=11.0.0,<12.0.0)"]
cuda80 = ["cupy-cuda80 (>=5.0.0b4,<12.0.0)"]
cuda90 = ["cupy-cuda90 (>=5.0.0b4,<12.0.0)"]
cuda91 = ["cupy-cuda91 (>=5.0.0b4,<12.0.0)"]
cuda92 = ["cupy-cuda92 (>=5.0.0b4,<12.0.0)"]
ja = ["sudachidict-core (>=20211220)", "sudachipy (>=0.5.2,!=0.6.1)"]
ko = ["natto-py (>=0.9.0)"]
lookups = ["spacy-lookups-data (>=1.0.3,<1.1.0)"]
ray = ["spacy-ray (>=0.1.0,<1.0.0)"]
th = ["pythainlp (>=2.0)"]
transformers = ["spacy-transformers (>=1.1.2,<1.2.0)"]

[[package]]
name = "spacy-legacy"
version = "3.0.10"
description = "Legacy registered functions for spaCy backwards compatibility"
category = "main"
optional = true
python-versions = ">=3.6"

[[package]]
name = "spacy-loggers"
version = "1.0.4"
description = "Logging utilities for SpaCy"
category = "main"
optional = true
python-versions = ">=3.6"

[[package]]
name = "sparse"
version = "0.13.0"
description = "Sparse n-dimensional arrays"
category = "main"
optional = false
python-versions = ">=3.6, <4"

[package.dependencies]
numba = ">=0.49"
numpy = ">=1.17"
scipy = ">=0.19"

[package.extras]
all = ["dask[array]", "pytest (>=3.5)", "pytest-black", "pytest-cov", "sphinx", "sphinx-rtd-theme", "tox"]
docs = ["sphinx", "sphinx-rtd-theme"]
tests = ["dask[array]", "pytest (>=3.5)", "pytest-black", "pytest-cov"]
tox = ["dask[array]", "pytest (>=3.5)", "pytest-black", "pytest-cov", "tox"]

[[package]]
name = "sphinx"
version = "5.3.0"
description = "Python documentation generator"
category = "main"
optional = false
python-versions = ">=3.6"

[package.dependencies]
alabaster = ">=0.7,<0.8"
babel = ">=2.9"
colorama = {version = ">=0.4.5", markers = "sys_platform == \"win32\""}
docutils = ">=0.14,<0.20"
imagesize = ">=1.3"
importlib-metadata = {version = ">=4.8", markers = "python_version < \"3.10\""}
Jinja2 = ">=3.0"
packaging = ">=21.0"
Pygments = ">=2.12"
requests = ">=2.5.0"
snowballstemmer = ">=2.0"
sphinxcontrib-applehelp = "*"
sphinxcontrib-devhelp = "*"
sphinxcontrib-htmlhelp = ">=2.0.0"
sphinxcontrib-jsmath = "*"
sphinxcontrib-qthelp = "*"
sphinxcontrib-serializinghtml = ">=1.1.5"

[package.extras]
docs = ["sphinxcontrib-websupport"]
lint = ["docutils-stubs", "flake8 (>=3.5.0)", "flake8-bugbear", "flake8-comprehensions", "flake8-simplify", "isort", "mypy (>=0.981)", "sphinx-lint", "types-requests", "types-typed-ast"]
test = ["cython", "html5lib", "pytest (>=4.6)", "typed_ast"]

[[package]]
name = "sphinx-copybutton"
version = "0.5.0"
description = "Add a copy button to each of your code cells."
category = "dev"
optional = false
python-versions = ">=3.6"

[package.dependencies]
sphinx = ">=1.8"

[package.extras]
code-style = ["pre-commit (==2.12.1)"]
rtd = ["ipython", "myst-nb", "sphinx", "sphinx-book-theme"]

[[package]]
name = "sphinx-design"
version = "0.3.0"
description = "A sphinx extension for designing beautiful, view size responsive web components."
category = "main"
optional = false
python-versions = ">=3.7"

[package.dependencies]
sphinx = ">=4,<6"

[package.extras]
code-style = ["pre-commit (>=2.12,<3.0)"]
rtd = ["myst-parser (>=0.18.0,<0.19.0)"]
testing = ["myst-parser (>=0.18.0,<0.19.0)", "pytest (>=7.1,<8.0)", "pytest-cov", "pytest-regressions"]
theme-furo = ["furo (>=2022.06.04,<2022.07)"]
theme-pydata = ["pydata-sphinx-theme (>=0.9.0,<0.10.0)"]
theme-rtd = ["sphinx-rtd-theme (>=1.0,<2.0)"]
theme-sbt = ["sphinx-book-theme (>=0.3.0,<0.4.0)"]

[[package]]
name = "sphinx-rtd-theme"
version = "1.1.1"
description = "Read the Docs theme for Sphinx"
category = "dev"
optional = false
python-versions = "!=3.0.*,!=3.1.*,!=3.2.*,!=3.3.*,>=2.7"

[package.dependencies]
docutils = "<0.18"
sphinx = ">=1.6,<6"

[package.extras]
dev = ["bump2version", "sphinxcontrib-httpdomain", "transifex-client", "wheel"]

[[package]]
name = "sphinxcontrib-applehelp"
version = "1.0.2"
description = "sphinxcontrib-applehelp is a sphinx extension which outputs Apple help books"
category = "main"
optional = false
python-versions = ">=3.5"

[package.extras]
lint = ["docutils-stubs", "flake8", "mypy"]
test = ["pytest"]

[[package]]
name = "sphinxcontrib-devhelp"
version = "1.0.2"
description = "sphinxcontrib-devhelp is a sphinx extension which outputs Devhelp document."
category = "main"
optional = false
python-versions = ">=3.5"

[package.extras]
lint = ["docutils-stubs", "flake8", "mypy"]
test = ["pytest"]

[[package]]
name = "sphinxcontrib-googleanalytics"
<<<<<<< HEAD
version = "0.3"
description = ""
=======
version = "0.2.dev20221027"
description = "Sphinx extension googleanalytics"
>>>>>>> 3f0f63bf
category = "dev"
optional = false
python-versions = "*"
develop = false

[package.dependencies]
Sphinx = ">=0.6"

[package.source]
type = "git"
url = "https://github.com/sphinx-contrib/googleanalytics.git"
reference = "master"
resolved_reference = "4c028eef3600990f005429927f20ad73c0022e5d"

[[package]]
name = "sphinxcontrib-htmlhelp"
version = "2.0.0"
description = "sphinxcontrib-htmlhelp is a sphinx extension which renders HTML help files"
category = "main"
optional = false
python-versions = ">=3.6"

[package.extras]
lint = ["docutils-stubs", "flake8", "mypy"]
test = ["html5lib", "pytest"]

[[package]]
name = "sphinxcontrib-jsmath"
version = "1.0.1"
description = "A sphinx extension which renders display math in HTML via JavaScript"
category = "main"
optional = false
python-versions = ">=3.5"

[package.extras]
test = ["flake8", "mypy", "pytest"]

[[package]]
name = "sphinxcontrib-qthelp"
version = "1.0.3"
description = "sphinxcontrib-qthelp is a sphinx extension which outputs QtHelp document."
category = "main"
optional = false
python-versions = ">=3.5"

[package.extras]
lint = ["docutils-stubs", "flake8", "mypy"]
test = ["pytest"]

[[package]]
name = "sphinxcontrib-serializinghtml"
version = "1.1.5"
description = "sphinxcontrib-serializinghtml is a sphinx extension which outputs \"serialized\" HTML files (json and pickle)."
category = "main"
optional = false
python-versions = ">=3.5"

[package.extras]
lint = ["docutils-stubs", "flake8", "mypy"]
test = ["pytest"]

[[package]]
name = "srsly"
version = "2.4.5"
description = "Modern high-performance serialization utilities for Python"
category = "main"
optional = true
python-versions = ">=3.6"

[package.dependencies]
catalogue = ">=2.0.3,<2.1.0"

[[package]]
name = "stack-data"
version = "0.6.2"
description = "Extract data from python stack frames and tracebacks for informative displays"
category = "dev"
optional = false
python-versions = "*"

[package.dependencies]
asttokens = ">=2.1.0"
executing = ">=1.2.0"
pure-eval = "*"

[package.extras]
tests = ["cython", "littleutils", "pygments", "pytest", "typeguard"]

[[package]]
name = "statsmodels"
version = "0.13.5"
description = "Statistical computations and models for Python"
category = "main"
optional = false
python-versions = ">=3.7"

[package.dependencies]
numpy = [
    {version = ">=1.17", markers = "python_version != \"3.10\" or platform_system != \"Windows\" or platform_python_implementation == \"PyPy\""},
    {version = ">=1.22.3", markers = "python_version == \"3.10\" and platform_system == \"Windows\" and platform_python_implementation != \"PyPy\""},
]
packaging = ">=21.3"
pandas = ">=0.25"
patsy = ">=0.5.2"
scipy = [
    {version = ">=1.3", markers = "(python_version > \"3.9\" or platform_system != \"Windows\" or platform_machine != \"x86\") and python_version < \"3.12\""},
    {version = ">=1.3,<1.9", markers = "python_version == \"3.8\" and platform_system == \"Windows\" and platform_machine == \"x86\" or python_version == \"3.9\" and platform_system == \"Windows\" and platform_machine == \"x86\""},
]

[package.extras]
build = ["cython (>=0.29.32)"]
develop = ["Jinja2", "colorama", "cython (>=0.29.32)", "cython (>=0.29.32,<3.0.0)", "flake8", "isort", "joblib", "matplotlib (>=3)", "oldest-supported-numpy (>=2022.4.18)", "pytest (>=7.0.1,<7.1.0)", "pytest-randomly", "pytest-xdist", "pywinpty", "setuptools-scm[toml] (>=7.0.0,<7.1.0)"]
docs = ["ipykernel", "jupyter-client", "matplotlib", "nbconvert", "nbformat", "numpydoc", "pandas-datareader", "sphinx"]

[[package]]
name = "sympy"
version = "1.11.1"
description = "Computer algebra system (CAS) in Python"
category = "main"
optional = false
python-versions = ">=3.8"

[package.dependencies]
mpmath = ">=0.19"

[[package]]
name = "tblib"
version = "1.7.0"
description = "Traceback serialization library."
category = "main"
optional = true
python-versions = ">=2.7, !=3.0.*, !=3.1.*, !=3.2.*, !=3.3.*, !=3.4.*"

[[package]]
name = "tenacity"
version = "8.1.0"
description = "Retry code until it succeeds"
category = "main"
optional = true
python-versions = ">=3.6"

[package.extras]
doc = ["reno", "sphinx", "tornado (>=4.5)"]

[[package]]
name = "tensorboard"
version = "2.11.0"
description = "TensorBoard lets you watch Tensors Flow"
category = "dev"
optional = false
python-versions = ">=3.7"

[package.dependencies]
absl-py = ">=0.4"
google-auth = ">=1.6.3,<3"
google-auth-oauthlib = ">=0.4.1,<0.5"
grpcio = ">=1.24.3"
markdown = ">=2.6.8"
numpy = ">=1.12.0"
protobuf = ">=3.9.2,<4"
requests = ">=2.21.0,<3"
setuptools = ">=41.0.0"
tensorboard-data-server = ">=0.6.0,<0.7.0"
tensorboard-plugin-wit = ">=1.6.0"
werkzeug = ">=1.0.1"
wheel = ">=0.26"

[[package]]
name = "tensorboard-data-server"
version = "0.6.1"
description = "Fast data loading for TensorBoard"
category = "dev"
optional = false
python-versions = ">=3.6"

[[package]]
name = "tensorboard-plugin-wit"
version = "1.8.1"
description = "What-If Tool TensorBoard plugin."
category = "dev"
optional = false
python-versions = "*"

[[package]]
name = "tensorflow"
version = "2.11.0"
description = "TensorFlow is an open source machine learning framework for everyone."
category = "dev"
optional = false
python-versions = ">=3.7"

[package.dependencies]
absl-py = ">=1.0.0"
astunparse = ">=1.6.0"
flatbuffers = ">=2.0"
gast = ">=0.2.1,<=0.4.0"
google-pasta = ">=0.1.1"
grpcio = ">=1.24.3,<2.0"
h5py = ">=2.9.0"
keras = ">=2.11.0,<2.12"
libclang = ">=13.0.0"
numpy = ">=1.20"
opt-einsum = ">=2.3.2"
packaging = "*"
protobuf = ">=3.9.2,<3.20"
setuptools = "*"
six = ">=1.12.0"
tensorboard = ">=2.11,<2.12"
tensorflow-estimator = ">=2.11.0,<2.12"
tensorflow-io-gcs-filesystem = {version = ">=0.23.1", markers = "platform_machine != \"arm64\" or platform_system != \"Darwin\""}
termcolor = ">=1.1.0"
typing-extensions = ">=3.6.6"
wrapt = ">=1.11.0"

[[package]]
name = "tensorflow-estimator"
version = "2.11.0"
description = "TensorFlow Estimator."
category = "dev"
optional = false
python-versions = ">=3.7"

[[package]]
name = "tensorflow-io-gcs-filesystem"
version = "0.28.0"
description = "TensorFlow IO"
category = "dev"
optional = false
python-versions = ">=3.7, <3.11"

[package.extras]
tensorflow = ["tensorflow (>=2.11.0,<2.12.0)"]
tensorflow-aarch64 = ["tensorflow-aarch64 (>=2.11.0,<2.12.0)"]
tensorflow-cpu = ["tensorflow-cpu (>=2.11.0,<2.12.0)"]
tensorflow-gpu = ["tensorflow-gpu (>=2.11.0,<2.12.0)"]
tensorflow-rocm = ["tensorflow-rocm (>=2.11.0,<2.12.0)"]

[[package]]
name = "termcolor"
version = "2.1.1"
description = "ANSI color formatting for output in terminal"
category = "dev"
optional = false
python-versions = ">=3.7"

[package.extras]
tests = ["pytest", "pytest-cov"]

[[package]]
name = "terminado"
version = "0.17.1"
description = "Tornado websocket backend for the Xterm.js Javascript terminal emulator library."
category = "dev"
optional = false
python-versions = ">=3.7"

[package.dependencies]
ptyprocess = {version = "*", markers = "os_name != \"nt\""}
pywinpty = {version = ">=1.1.0", markers = "os_name == \"nt\""}
tornado = ">=6.1.0"

[package.extras]
docs = ["myst-parser", "pydata-sphinx-theme", "sphinx"]
test = ["pre-commit", "pytest (>=7.0)", "pytest-timeout"]

[[package]]
name = "thinc"
version = "8.1.5"
description = "A refreshing functional take on deep learning, compatible with your favorite libraries"
category = "main"
optional = true
python-versions = ">=3.6"

[package.dependencies]
blis = ">=0.7.8,<0.8.0"
catalogue = ">=2.0.4,<2.1.0"
confection = ">=0.0.1,<1.0.0"
cymem = ">=2.0.2,<2.1.0"
murmurhash = ">=1.0.2,<1.1.0"
numpy = ">=1.15.0"
preshed = ">=3.0.2,<3.1.0"
pydantic = ">=1.7.4,<1.8 || >1.8,<1.8.1 || >1.8.1,<1.11.0"
setuptools = "*"
srsly = ">=2.4.0,<3.0.0"
wasabi = ">=0.8.1,<1.1.0"

[package.extras]
cuda = ["cupy (>=5.0.0b4)"]
cuda-autodetect = ["cupy-wheel (>=11.0.0)"]
cuda100 = ["cupy-cuda100 (>=5.0.0b4)"]
cuda101 = ["cupy-cuda101 (>=5.0.0b4)"]
cuda102 = ["cupy-cuda102 (>=5.0.0b4)"]
cuda110 = ["cupy-cuda110 (>=5.0.0b4)"]
cuda111 = ["cupy-cuda111 (>=5.0.0b4)"]
cuda112 = ["cupy-cuda112 (>=5.0.0b4)"]
cuda113 = ["cupy-cuda113 (>=5.0.0b4)"]
cuda114 = ["cupy-cuda114 (>=5.0.0b4)"]
cuda115 = ["cupy-cuda115 (>=5.0.0b4)"]
cuda116 = ["cupy-cuda116 (>=5.0.0b4)"]
cuda117 = ["cupy-cuda117 (>=5.0.0b4)"]
cuda11x = ["cupy-cuda11x (>=11.0.0)"]
cuda80 = ["cupy-cuda80 (>=5.0.0b4)"]
cuda90 = ["cupy-cuda90 (>=5.0.0b4)"]
cuda91 = ["cupy-cuda91 (>=5.0.0b4)"]
cuda92 = ["cupy-cuda92 (>=5.0.0b4)"]
datasets = ["ml-datasets (>=0.2.0,<0.3.0)"]
mxnet = ["mxnet (>=1.5.1,<1.6.0)"]
tensorflow = ["tensorflow (>=2.0.0,<2.6.0)"]
torch = ["torch (>=1.6.0)"]

[[package]]
name = "threadpoolctl"
version = "3.1.0"
description = "threadpoolctl"
category = "main"
optional = false
python-versions = ">=3.6"

[[package]]
name = "tinycss2"
version = "1.2.1"
description = "A tiny CSS parser"
category = "dev"
optional = false
python-versions = ">=3.7"

[package.dependencies]
webencodings = ">=0.4"

[package.extras]
doc = ["sphinx", "sphinx_rtd_theme"]
test = ["flake8", "isort", "pytest"]

[[package]]
name = "tokenize-rt"
version = "5.0.0"
description = "A wrapper around the stdlib `tokenize` which roundtrips."
category = "dev"
optional = false
python-versions = ">=3.7"

[[package]]
name = "tomli"
version = "2.0.1"
description = "A lil' TOML parser"
category = "main"
optional = false
python-versions = ">=3.7"

[[package]]
name = "toolz"
version = "0.12.0"
description = "List processing tools and functional utilities"
category = "main"
optional = true
python-versions = ">=3.5"

[[package]]
name = "torch"
version = "1.12.1"
description = "Tensors and Dynamic neural networks in Python with strong GPU acceleration"
category = "main"
optional = true
python-versions = ">=3.7.0"

[package.dependencies]
typing-extensions = "*"

[[package]]
name = "torchvision"
version = "0.13.1"
description = "image and video datasets and models for torch deep learning"
category = "main"
optional = true
python-versions = ">=3.7"

[package.dependencies]
numpy = "*"
pillow = ">=5.3.0,<8.3.0 || >=8.4.0"
requests = "*"
torch = "1.12.1"
typing-extensions = "*"

[package.extras]
scipy = ["scipy"]

[[package]]
name = "tornado"
version = "6.2"
description = "Tornado is a Python web framework and asynchronous networking library, originally developed at FriendFeed."
category = "main"
optional = false
python-versions = ">= 3.7"

[[package]]
name = "tqdm"
version = "4.64.1"
description = "Fast, Extensible Progress Meter"
category = "main"
optional = false
python-versions = "!=3.0.*,!=3.1.*,!=3.2.*,!=3.3.*,>=2.7"

[package.dependencies]
colorama = {version = "*", markers = "platform_system == \"Windows\""}

[package.extras]
dev = ["py-make (>=0.1.0)", "twine", "wheel"]
notebook = ["ipywidgets (>=6)"]
slack = ["slack-sdk"]
telegram = ["requests"]

[[package]]
name = "traitlets"
version = "5.7.1"
description = "Traitlets Python configuration system"
category = "dev"
optional = false
python-versions = ">=3.7"

[package.extras]
docs = ["myst-parser", "pydata-sphinx-theme", "sphinx"]
lint = ["black (>=22.6.0)", "mdformat (>0.7)", "ruff (>=0.0.156)"]
test = ["pre-commit", "pytest"]
typing = ["mypy (>=0.990)"]

[[package]]
name = "typer"
version = "0.7.0"
description = "Typer, build great CLIs. Easy to code. Based on Python type hints."
category = "main"
optional = true
python-versions = ">=3.6"

[package.dependencies]
click = ">=7.1.1,<9.0.0"

[package.extras]
all = ["colorama (>=0.4.3,<0.5.0)", "rich (>=10.11.0,<13.0.0)", "shellingham (>=1.3.0,<2.0.0)"]
dev = ["autoflake (>=1.3.1,<2.0.0)", "flake8 (>=3.8.3,<4.0.0)", "pre-commit (>=2.17.0,<3.0.0)"]
doc = ["cairosvg (>=2.5.2,<3.0.0)", "mdx-include (>=1.4.1,<2.0.0)", "mkdocs (>=1.1.2,<2.0.0)", "mkdocs-material (>=8.1.4,<9.0.0)", "pillow (>=9.3.0,<10.0.0)"]
test = ["black (>=22.3.0,<23.0.0)", "coverage (>=6.2,<7.0)", "isort (>=5.0.6,<6.0.0)", "mypy (==0.910)", "pytest (>=4.4.0,<8.0.0)", "pytest-cov (>=2.10.0,<5.0.0)", "pytest-sugar (>=0.9.4,<0.10.0)", "pytest-xdist (>=1.32.0,<4.0.0)", "rich (>=10.11.0,<13.0.0)", "shellingham (>=1.3.0,<2.0.0)"]

[[package]]
name = "typing-extensions"
version = "4.4.0"
description = "Backported and Experimental Type Hints for Python 3.7+"
category = "main"
optional = false
python-versions = ">=3.7"

[[package]]
name = "tzdata"
version = "2022.7"
description = "Provider of IANA time zone data"
category = "dev"
optional = false
python-versions = ">=2"

[[package]]
name = "tzlocal"
version = "4.2"
description = "tzinfo object for the local timezone"
category = "dev"
optional = false
python-versions = ">=3.6"

[package.dependencies]
"backports.zoneinfo" = {version = "*", markers = "python_version < \"3.9\""}
pytz-deprecation-shim = "*"
tzdata = {version = "*", markers = "platform_system == \"Windows\""}

[package.extras]
devenv = ["black", "pyroma", "pytest-cov", "zest.releaser"]
test = ["pytest (>=4.3)", "pytest-mock (>=3.3)"]

[[package]]
name = "uri-template"
version = "1.2.0"
description = "RFC 6570 URI Template Processor"
category = "dev"
optional = false
python-versions = ">=3.6"

[package.extras]
dev = ["flake8 (<4.0.0)", "flake8-annotations", "flake8-bugbear", "flake8-commas", "flake8-comprehensions", "flake8-continuation", "flake8-datetimez", "flake8-docstrings", "flake8-import-order", "flake8-literal", "flake8-noqa", "flake8-requirements", "flake8-type-annotations", "flake8-use-fstring", "mypy", "pep8-naming"]

[[package]]
name = "urllib3"
version = "1.26.13"
description = "HTTP library with thread-safe connection pooling, file post, and more."
category = "main"
optional = false
python-versions = ">=2.7, !=3.0.*, !=3.1.*, !=3.2.*, !=3.3.*, !=3.4.*, !=3.5.*"

[package.extras]
brotli = ["brotli (>=1.0.9)", "brotlicffi (>=0.8.0)", "brotlipy (>=0.6.0)"]
secure = ["certifi", "cryptography (>=1.3.4)", "idna (>=2.0.0)", "ipaddress", "pyOpenSSL (>=0.14)", "urllib3-secure-extra"]
socks = ["PySocks (>=1.5.6,!=1.5.7,<2.0)"]

[[package]]
name = "wasabi"
version = "0.10.1"
description = "A lightweight console printing and formatting toolkit"
category = "main"
optional = true
python-versions = "*"

[[package]]
name = "wcwidth"
version = "0.2.5"
description = "Measures the displayed width of unicode strings in a terminal"
category = "dev"
optional = false
python-versions = "*"

[[package]]
name = "webcolors"
version = "1.12"
description = "A library for working with color names and color values formats defined by HTML and CSS."
category = "dev"
optional = false
python-versions = ">=3.7"

[[package]]
name = "webencodings"
version = "0.5.1"
description = "Character encoding aliases for legacy web content"
category = "dev"
optional = false
python-versions = "*"

[[package]]
name = "websocket-client"
version = "1.4.2"
description = "WebSocket client for Python with low level API options"
category = "dev"
optional = false
python-versions = ">=3.7"

[package.extras]
docs = ["Sphinx (>=3.4)", "sphinx-rtd-theme (>=0.5)"]
optional = ["python-socks", "wsaccel"]
test = ["websockets"]

[[package]]
name = "werkzeug"
version = "2.2.2"
description = "The comprehensive WSGI web application library."
category = "dev"
optional = false
python-versions = ">=3.7"

[package.dependencies]
MarkupSafe = ">=2.1.1"

[package.extras]
watchdog = ["watchdog"]

[[package]]
name = "wheel"
version = "0.38.4"
description = "A built-package format for Python"
category = "main"
optional = false
python-versions = ">=3.7"

[package.extras]
test = ["pytest (>=3.0.0)"]

[[package]]
name = "widgetsnbextension"
version = "4.0.4"
description = "Jupyter interactive widgets for Jupyter Notebook"
category = "dev"
optional = false
python-versions = ">=3.7"

[[package]]
name = "wrapt"
version = "1.14.1"
description = "Module for decorators, wrappers and monkey patching."
category = "dev"
optional = false
python-versions = "!=3.0.*,!=3.1.*,!=3.2.*,!=3.3.*,!=3.4.*,>=2.7"

[[package]]
name = "xgboost"
version = "1.7.2"
description = "XGBoost Python Package"
category = "main"
optional = false
python-versions = ">=3.8"

[package.dependencies]
numpy = "*"
scipy = "*"

[package.extras]
dask = ["dask", "distributed", "pandas"]
datatable = ["datatable"]
pandas = ["pandas"]
plotting = ["graphviz", "matplotlib"]
pyspark = ["cloudpickle", "pyspark", "scikit-learn"]
scikit-learn = ["scikit-learn"]

[[package]]
name = "zict"
version = "2.2.0"
description = "Mutable mapping tools"
category = "main"
optional = true
python-versions = ">=3.7"

[package.dependencies]
heapdict = "*"

[[package]]
name = "zipp"
version = "3.11.0"
description = "Backport of pathlib-compatible object wrapper for zip files"
category = "main"
optional = false
python-versions = ">=3.7"

[package.extras]
docs = ["furo", "jaraco.packaging (>=9)", "jaraco.tidelift (>=1.4)", "rst.linker (>=1.9)", "sphinx (>=3.5)"]
testing = ["flake8 (<5)", "func-timeout", "jaraco.functools", "jaraco.itertools", "more-itertools", "pytest (>=6)", "pytest-black (>=0.3.7)", "pytest-checkdocs (>=2.4)", "pytest-cov", "pytest-enabler (>=1.3)", "pytest-flake8", "pytest-mypy (>=0.9.1)"]

[extras]
autogluon = ["autogluon-tabular"]
plotting = ["matplotlib"]
pydot = ["pydot"]
pygraphviz = ["pygraphviz"]

[metadata]
lock-version = "1.1"
<<<<<<< HEAD
python-versions = ">=3.8,<3.10"
content-hash = "b5eedf832ad2a50e1f3f097347dbf3e6b66e2192390f6a8e80839066c36d7cc1"
=======
python-versions = ">=3.8,<3.11"
content-hash = "24420e732fbb02c571d8a1052c47638d55cf35001de646920d0512c2edb6515e"
>>>>>>> 3f0f63bf

[metadata.files]
absl-py = [
    {file = "absl-py-1.3.0.tar.gz", hash = "sha256:463c38a08d2e4cef6c498b76ba5bd4858e4c6ef51da1a5a1f27139a022e20248"},
    {file = "absl_py-1.3.0-py3-none-any.whl", hash = "sha256:34995df9bd7a09b3b8749e230408f5a2a2dd7a68a0d33c12a3d0cb15a041a507"},
]
alabaster = [
    {file = "alabaster-0.7.12-py2.py3-none-any.whl", hash = "sha256:446438bdcca0e05bd45ea2de1668c1d9b032e1a9154c2c259092d77031ddd359"},
    {file = "alabaster-0.7.12.tar.gz", hash = "sha256:a661d72d58e6ea8a57f7a86e37d86716863ee5e92788398526d58b26a4e4dc02"},
]
anyio = [
    {file = "anyio-3.6.2-py3-none-any.whl", hash = "sha256:fbbe32bd270d2a2ef3ed1c5d45041250284e31fc0a4df4a5a6071842051a51e3"},
    {file = "anyio-3.6.2.tar.gz", hash = "sha256:25ea0d673ae30af41a0c442f81cf3b38c7e79fdc7b60335a4c14e05eb0947421"},
]
appnope = [
    {file = "appnope-0.1.3-py2.py3-none-any.whl", hash = "sha256:265a455292d0bd8a72453494fa24df5a11eb18373a60c7c0430889f22548605e"},
    {file = "appnope-0.1.3.tar.gz", hash = "sha256:02bd91c4de869fbb1e1c50aafc4098827a7a54ab2f39d9dcba6c9547ed920e24"},
]
argon2-cffi = [
    {file = "argon2-cffi-21.3.0.tar.gz", hash = "sha256:d384164d944190a7dd7ef22c6aa3ff197da12962bd04b17f64d4e93d934dba5b"},
    {file = "argon2_cffi-21.3.0-py3-none-any.whl", hash = "sha256:8c976986f2c5c0e5000919e6de187906cfd81fb1c72bf9d88c01177e77da7f80"},
]
argon2-cffi-bindings = [
    {file = "argon2-cffi-bindings-21.2.0.tar.gz", hash = "sha256:bb89ceffa6c791807d1305ceb77dbfacc5aa499891d2c55661c6459651fc39e3"},
    {file = "argon2_cffi_bindings-21.2.0-cp36-abi3-macosx_10_9_x86_64.whl", hash = "sha256:ccb949252cb2ab3a08c02024acb77cfb179492d5701c7cbdbfd776124d4d2367"},
    {file = "argon2_cffi_bindings-21.2.0-cp36-abi3-manylinux_2_17_aarch64.manylinux2014_aarch64.whl", hash = "sha256:9524464572e12979364b7d600abf96181d3541da11e23ddf565a32e70bd4dc0d"},
    {file = "argon2_cffi_bindings-21.2.0-cp36-abi3-manylinux_2_17_x86_64.manylinux2014_x86_64.whl", hash = "sha256:b746dba803a79238e925d9046a63aa26bf86ab2a2fe74ce6b009a1c3f5c8f2ae"},
    {file = "argon2_cffi_bindings-21.2.0-cp36-abi3-manylinux_2_5_i686.manylinux1_i686.manylinux_2_17_i686.manylinux2014_i686.whl", hash = "sha256:58ed19212051f49a523abb1dbe954337dc82d947fb6e5a0da60f7c8471a8476c"},
    {file = "argon2_cffi_bindings-21.2.0-cp36-abi3-musllinux_1_1_aarch64.whl", hash = "sha256:bd46088725ef7f58b5a1ef7ca06647ebaf0eb4baff7d1d0d177c6cc8744abd86"},
    {file = "argon2_cffi_bindings-21.2.0-cp36-abi3-musllinux_1_1_i686.whl", hash = "sha256:8cd69c07dd875537a824deec19f978e0f2078fdda07fd5c42ac29668dda5f40f"},
    {file = "argon2_cffi_bindings-21.2.0-cp36-abi3-musllinux_1_1_x86_64.whl", hash = "sha256:f1152ac548bd5b8bcecfb0b0371f082037e47128653df2e8ba6e914d384f3c3e"},
    {file = "argon2_cffi_bindings-21.2.0-cp36-abi3-win32.whl", hash = "sha256:603ca0aba86b1349b147cab91ae970c63118a0f30444d4bc80355937c950c082"},
    {file = "argon2_cffi_bindings-21.2.0-cp36-abi3-win_amd64.whl", hash = "sha256:b2ef1c30440dbbcba7a5dc3e319408b59676e2e039e2ae11a8775ecf482b192f"},
    {file = "argon2_cffi_bindings-21.2.0-cp38-abi3-macosx_10_9_universal2.whl", hash = "sha256:e415e3f62c8d124ee16018e491a009937f8cf7ebf5eb430ffc5de21b900dad93"},
    {file = "argon2_cffi_bindings-21.2.0-pp37-pypy37_pp73-macosx_10_9_x86_64.whl", hash = "sha256:3e385d1c39c520c08b53d63300c3ecc28622f076f4c2b0e6d7e796e9f6502194"},
    {file = "argon2_cffi_bindings-21.2.0-pp37-pypy37_pp73-manylinux_2_17_aarch64.manylinux2014_aarch64.whl", hash = "sha256:2c3e3cc67fdb7d82c4718f19b4e7a87123caf8a93fde7e23cf66ac0337d3cb3f"},
    {file = "argon2_cffi_bindings-21.2.0-pp37-pypy37_pp73-manylinux_2_17_x86_64.manylinux2014_x86_64.whl", hash = "sha256:6a22ad9800121b71099d0fb0a65323810a15f2e292f2ba450810a7316e128ee5"},
    {file = "argon2_cffi_bindings-21.2.0-pp37-pypy37_pp73-manylinux_2_5_i686.manylinux1_i686.manylinux_2_17_i686.manylinux2014_i686.whl", hash = "sha256:f9f8b450ed0547e3d473fdc8612083fd08dd2120d6ac8f73828df9b7d45bb351"},
    {file = "argon2_cffi_bindings-21.2.0-pp37-pypy37_pp73-win_amd64.whl", hash = "sha256:93f9bf70084f97245ba10ee36575f0c3f1e7d7724d67d8e5b08e61787c320ed7"},
    {file = "argon2_cffi_bindings-21.2.0-pp38-pypy38_pp73-macosx_10_9_x86_64.whl", hash = "sha256:3b9ef65804859d335dc6b31582cad2c5166f0c3e7975f324d9ffaa34ee7e6583"},
    {file = "argon2_cffi_bindings-21.2.0-pp38-pypy38_pp73-manylinux_2_17_aarch64.manylinux2014_aarch64.whl", hash = "sha256:d4966ef5848d820776f5f562a7d45fdd70c2f330c961d0d745b784034bd9f48d"},
    {file = "argon2_cffi_bindings-21.2.0-pp38-pypy38_pp73-manylinux_2_17_x86_64.manylinux2014_x86_64.whl", hash = "sha256:20ef543a89dee4db46a1a6e206cd015360e5a75822f76df533845c3cbaf72670"},
    {file = "argon2_cffi_bindings-21.2.0-pp38-pypy38_pp73-manylinux_2_5_i686.manylinux1_i686.manylinux_2_17_i686.manylinux2014_i686.whl", hash = "sha256:ed2937d286e2ad0cc79a7087d3c272832865f779430e0cc2b4f3718d3159b0cb"},
    {file = "argon2_cffi_bindings-21.2.0-pp38-pypy38_pp73-win_amd64.whl", hash = "sha256:5e00316dabdaea0b2dd82d141cc66889ced0cdcbfa599e8b471cf22c620c329a"},
]
arrow = [
    {file = "arrow-1.2.3-py3-none-any.whl", hash = "sha256:5a49ab92e3b7b71d96cd6bfcc4df14efefc9dfa96ea19045815914a6ab6b1fe2"},
    {file = "arrow-1.2.3.tar.gz", hash = "sha256:3934b30ca1b9f292376d9db15b19446088d12ec58629bc3f0da28fd55fb633a1"},
]
asttokens = [
    {file = "asttokens-2.2.1-py2.py3-none-any.whl", hash = "sha256:6b0ac9e93fb0335014d382b8fa9b3afa7df546984258005da0b9e7095b3deb1c"},
    {file = "asttokens-2.2.1.tar.gz", hash = "sha256:4622110b2a6f30b77e1473affaa97e711bc2f07d3f10848420ff1898edbe94f3"},
]
astunparse = [
    {file = "astunparse-1.6.3-py2.py3-none-any.whl", hash = "sha256:c2652417f2c8b5bb325c885ae329bdf3f86424075c4fd1a128674bc6fba4b8e8"},
    {file = "astunparse-1.6.3.tar.gz", hash = "sha256:5ad93a8456f0d084c3456d059fd9a92cce667963232cbf763eac3bc5b7940872"},
]
attrs = [
    {file = "attrs-22.1.0-py2.py3-none-any.whl", hash = "sha256:86efa402f67bf2df34f51a335487cf46b1ec130d02b8d39fd248abfd30da551c"},
    {file = "attrs-22.1.0.tar.gz", hash = "sha256:29adc2665447e5191d0e7c568fde78b21f9672d344281d0c6e1ab085429b22b6"},
]
autogluon-common = [
    {file = "autogluon.common-0.6.1-py3-none-any.whl", hash = "sha256:a9d4e857bffc82fe479eba184afe46c7603aae43cef08651b64077be30e0a6d8"},
    {file = "autogluon.common-0.6.1.tar.gz", hash = "sha256:af2e3069f5486cfbeef6dc2d40532399f4bc9811b69911df77b80dd0ad0f6815"},
]
autogluon-core = [
    {file = "autogluon.core-0.6.1-py3-none-any.whl", hash = "sha256:e8a8665e75cc1a36897908a367d9d0c6cb659d99c3617c8ff49f872a5aaaadb1"},
    {file = "autogluon.core-0.6.1.tar.gz", hash = "sha256:ff9f47d21f261a27533aef6d925d84633b1d50783d2039748e47f4de0f113afe"},
]
autogluon-features = [
    {file = "autogluon.features-0.6.1-py3-none-any.whl", hash = "sha256:1bcc1c0755b5f8fd8c2233d06730e7b93c0b287dcfa157896899e6fd1b1d6732"},
    {file = "autogluon.features-0.6.1.tar.gz", hash = "sha256:d3b58a38eeb1b652b3f2347707c50e374c290c143c452be70eba728cd92d9e6c"},
]
autogluon-tabular = [
    {file = "autogluon.tabular-0.6.1-py3-none-any.whl", hash = "sha256:e3270520e3e111d1dc755854ba2abe6bf016e48deb48c477a19e5029b5d26164"},
    {file = "autogluon.tabular-0.6.1.tar.gz", hash = "sha256:d1eb8218a29007c6070926d6cf4dabd72aa0f186466c7fb2ff102d6fb2a1b75b"},
]
babel = [
    {file = "Babel-2.11.0-py3-none-any.whl", hash = "sha256:1ad3eca1c885218f6dce2ab67291178944f810a10a9b5f3cb8382a5a232b64fe"},
    {file = "Babel-2.11.0.tar.gz", hash = "sha256:5ef4b3226b0180dedded4229651c8b0e1a3a6a2837d45a073272f313e4cf97f6"},
]
backcall = [
    {file = "backcall-0.2.0-py2.py3-none-any.whl", hash = "sha256:fbbce6a29f263178a1f7915c1940bde0ec2b2a967566fe1c65c1dfb7422bd255"},
    {file = "backcall-0.2.0.tar.gz", hash = "sha256:5cbdbf27be5e7cfadb448baf0aa95508f91f2bbc6c6437cd9cd06e2a4c215e1e"},
]
backports-zoneinfo = [
    {file = "backports.zoneinfo-0.2.1-cp36-cp36m-macosx_10_14_x86_64.whl", hash = "sha256:da6013fd84a690242c310d77ddb8441a559e9cb3d3d59ebac9aca1a57b2e18bc"},
    {file = "backports.zoneinfo-0.2.1-cp36-cp36m-manylinux1_i686.whl", hash = "sha256:89a48c0d158a3cc3f654da4c2de1ceba85263fafb861b98b59040a5086259722"},
    {file = "backports.zoneinfo-0.2.1-cp36-cp36m-manylinux1_x86_64.whl", hash = "sha256:1c5742112073a563c81f786e77514969acb58649bcdf6cdf0b4ed31a348d4546"},
    {file = "backports.zoneinfo-0.2.1-cp36-cp36m-win32.whl", hash = "sha256:e8236383a20872c0cdf5a62b554b27538db7fa1bbec52429d8d106effbaeca08"},
    {file = "backports.zoneinfo-0.2.1-cp36-cp36m-win_amd64.whl", hash = "sha256:8439c030a11780786a2002261569bdf362264f605dfa4d65090b64b05c9f79a7"},
    {file = "backports.zoneinfo-0.2.1-cp37-cp37m-macosx_10_14_x86_64.whl", hash = "sha256:f04e857b59d9d1ccc39ce2da1021d196e47234873820cbeaad210724b1ee28ac"},
    {file = "backports.zoneinfo-0.2.1-cp37-cp37m-manylinux1_i686.whl", hash = "sha256:17746bd546106fa389c51dbea67c8b7c8f0d14b5526a579ca6ccf5ed72c526cf"},
    {file = "backports.zoneinfo-0.2.1-cp37-cp37m-manylinux1_x86_64.whl", hash = "sha256:5c144945a7752ca544b4b78c8c41544cdfaf9786f25fe5ffb10e838e19a27570"},
    {file = "backports.zoneinfo-0.2.1-cp37-cp37m-win32.whl", hash = "sha256:e55b384612d93be96506932a786bbcde5a2db7a9e6a4bb4bffe8b733f5b9036b"},
    {file = "backports.zoneinfo-0.2.1-cp37-cp37m-win_amd64.whl", hash = "sha256:a76b38c52400b762e48131494ba26be363491ac4f9a04c1b7e92483d169f6582"},
    {file = "backports.zoneinfo-0.2.1-cp38-cp38-macosx_10_14_x86_64.whl", hash = "sha256:8961c0f32cd0336fb8e8ead11a1f8cd99ec07145ec2931122faaac1c8f7fd987"},
    {file = "backports.zoneinfo-0.2.1-cp38-cp38-manylinux1_i686.whl", hash = "sha256:e81b76cace8eda1fca50e345242ba977f9be6ae3945af8d46326d776b4cf78d1"},
    {file = "backports.zoneinfo-0.2.1-cp38-cp38-manylinux1_x86_64.whl", hash = "sha256:7b0a64cda4145548fed9efc10322770f929b944ce5cee6c0dfe0c87bf4c0c8c9"},
    {file = "backports.zoneinfo-0.2.1-cp38-cp38-win32.whl", hash = "sha256:1b13e654a55cd45672cb54ed12148cd33628f672548f373963b0bff67b217328"},
    {file = "backports.zoneinfo-0.2.1-cp38-cp38-win_amd64.whl", hash = "sha256:4a0f800587060bf8880f954dbef70de6c11bbe59c673c3d818921f042f9954a6"},
    {file = "backports.zoneinfo-0.2.1.tar.gz", hash = "sha256:fadbfe37f74051d024037f223b8e001611eac868b5c5b06144ef4d8b799862f2"},
]
beautifulsoup4 = [
    {file = "beautifulsoup4-4.11.1-py3-none-any.whl", hash = "sha256:58d5c3d29f5a36ffeb94f02f0d786cd53014cf9b3b3951d42e0080d8a9498d30"},
    {file = "beautifulsoup4-4.11.1.tar.gz", hash = "sha256:ad9aa55b65ef2808eb405f46cf74df7fcb7044d5cbc26487f96eb2ef2e436693"},
]
black = [
    {file = "black-22.12.0-cp310-cp310-manylinux_2_17_x86_64.manylinux2014_x86_64.whl", hash = "sha256:9eedd20838bd5d75b80c9f5487dbcb06836a43833a37846cf1d8c1cc01cef59d"},
    {file = "black-22.12.0-cp310-cp310-win_amd64.whl", hash = "sha256:159a46a4947f73387b4d83e87ea006dbb2337eab6c879620a3ba52699b1f4351"},
    {file = "black-22.12.0-cp311-cp311-manylinux_2_17_x86_64.manylinux2014_x86_64.whl", hash = "sha256:d30b212bffeb1e252b31dd269dfae69dd17e06d92b87ad26e23890f3efea366f"},
    {file = "black-22.12.0-cp311-cp311-win_amd64.whl", hash = "sha256:7412e75863aa5c5411886804678b7d083c7c28421210180d67dfd8cf1221e1f4"},
    {file = "black-22.12.0-cp37-cp37m-manylinux_2_17_x86_64.manylinux2014_x86_64.whl", hash = "sha256:c116eed0efb9ff870ded8b62fe9f28dd61ef6e9ddd28d83d7d264a38417dcee2"},
    {file = "black-22.12.0-cp37-cp37m-win_amd64.whl", hash = "sha256:1f58cbe16dfe8c12b7434e50ff889fa479072096d79f0a7f25e4ab8e94cd8350"},
    {file = "black-22.12.0-cp38-cp38-manylinux_2_17_x86_64.manylinux2014_x86_64.whl", hash = "sha256:77d86c9f3db9b1bf6761244bc0b3572a546f5fe37917a044e02f3166d5aafa7d"},
    {file = "black-22.12.0-cp38-cp38-win_amd64.whl", hash = "sha256:82d9fe8fee3401e02e79767016b4907820a7dc28d70d137eb397b92ef3cc5bfc"},
    {file = "black-22.12.0-cp39-cp39-manylinux_2_17_x86_64.manylinux2014_x86_64.whl", hash = "sha256:101c69b23df9b44247bd88e1d7e90154336ac4992502d4197bdac35dd7ee3320"},
    {file = "black-22.12.0-cp39-cp39-win_amd64.whl", hash = "sha256:559c7a1ba9a006226f09e4916060982fd27334ae1998e7a38b3f33a37f7a2148"},
    {file = "black-22.12.0-py3-none-any.whl", hash = "sha256:436cc9167dd28040ad90d3b404aec22cedf24a6e4d7de221bec2730ec0c97bcf"},
    {file = "black-22.12.0.tar.gz", hash = "sha256:229351e5a18ca30f447bf724d007f890f97e13af070bb6ad4c0a441cd7596a2f"},
]
bleach = [
    {file = "bleach-5.0.1-py3-none-any.whl", hash = "sha256:085f7f33c15bd408dd9b17a4ad77c577db66d76203e5984b1bd59baeee948b2a"},
    {file = "bleach-5.0.1.tar.gz", hash = "sha256:0d03255c47eb9bd2f26aa9bb7f2107732e7e8fe195ca2f64709fcf3b0a4a085c"},
]
blis = [
    {file = "blis-0.7.9-cp310-cp310-macosx_10_9_x86_64.whl", hash = "sha256:b3ea73707a7938304c08363a0b990600e579bfb52dece7c674eafac4bf2df9f7"},
    {file = "blis-0.7.9-cp310-cp310-macosx_11_0_arm64.whl", hash = "sha256:e85993364cae82707bfe7e637bee64ec96e232af31301e5c81a351778cb394b9"},
    {file = "blis-0.7.9-cp310-cp310-manylinux_2_17_aarch64.manylinux2014_aarch64.whl", hash = "sha256:d205a7e69523e2bacdd67ea906b82b84034067e0de83b33bd83eb96b9e844ae3"},
    {file = "blis-0.7.9-cp310-cp310-manylinux_2_17_x86_64.manylinux2014_x86_64.whl", hash = "sha256:b9737035636452fb6d08e7ab79e5a9904be18a0736868a129179cd9f9ab59825"},
    {file = "blis-0.7.9-cp310-cp310-win_amd64.whl", hash = "sha256:d3882b4f44a33367812b5e287c0690027092830ffb1cce124b02f64e761819a4"},
    {file = "blis-0.7.9-cp311-cp311-macosx_10_9_x86_64.whl", hash = "sha256:3dbb44311029263a6f65ed55a35f970aeb1d20b18bfac4c025de5aadf7889a8c"},
    {file = "blis-0.7.9-cp311-cp311-macosx_11_0_arm64.whl", hash = "sha256:6fd5941bd5a21082b19d1dd0f6d62cd35609c25eb769aa3457d9877ef2ce37a9"},
    {file = "blis-0.7.9-cp311-cp311-manylinux_2_17_aarch64.manylinux2014_aarch64.whl", hash = "sha256:97ad55e9ef36e4ff06b35802d0cf7bfc56f9697c6bc9427f59c90956bb98377d"},
    {file = "blis-0.7.9-cp311-cp311-manylinux_2_17_x86_64.manylinux2014_x86_64.whl", hash = "sha256:f7b6315d7b1ac5546bc0350f5f8d7cc064438d23db19a5c21aaa6ae7d93c1ab5"},
    {file = "blis-0.7.9-cp311-cp311-win_amd64.whl", hash = "sha256:5fd46c649acd1920482b4f5556d1c88693cba9bf6a494a020b00f14b42e1132f"},
    {file = "blis-0.7.9-cp36-cp36m-manylinux_2_17_aarch64.manylinux2014_aarch64.whl", hash = "sha256:db2959560dcb34e912dad0e0d091f19b05b61363bac15d78307c01334a4e5d9d"},
    {file = "blis-0.7.9-cp36-cp36m-manylinux_2_17_x86_64.manylinux2014_x86_64.whl", hash = "sha256:c0521231bc95ab522f280da3bbb096299c910a62cac2376d48d4a1d403c54393"},
    {file = "blis-0.7.9-cp36-cp36m-win_amd64.whl", hash = "sha256:d811e88480203d75e6e959f313fdbf3326393b4e2b317067d952347f5c56216e"},
    {file = "blis-0.7.9-cp37-cp37m-macosx_10_9_x86_64.whl", hash = "sha256:5cb1db88ab629ccb39eac110b742b98e3511d48ce9caa82ca32609d9169a9c9c"},
    {file = "blis-0.7.9-cp37-cp37m-manylinux_2_17_aarch64.manylinux2014_aarch64.whl", hash = "sha256:c399a03de4059bf8e700b921f9ff5d72b2a86673616c40db40cd0592051bdd07"},
    {file = "blis-0.7.9-cp37-cp37m-manylinux_2_17_x86_64.manylinux2014_x86_64.whl", hash = "sha256:d4eb70a79562a211bd2e6b6db63f1e2eed32c0ab3e9ef921d86f657ae8375845"},
    {file = "blis-0.7.9-cp37-cp37m-win_amd64.whl", hash = "sha256:3e3f95e035c7456a1f5f3b5a3cfe708483a00335a3a8ad2211d57ba4d5f749a5"},
    {file = "blis-0.7.9-cp38-cp38-macosx_10_9_x86_64.whl", hash = "sha256:179037cb5e6744c2e93b6b5facc6e4a0073776d514933c3db1e1f064a3253425"},
    {file = "blis-0.7.9-cp38-cp38-macosx_11_0_arm64.whl", hash = "sha256:d0e82a6e0337d5231129a4e8b36978fa7b973ad3bb0257fd8e3714a9b35ceffd"},
    {file = "blis-0.7.9-cp38-cp38-manylinux_2_17_aarch64.manylinux2014_aarch64.whl", hash = "sha256:6d12475e588a322e66a18346a3faa9eb92523504042e665c193d1b9b0b3f0482"},
    {file = "blis-0.7.9-cp38-cp38-manylinux_2_17_x86_64.manylinux2014_x86_64.whl", hash = "sha256:4d5755ef37a573647be62684ca1545698879d07321f1e5b89a4fd669ce355eb0"},
    {file = "blis-0.7.9-cp38-cp38-win_amd64.whl", hash = "sha256:b8a1fcd2eb267301ab13e1e4209c165d172cdf9c0c9e08186a9e234bf91daa16"},
    {file = "blis-0.7.9-cp39-cp39-macosx_10_9_x86_64.whl", hash = "sha256:8275f6b6eee714b85f00bf882720f508ed6a60974bcde489715d37fd35529da8"},
    {file = "blis-0.7.9-cp39-cp39-macosx_11_0_arm64.whl", hash = "sha256:7417667c221e29fe8662c3b2ff9bc201c6a5214bbb5eb6cc290484868802258d"},
    {file = "blis-0.7.9-cp39-cp39-manylinux_2_17_aarch64.manylinux2014_aarch64.whl", hash = "sha256:b5f4691bf62013eccc167c38a85c09a0bf0c6e3e80d4c2229cdf2668c1124eb0"},
    {file = "blis-0.7.9-cp39-cp39-manylinux_2_17_x86_64.manylinux2014_x86_64.whl", hash = "sha256:f5cec812ee47b29107eb36af9b457be7191163eab65d61775ed63538232c59d5"},
    {file = "blis-0.7.9-cp39-cp39-win_amd64.whl", hash = "sha256:d81c3f627d33545fc25c9dcb5fee66c476d89288a27d63ac16ea63453401ffd5"},
    {file = "blis-0.7.9.tar.gz", hash = "sha256:29ef4c25007785a90ffc2f0ab3d3bd3b75cd2d7856a9a482b7d0dac8d511a09d"},
]
boto3 = [
    {file = "boto3-1.26.30-py3-none-any.whl", hash = "sha256:e222714a6a841f318d3b6557d915dcc3729ff286e9aa3d03b5d26d6bfce3a3bd"},
    {file = "boto3-1.26.30.tar.gz", hash = "sha256:13ba1d98ab5e2591be2dd19c779d67aa4210f126a827c9a376532ace435d8df9"},
]
botocore = [
    {file = "botocore-1.29.30-py3-none-any.whl", hash = "sha256:6bfe917c022b92c093da448aae71b18f7dcbbbc69403f57ee39ca4775b2888e6"},
    {file = "botocore-1.29.30.tar.gz", hash = "sha256:9364417f53842167f8bcf72b9ab3c78457c7df613051101952b2470d9de7ea31"},
]
cachetools = [
    {file = "cachetools-5.2.0-py3-none-any.whl", hash = "sha256:f9f17d2aec496a9aa6b76f53e3b614c965223c061982d434d160f930c698a9db"},
    {file = "cachetools-5.2.0.tar.gz", hash = "sha256:6a94c6402995a99c3970cc7e4884bb60b4a8639938157eeed436098bf9831757"},
]
catalogue = [
    {file = "catalogue-2.0.8-py3-none-any.whl", hash = "sha256:2d786e229d8d202b4f8a2a059858e45a2331201d831e39746732daa704b99f69"},
    {file = "catalogue-2.0.8.tar.gz", hash = "sha256:b325c77659208bfb6af1b0d93b1a1aa4112e1bb29a4c5ced816758a722f0e388"},
]
catboost = [
    {file = "catboost-1.1.1-cp310-none-macosx_10_6_universal2.whl", hash = "sha256:93532f6807228f74db9c8184a0893ab222232d23fc5b3db534e2d8fedbba42cf"},
    {file = "catboost-1.1.1-cp310-none-manylinux1_x86_64.whl", hash = "sha256:7c7364d79d5ff9deb56956560ba91a1b62b84204961d540bffd97f7b995e8cba"},
    {file = "catboost-1.1.1-cp310-none-win_amd64.whl", hash = "sha256:5ec0c9bd65e53ae6c26d17c06f9c28e4febbd7cbdeb858460eb3d34249a10f30"},
    {file = "catboost-1.1.1-cp36-none-macosx_10_6_universal2.whl", hash = "sha256:60acc4448eb45242f4d30aea6ccdf45bfaa8646bbc4ede3200cf25ba0d6bcf3d"},
    {file = "catboost-1.1.1-cp36-none-manylinux1_x86_64.whl", hash = "sha256:b7443b40b5ddb141c6d14bff16c13f7cf4852893b57d7eda5dff30fb7517e14d"},
    {file = "catboost-1.1.1-cp36-none-win_amd64.whl", hash = "sha256:190828590270e3dea5fb58f0fd13715ee2324f6ee321866592c422a1da141961"},
    {file = "catboost-1.1.1-cp37-none-macosx_10_6_universal2.whl", hash = "sha256:a2fe4d08a360c3c3cabfa3a94c586f2261b93a3fff043ae2b43d2d4de121c2ce"},
    {file = "catboost-1.1.1-cp37-none-manylinux1_x86_64.whl", hash = "sha256:4e350c40920dbd9644f1c7b88cb74cb8b96f1ecbbd7c12f6223964465d83b968"},
    {file = "catboost-1.1.1-cp37-none-win_amd64.whl", hash = "sha256:0033569f2e6314a04a84ec83eecd39f77402426b52571b78991e629d7252c6f7"},
    {file = "catboost-1.1.1-cp38-none-macosx_10_6_universal2.whl", hash = "sha256:454aae50922b10172b94971033d4b0607128a2e2ca8a5845cf8879ea28d80942"},
    {file = "catboost-1.1.1-cp38-none-manylinux1_x86_64.whl", hash = "sha256:3fd12d9f1f89440292c63b242ccabdab012d313250e2b1e8a779d6618c734b32"},
    {file = "catboost-1.1.1-cp38-none-win_amd64.whl", hash = "sha256:840348bf56dd11f6096030208601cbce87f1e6426ef33140fb6cc97bceb5fef3"},
    {file = "catboost-1.1.1-cp39-none-macosx_10_6_universal2.whl", hash = "sha256:9e7c47050c8840ccaff4d394907d443bda01280a30778ae9d71939a7528f5ae3"},
    {file = "catboost-1.1.1-cp39-none-manylinux1_x86_64.whl", hash = "sha256:a60ae2630f7b3752f262515a51b265521a4993df75dea26fa60777ec6e479395"},
    {file = "catboost-1.1.1-cp39-none-win_amd64.whl", hash = "sha256:156264dbe9e841cb0b6333383e928cb8f65df4d00429a9771eb8b06b9bcfa17c"},
]
causal-learn = [
    {file = "causal-learn-0.1.3.1.tar.gz", hash = "sha256:0345affa8bc9236c6f8fa1adc45e0e9b7bddf8e54ebb8e08d421a3e4754faf85"},
    {file = "causal_learn-0.1.3.1-py3-none-any.whl", hash = "sha256:6aa4a66f2231d425801562ac142da33054e3ee4cc8d10e9e04695cb4af172db2"},
]
certifi = [
    {file = "certifi-2022.12.7-py3-none-any.whl", hash = "sha256:4ad3232f5e926d6718ec31cfc1fcadfde020920e278684144551c91769c7bc18"},
    {file = "certifi-2022.12.7.tar.gz", hash = "sha256:35824b4c3a97115964b408844d64aa14db1cc518f6562e8d7261699d1350a9e3"},
]
cffi = [
    {file = "cffi-1.15.1-cp27-cp27m-macosx_10_9_x86_64.whl", hash = "sha256:a66d3508133af6e8548451b25058d5812812ec3798c886bf38ed24a98216fab2"},
    {file = "cffi-1.15.1-cp27-cp27m-manylinux1_i686.whl", hash = "sha256:470c103ae716238bbe698d67ad020e1db9d9dba34fa5a899b5e21577e6d52ed2"},
    {file = "cffi-1.15.1-cp27-cp27m-manylinux1_x86_64.whl", hash = "sha256:9ad5db27f9cabae298d151c85cf2bad1d359a1b9c686a275df03385758e2f914"},
    {file = "cffi-1.15.1-cp27-cp27m-win32.whl", hash = "sha256:b3bbeb01c2b273cca1e1e0c5df57f12dce9a4dd331b4fa1635b8bec26350bde3"},
    {file = "cffi-1.15.1-cp27-cp27m-win_amd64.whl", hash = "sha256:e00b098126fd45523dd056d2efba6c5a63b71ffe9f2bbe1a4fe1716e1d0c331e"},
    {file = "cffi-1.15.1-cp27-cp27mu-manylinux1_i686.whl", hash = "sha256:d61f4695e6c866a23a21acab0509af1cdfd2c013cf256bbf5b6b5e2695827162"},
    {file = "cffi-1.15.1-cp27-cp27mu-manylinux1_x86_64.whl", hash = "sha256:ed9cb427ba5504c1dc15ede7d516b84757c3e3d7868ccc85121d9310d27eed0b"},
    {file = "cffi-1.15.1-cp310-cp310-macosx_10_9_x86_64.whl", hash = "sha256:39d39875251ca8f612b6f33e6b1195af86d1b3e60086068be9cc053aa4376e21"},
    {file = "cffi-1.15.1-cp310-cp310-macosx_11_0_arm64.whl", hash = "sha256:285d29981935eb726a4399badae8f0ffdff4f5050eaa6d0cfc3f64b857b77185"},
    {file = "cffi-1.15.1-cp310-cp310-manylinux_2_12_i686.manylinux2010_i686.manylinux_2_17_i686.manylinux2014_i686.whl", hash = "sha256:3eb6971dcff08619f8d91607cfc726518b6fa2a9eba42856be181c6d0d9515fd"},
    {file = "cffi-1.15.1-cp310-cp310-manylinux_2_17_aarch64.manylinux2014_aarch64.whl", hash = "sha256:21157295583fe8943475029ed5abdcf71eb3911894724e360acff1d61c1d54bc"},
    {file = "cffi-1.15.1-cp310-cp310-manylinux_2_17_ppc64le.manylinux2014_ppc64le.whl", hash = "sha256:5635bd9cb9731e6d4a1132a498dd34f764034a8ce60cef4f5319c0541159392f"},
    {file = "cffi-1.15.1-cp310-cp310-manylinux_2_17_s390x.manylinux2014_s390x.whl", hash = "sha256:2012c72d854c2d03e45d06ae57f40d78e5770d252f195b93f581acf3ba44496e"},
    {file = "cffi-1.15.1-cp310-cp310-manylinux_2_17_x86_64.manylinux2014_x86_64.whl", hash = "sha256:dd86c085fae2efd48ac91dd7ccffcfc0571387fe1193d33b6394db7ef31fe2a4"},
    {file = "cffi-1.15.1-cp310-cp310-musllinux_1_1_i686.whl", hash = "sha256:fa6693661a4c91757f4412306191b6dc88c1703f780c8234035eac011922bc01"},
    {file = "cffi-1.15.1-cp310-cp310-musllinux_1_1_x86_64.whl", hash = "sha256:59c0b02d0a6c384d453fece7566d1c7e6b7bae4fc5874ef2ef46d56776d61c9e"},
    {file = "cffi-1.15.1-cp310-cp310-win32.whl", hash = "sha256:cba9d6b9a7d64d4bd46167096fc9d2f835e25d7e4c121fb2ddfc6528fb0413b2"},
    {file = "cffi-1.15.1-cp310-cp310-win_amd64.whl", hash = "sha256:ce4bcc037df4fc5e3d184794f27bdaab018943698f4ca31630bc7f84a7b69c6d"},
    {file = "cffi-1.15.1-cp311-cp311-macosx_10_9_x86_64.whl", hash = "sha256:3d08afd128ddaa624a48cf2b859afef385b720bb4b43df214f85616922e6a5ac"},
    {file = "cffi-1.15.1-cp311-cp311-macosx_11_0_arm64.whl", hash = "sha256:3799aecf2e17cf585d977b780ce79ff0dc9b78d799fc694221ce814c2c19db83"},
    {file = "cffi-1.15.1-cp311-cp311-manylinux_2_12_i686.manylinux2010_i686.manylinux_2_17_i686.manylinux2014_i686.whl", hash = "sha256:a591fe9e525846e4d154205572a029f653ada1a78b93697f3b5a8f1f2bc055b9"},
    {file = "cffi-1.15.1-cp311-cp311-manylinux_2_17_aarch64.manylinux2014_aarch64.whl", hash = "sha256:3548db281cd7d2561c9ad9984681c95f7b0e38881201e157833a2342c30d5e8c"},
    {file = "cffi-1.15.1-cp311-cp311-manylinux_2_17_ppc64le.manylinux2014_ppc64le.whl", hash = "sha256:91fc98adde3d7881af9b59ed0294046f3806221863722ba7d8d120c575314325"},
    {file = "cffi-1.15.1-cp311-cp311-manylinux_2_17_x86_64.manylinux2014_x86_64.whl", hash = "sha256:94411f22c3985acaec6f83c6df553f2dbe17b698cc7f8ae751ff2237d96b9e3c"},
    {file = "cffi-1.15.1-cp311-cp311-musllinux_1_1_i686.whl", hash = "sha256:03425bdae262c76aad70202debd780501fabeaca237cdfddc008987c0e0f59ef"},
    {file = "cffi-1.15.1-cp311-cp311-musllinux_1_1_x86_64.whl", hash = "sha256:cc4d65aeeaa04136a12677d3dd0b1c0c94dc43abac5860ab33cceb42b801c1e8"},
    {file = "cffi-1.15.1-cp311-cp311-win32.whl", hash = "sha256:a0f100c8912c114ff53e1202d0078b425bee3649ae34d7b070e9697f93c5d52d"},
    {file = "cffi-1.15.1-cp311-cp311-win_amd64.whl", hash = "sha256:04ed324bda3cda42b9b695d51bb7d54b680b9719cfab04227cdd1e04e5de3104"},
    {file = "cffi-1.15.1-cp36-cp36m-macosx_10_9_x86_64.whl", hash = "sha256:50a74364d85fd319352182ef59c5c790484a336f6db772c1a9231f1c3ed0cbd7"},
    {file = "cffi-1.15.1-cp36-cp36m-manylinux_2_17_aarch64.manylinux2014_aarch64.whl", hash = "sha256:e263d77ee3dd201c3a142934a086a4450861778baaeeb45db4591ef65550b0a6"},
    {file = "cffi-1.15.1-cp36-cp36m-manylinux_2_17_ppc64le.manylinux2014_ppc64le.whl", hash = "sha256:cec7d9412a9102bdc577382c3929b337320c4c4c4849f2c5cdd14d7368c5562d"},
    {file = "cffi-1.15.1-cp36-cp36m-manylinux_2_17_s390x.manylinux2014_s390x.whl", hash = "sha256:4289fc34b2f5316fbb762d75362931e351941fa95fa18789191b33fc4cf9504a"},
    {file = "cffi-1.15.1-cp36-cp36m-manylinux_2_5_i686.manylinux1_i686.whl", hash = "sha256:173379135477dc8cac4bc58f45db08ab45d228b3363adb7af79436135d028405"},
    {file = "cffi-1.15.1-cp36-cp36m-manylinux_2_5_x86_64.manylinux1_x86_64.whl", hash = "sha256:6975a3fac6bc83c4a65c9f9fcab9e47019a11d3d2cf7f3c0d03431bf145a941e"},
    {file = "cffi-1.15.1-cp36-cp36m-win32.whl", hash = "sha256:2470043b93ff09bf8fb1d46d1cb756ce6132c54826661a32d4e4d132e1977adf"},
    {file = "cffi-1.15.1-cp36-cp36m-win_amd64.whl", hash = "sha256:30d78fbc8ebf9c92c9b7823ee18eb92f2e6ef79b45ac84db507f52fbe3ec4497"},
    {file = "cffi-1.15.1-cp37-cp37m-macosx_10_9_x86_64.whl", hash = "sha256:198caafb44239b60e252492445da556afafc7d1e3ab7a1fb3f0584ef6d742375"},
    {file = "cffi-1.15.1-cp37-cp37m-manylinux_2_12_i686.manylinux2010_i686.manylinux_2_17_i686.manylinux2014_i686.whl", hash = "sha256:5ef34d190326c3b1f822a5b7a45f6c4535e2f47ed06fec77d3d799c450b2651e"},
    {file = "cffi-1.15.1-cp37-cp37m-manylinux_2_17_aarch64.manylinux2014_aarch64.whl", hash = "sha256:8102eaf27e1e448db915d08afa8b41d6c7ca7a04b7d73af6514df10a3e74bd82"},
    {file = "cffi-1.15.1-cp37-cp37m-manylinux_2_17_ppc64le.manylinux2014_ppc64le.whl", hash = "sha256:5df2768244d19ab7f60546d0c7c63ce1581f7af8b5de3eb3004b9b6fc8a9f84b"},
    {file = "cffi-1.15.1-cp37-cp37m-manylinux_2_17_s390x.manylinux2014_s390x.whl", hash = "sha256:a8c4917bd7ad33e8eb21e9a5bbba979b49d9a97acb3a803092cbc1133e20343c"},
    {file = "cffi-1.15.1-cp37-cp37m-manylinux_2_17_x86_64.manylinux2014_x86_64.whl", hash = "sha256:0e2642fe3142e4cc4af0799748233ad6da94c62a8bec3a6648bf8ee68b1c7426"},
    {file = "cffi-1.15.1-cp37-cp37m-win32.whl", hash = "sha256:e229a521186c75c8ad9490854fd8bbdd9a0c9aa3a524326b55be83b54d4e0ad9"},
    {file = "cffi-1.15.1-cp37-cp37m-win_amd64.whl", hash = "sha256:a0b71b1b8fbf2b96e41c4d990244165e2c9be83d54962a9a1d118fd8657d2045"},
    {file = "cffi-1.15.1-cp38-cp38-macosx_10_9_x86_64.whl", hash = "sha256:320dab6e7cb2eacdf0e658569d2575c4dad258c0fcc794f46215e1e39f90f2c3"},
    {file = "cffi-1.15.1-cp38-cp38-manylinux_2_12_i686.manylinux2010_i686.manylinux_2_17_i686.manylinux2014_i686.whl", hash = "sha256:1e74c6b51a9ed6589199c787bf5f9875612ca4a8a0785fb2d4a84429badaf22a"},
    {file = "cffi-1.15.1-cp38-cp38-manylinux_2_17_aarch64.manylinux2014_aarch64.whl", hash = "sha256:a5c84c68147988265e60416b57fc83425a78058853509c1b0629c180094904a5"},
    {file = "cffi-1.15.1-cp38-cp38-manylinux_2_17_ppc64le.manylinux2014_ppc64le.whl", hash = "sha256:3b926aa83d1edb5aa5b427b4053dc420ec295a08e40911296b9eb1b6170f6cca"},
    {file = "cffi-1.15.1-cp38-cp38-manylinux_2_17_s390x.manylinux2014_s390x.whl", hash = "sha256:87c450779d0914f2861b8526e035c5e6da0a3199d8f1add1a665e1cbc6fc6d02"},
    {file = "cffi-1.15.1-cp38-cp38-manylinux_2_17_x86_64.manylinux2014_x86_64.whl", hash = "sha256:4f2c9f67e9821cad2e5f480bc8d83b8742896f1242dba247911072d4fa94c192"},
    {file = "cffi-1.15.1-cp38-cp38-win32.whl", hash = "sha256:8b7ee99e510d7b66cdb6c593f21c043c248537a32e0bedf02e01e9553a172314"},
    {file = "cffi-1.15.1-cp38-cp38-win_amd64.whl", hash = "sha256:00a9ed42e88df81ffae7a8ab6d9356b371399b91dbdf0c3cb1e84c03a13aceb5"},
    {file = "cffi-1.15.1-cp39-cp39-macosx_10_9_x86_64.whl", hash = "sha256:54a2db7b78338edd780e7ef7f9f6c442500fb0d41a5a4ea24fff1c929d5af585"},
    {file = "cffi-1.15.1-cp39-cp39-macosx_11_0_arm64.whl", hash = "sha256:fcd131dd944808b5bdb38e6f5b53013c5aa4f334c5cad0c72742f6eba4b73db0"},
    {file = "cffi-1.15.1-cp39-cp39-manylinux_2_12_i686.manylinux2010_i686.manylinux_2_17_i686.manylinux2014_i686.whl", hash = "sha256:7473e861101c9e72452f9bf8acb984947aa1661a7704553a9f6e4baa5ba64415"},
    {file = "cffi-1.15.1-cp39-cp39-manylinux_2_17_aarch64.manylinux2014_aarch64.whl", hash = "sha256:6c9a799e985904922a4d207a94eae35c78ebae90e128f0c4e521ce339396be9d"},
    {file = "cffi-1.15.1-cp39-cp39-manylinux_2_17_ppc64le.manylinux2014_ppc64le.whl", hash = "sha256:3bcde07039e586f91b45c88f8583ea7cf7a0770df3a1649627bf598332cb6984"},
    {file = "cffi-1.15.1-cp39-cp39-manylinux_2_17_s390x.manylinux2014_s390x.whl", hash = "sha256:33ab79603146aace82c2427da5ca6e58f2b3f2fb5da893ceac0c42218a40be35"},
    {file = "cffi-1.15.1-cp39-cp39-manylinux_2_17_x86_64.manylinux2014_x86_64.whl", hash = "sha256:5d598b938678ebf3c67377cdd45e09d431369c3b1a5b331058c338e201f12b27"},
    {file = "cffi-1.15.1-cp39-cp39-musllinux_1_1_i686.whl", hash = "sha256:db0fbb9c62743ce59a9ff687eb5f4afbe77e5e8403d6697f7446e5f609976f76"},
    {file = "cffi-1.15.1-cp39-cp39-musllinux_1_1_x86_64.whl", hash = "sha256:98d85c6a2bef81588d9227dde12db8a7f47f639f4a17c9ae08e773aa9c697bf3"},
    {file = "cffi-1.15.1-cp39-cp39-win32.whl", hash = "sha256:40f4774f5a9d4f5e344f31a32b5096977b5d48560c5592e2f3d2c4374bd543ee"},
    {file = "cffi-1.15.1-cp39-cp39-win_amd64.whl", hash = "sha256:70df4e3b545a17496c9b3f41f5115e69a4f2e77e94e1d2a8e1070bc0c38c8a3c"},
    {file = "cffi-1.15.1.tar.gz", hash = "sha256:d400bfb9a37b1351253cb402671cea7e89bdecc294e8016a707f6d1d8ac934f9"},
]
charset-normalizer = [
    {file = "charset-normalizer-2.1.1.tar.gz", hash = "sha256:5a3d016c7c547f69d6f81fb0db9449ce888b418b5b9952cc5e6e66843e9dd845"},
    {file = "charset_normalizer-2.1.1-py3-none-any.whl", hash = "sha256:83e9a75d1911279afd89352c68b45348559d1fc0506b054b346651b5e7fee29f"},
]
click = [
    {file = "click-8.1.3-py3-none-any.whl", hash = "sha256:bb4d8133cb15a609f44e8213d9b391b0809795062913b383c62be0ee95b1db48"},
    {file = "click-8.1.3.tar.gz", hash = "sha256:7682dc8afb30297001674575ea00d1814d808d6a36af415a82bd481d37ba7b8e"},
]
cloudpickle = [
    {file = "cloudpickle-2.2.0-py3-none-any.whl", hash = "sha256:7428798d5926d8fcbfd092d18d01a2a03daf8237d8fcdc8095d256b8490796f0"},
    {file = "cloudpickle-2.2.0.tar.gz", hash = "sha256:3f4219469c55453cfe4737e564b67c2a149109dabf7f242478948b895f61106f"},
]
colorama = [
    {file = "colorama-0.4.6-py2.py3-none-any.whl", hash = "sha256:4f1d9991f5acc0ca119f9d443620b77f9d6b33703e51011c16baf57afb285fc6"},
    {file = "colorama-0.4.6.tar.gz", hash = "sha256:08695f5cb7ed6e0531a20572697297273c47b8cae5a63ffc6d6ed5c201be6e44"},
]
comm = [
    {file = "comm-0.1.2-py3-none-any.whl", hash = "sha256:9f3abf3515112fa7c55a42a6a5ab358735c9dccc8b5910a9d8e3ef5998130666"},
    {file = "comm-0.1.2.tar.gz", hash = "sha256:3e2f5826578e683999b93716285b3b1f344f157bf75fa9ce0a797564e742f062"},
]
confection = [
    {file = "confection-0.0.3-py3-none-any.whl", hash = "sha256:51af839c1240430421da2b248541ebc95f9d0ee385bcafa768b8acdbd2b0111d"},
    {file = "confection-0.0.3.tar.gz", hash = "sha256:4fec47190057c43c9acbecb8b1b87a9bf31c469caa0d6888a5b9384432fdba5a"},
]
contourpy = [
    {file = "contourpy-1.0.6-cp310-cp310-macosx_10_9_universal2.whl", hash = "sha256:613c665529899b5d9fade7e5d1760111a0b011231277a0d36c49f0d3d6914bd6"},
    {file = "contourpy-1.0.6-cp310-cp310-macosx_10_9_x86_64.whl", hash = "sha256:78ced51807ccb2f45d4ea73aca339756d75d021069604c2fccd05390dc3c28eb"},
    {file = "contourpy-1.0.6-cp310-cp310-macosx_11_0_arm64.whl", hash = "sha256:b3b1bd7577c530eaf9d2bc52d1a93fef50ac516a8b1062c3d1b9bcec9ebe329b"},
    {file = "contourpy-1.0.6-cp310-cp310-manylinux_2_17_aarch64.manylinux2014_aarch64.whl", hash = "sha256:d8834c14b8c3dd849005e06703469db9bf96ba2d66a3f88ecc539c9a8982e0ee"},
    {file = "contourpy-1.0.6-cp310-cp310-manylinux_2_17_i686.manylinux2014_i686.whl", hash = "sha256:f4052a8a4926d4468416fc7d4b2a7b2a3e35f25b39f4061a7e2a3a2748c4fc48"},
    {file = "contourpy-1.0.6-cp310-cp310-manylinux_2_17_x86_64.manylinux2014_x86_64.whl", hash = "sha256:1c0e1308307a75e07d1f1b5f0f56b5af84538a5e9027109a7bcf6cb47c434e72"},
    {file = "contourpy-1.0.6-cp310-cp310-musllinux_1_1_aarch64.whl", hash = "sha256:9fc4e7973ed0e1fe689435842a6e6b330eb7ccc696080dda9a97b1a1b78e41db"},
    {file = "contourpy-1.0.6-cp310-cp310-musllinux_1_1_i686.whl", hash = "sha256:08e8d09d96219ace6cb596506fb9b64ea5f270b2fb9121158b976d88871fcfd1"},
    {file = "contourpy-1.0.6-cp310-cp310-musllinux_1_1_x86_64.whl", hash = "sha256:f33da6b5d19ad1bb5e7ad38bb8ba5c426d2178928bc2b2c44e8823ea0ecb6ff3"},
    {file = "contourpy-1.0.6-cp310-cp310-win32.whl", hash = "sha256:12a7dc8439544ed05c6553bf026d5e8fa7fad48d63958a95d61698df0e00092b"},
    {file = "contourpy-1.0.6-cp310-cp310-win_amd64.whl", hash = "sha256:eadad75bf91897f922e0fb3dca1b322a58b1726a953f98c2e5f0606bd8408621"},
    {file = "contourpy-1.0.6-cp311-cp311-macosx_10_9_universal2.whl", hash = "sha256:913bac9d064cff033cf3719e855d4f1db9f1c179e0ecf3ba9fdef21c21c6a16a"},
    {file = "contourpy-1.0.6-cp311-cp311-macosx_10_9_x86_64.whl", hash = "sha256:46deb310a276cc5c1fd27958e358cce68b1e8a515fa5a574c670a504c3a3fe30"},
    {file = "contourpy-1.0.6-cp311-cp311-macosx_11_0_arm64.whl", hash = "sha256:b64f747e92af7da3b85631a55d68c45a2d728b4036b03cdaba4bd94bcc85bd6f"},
    {file = "contourpy-1.0.6-cp311-cp311-manylinux_2_17_aarch64.manylinux2014_aarch64.whl", hash = "sha256:50627bf76abb6ba291ad08db583161939c2c5fab38c38181b7833423ab9c7de3"},
    {file = "contourpy-1.0.6-cp311-cp311-manylinux_2_17_i686.manylinux2014_i686.whl", hash = "sha256:358f6364e4873f4d73360b35da30066f40387dd3c427a3e5432c6b28dd24a8fa"},
    {file = "contourpy-1.0.6-cp311-cp311-manylinux_2_17_x86_64.manylinux2014_x86_64.whl", hash = "sha256:c78bfbc1a7bff053baf7e508449d2765964d67735c909b583204e3240a2aca45"},
    {file = "contourpy-1.0.6-cp311-cp311-musllinux_1_1_aarch64.whl", hash = "sha256:e43255a83835a129ef98f75d13d643844d8c646b258bebd11e4a0975203e018f"},
    {file = "contourpy-1.0.6-cp311-cp311-musllinux_1_1_i686.whl", hash = "sha256:375d81366afd547b8558c4720337218345148bc2fcffa3a9870cab82b29667f2"},
    {file = "contourpy-1.0.6-cp311-cp311-musllinux_1_1_x86_64.whl", hash = "sha256:b98c820608e2dca6442e786817f646d11057c09a23b68d2b3737e6dcb6e4a49b"},
    {file = "contourpy-1.0.6-cp311-cp311-win32.whl", hash = "sha256:0e4854cc02006ad6684ce092bdadab6f0912d131f91c2450ce6dbdea78ee3c0b"},
    {file = "contourpy-1.0.6-cp311-cp311-win_amd64.whl", hash = "sha256:d2eff2af97ea0b61381828b1ad6cd249bbd41d280e53aea5cccd7b2b31b8225c"},
    {file = "contourpy-1.0.6-cp37-cp37m-macosx_10_9_x86_64.whl", hash = "sha256:5b117d29433fc8393b18a696d794961464e37afb34a6eeb8b2c37b5f4128a83e"},
    {file = "contourpy-1.0.6-cp37-cp37m-manylinux_2_17_aarch64.manylinux2014_aarch64.whl", hash = "sha256:341330ed19074f956cb20877ad8d2ae50e458884bfa6a6df3ae28487cc76c768"},
    {file = "contourpy-1.0.6-cp37-cp37m-manylinux_2_17_i686.manylinux2014_i686.whl", hash = "sha256:371f6570a81dfdddbb837ba432293a63b4babb942a9eb7aaa699997adfb53278"},
    {file = "contourpy-1.0.6-cp37-cp37m-manylinux_2_17_x86_64.manylinux2014_x86_64.whl", hash = "sha256:9447c45df407d3ecb717d837af3b70cfef432138530712263730783b3d016512"},
    {file = "contourpy-1.0.6-cp37-cp37m-musllinux_1_1_aarch64.whl", hash = "sha256:730c27978a0003b47b359935478b7d63fd8386dbb2dcd36c1e8de88cbfc1e9de"},
    {file = "contourpy-1.0.6-cp37-cp37m-musllinux_1_1_i686.whl", hash = "sha256:da1ef35fd79be2926ba80fbb36327463e3656c02526e9b5b4c2b366588b74d9a"},
    {file = "contourpy-1.0.6-cp37-cp37m-musllinux_1_1_x86_64.whl", hash = "sha256:cd2bc0c8f2e8de7dd89a7f1c10b8844e291bca17d359373203ef2e6100819edd"},
    {file = "contourpy-1.0.6-cp37-cp37m-win32.whl", hash = "sha256:3a1917d3941dd58732c449c810fa7ce46cc305ce9325a11261d740118b85e6f3"},
    {file = "contourpy-1.0.6-cp37-cp37m-win_amd64.whl", hash = "sha256:06ca79e1efbbe2df795822df2fa173d1a2b38b6e0f047a0ec7903fbca1d1847e"},
    {file = "contourpy-1.0.6-cp38-cp38-macosx_10_9_universal2.whl", hash = "sha256:e626cefff8491bce356221c22af5a3ea528b0b41fbabc719c00ae233819ea0bf"},
    {file = "contourpy-1.0.6-cp38-cp38-macosx_10_9_x86_64.whl", hash = "sha256:dbe6fe7a1166b1ddd7b6d887ea6fa8389d3f28b5ed3f73a8f40ece1fc5a3d340"},
    {file = "contourpy-1.0.6-cp38-cp38-macosx_11_0_arm64.whl", hash = "sha256:e13b31d1b4b68db60b3b29f8e337908f328c7f05b9add4b1b5c74e0691180109"},
    {file = "contourpy-1.0.6-cp38-cp38-manylinux_2_17_aarch64.manylinux2014_aarch64.whl", hash = "sha256:a79d239fc22c3b8d9d3de492aa0c245533f4f4c7608e5749af866949c0f1b1b9"},
    {file = "contourpy-1.0.6-cp38-cp38-manylinux_2_17_i686.manylinux2014_i686.whl", hash = "sha256:9e8e686a6db92a46111a1ee0ee6f7fbfae4048f0019de207149f43ac1812cf95"},
    {file = "contourpy-1.0.6-cp38-cp38-manylinux_2_17_x86_64.manylinux2014_x86_64.whl", hash = "sha256:acd2bd02f1a7adff3a1f33e431eb96ab6d7987b039d2946a9b39fe6fb16a1036"},
    {file = "contourpy-1.0.6-cp38-cp38-musllinux_1_1_aarch64.whl", hash = "sha256:03d1b9c6b44a9e30d554654c72be89af94fab7510b4b9f62356c64c81cec8b7d"},
    {file = "contourpy-1.0.6-cp38-cp38-musllinux_1_1_i686.whl", hash = "sha256:b48d94386f1994db7c70c76b5808c12e23ed7a4ee13693c2fc5ab109d60243c0"},
    {file = "contourpy-1.0.6-cp38-cp38-musllinux_1_1_x86_64.whl", hash = "sha256:208bc904889c910d95aafcf7be9e677726df9ef71e216780170dbb7e37d118fa"},
    {file = "contourpy-1.0.6-cp38-cp38-win32.whl", hash = "sha256:444fb776f58f4906d8d354eb6f6ce59d0a60f7b6a720da6c1ccb839db7c80eb9"},
    {file = "contourpy-1.0.6-cp38-cp38-win_amd64.whl", hash = "sha256:9bc407a6af672da20da74823443707e38ece8b93a04009dca25856c2d9adadb1"},
    {file = "contourpy-1.0.6-cp39-cp39-macosx_10_9_universal2.whl", hash = "sha256:aa4674cf3fa2bd9c322982644967f01eed0c91bb890f624e0e0daf7a5c3383e9"},
    {file = "contourpy-1.0.6-cp39-cp39-macosx_10_9_x86_64.whl", hash = "sha256:6f56515e7c6fae4529b731f6c117752247bef9cdad2b12fc5ddf8ca6a50965a5"},
    {file = "contourpy-1.0.6-cp39-cp39-macosx_11_0_arm64.whl", hash = "sha256:344cb3badf6fc7316ad51835f56ac387bdf86c8e1b670904f18f437d70da4183"},
    {file = "contourpy-1.0.6-cp39-cp39-manylinux_2_17_aarch64.manylinux2014_aarch64.whl", hash = "sha256:0b1e66346acfb17694d46175a0cea7d9036f12ed0c31dfe86f0f405eedde2bdd"},
    {file = "contourpy-1.0.6-cp39-cp39-manylinux_2_17_i686.manylinux2014_i686.whl", hash = "sha256:8468b40528fa1e15181cccec4198623b55dcd58306f8815a793803f51f6c474a"},
    {file = "contourpy-1.0.6-cp39-cp39-manylinux_2_17_x86_64.manylinux2014_x86_64.whl", hash = "sha256:1dedf4c64185a216c35eb488e6f433297c660321275734401760dafaeb0ad5c2"},
    {file = "contourpy-1.0.6-cp39-cp39-musllinux_1_1_aarch64.whl", hash = "sha256:494efed2c761f0f37262815f9e3c4bb9917c5c69806abdee1d1cb6611a7174a0"},
    {file = "contourpy-1.0.6-cp39-cp39-musllinux_1_1_i686.whl", hash = "sha256:75a2e638042118118ab39d337da4c7908c1af74a8464cad59f19fbc5bbafec9b"},
    {file = "contourpy-1.0.6-cp39-cp39-musllinux_1_1_x86_64.whl", hash = "sha256:a628bba09ba72e472bf7b31018b6281fd4cc903f0888049a3724afba13b6e0b8"},
    {file = "contourpy-1.0.6-cp39-cp39-win32.whl", hash = "sha256:e1739496c2f0108013629aa095cc32a8c6363444361960c07493818d0dea2da4"},
    {file = "contourpy-1.0.6-cp39-cp39-win_amd64.whl", hash = "sha256:a457ee72d9032e86730f62c5eeddf402e732fdf5ca8b13b41772aa8ae13a4563"},
    {file = "contourpy-1.0.6-pp37-pypy37_pp73-macosx_10_9_x86_64.whl", hash = "sha256:d912f0154a20a80ea449daada904a7eb6941c83281a9fab95de50529bfc3a1da"},
    {file = "contourpy-1.0.6-pp37-pypy37_pp73-manylinux_2_17_aarch64.manylinux2014_aarch64.whl", hash = "sha256:4081918147fc4c29fad328d5066cfc751da100a1098398742f9f364be63803fc"},
    {file = "contourpy-1.0.6-pp37-pypy37_pp73-manylinux_2_17_i686.manylinux2014_i686.whl", hash = "sha256:0537cc1195245bbe24f2913d1f9211b8f04eb203de9044630abd3664c6cc339c"},
    {file = "contourpy-1.0.6-pp37-pypy37_pp73-manylinux_2_17_x86_64.manylinux2014_x86_64.whl", hash = "sha256:dcd556c8fc37a342dd636d7eef150b1399f823a4462f8c968e11e1ebeabee769"},
    {file = "contourpy-1.0.6-pp37-pypy37_pp73-win_amd64.whl", hash = "sha256:f6ca38dd8d988eca8f07305125dec6f54ac1c518f1aaddcc14d08c01aebb6efc"},
    {file = "contourpy-1.0.6-pp38-pypy38_pp73-macosx_10_9_x86_64.whl", hash = "sha256:c1baa49ab9fedbf19d40d93163b7d3e735d9cd8d5efe4cce9907902a6dad391f"},
    {file = "contourpy-1.0.6-pp38-pypy38_pp73-manylinux_2_17_aarch64.manylinux2014_aarch64.whl", hash = "sha256:211dfe2bd43bf5791d23afbe23a7952e8ac8b67591d24be3638cabb648b3a6eb"},
    {file = "contourpy-1.0.6-pp38-pypy38_pp73-manylinux_2_17_i686.manylinux2014_i686.whl", hash = "sha256:c38c6536c2d71ca2f7e418acaf5bca30a3af7f2a2fa106083c7d738337848dbe"},
    {file = "contourpy-1.0.6-pp38-pypy38_pp73-manylinux_2_17_x86_64.manylinux2014_x86_64.whl", hash = "sha256:1b1ee48a130da4dd0eb8055bbab34abf3f6262957832fd575e0cab4979a15a41"},
    {file = "contourpy-1.0.6-pp38-pypy38_pp73-win_amd64.whl", hash = "sha256:5641927cc5ae66155d0c80195dc35726eae060e7defc18b7ab27600f39dd1fe7"},
    {file = "contourpy-1.0.6-pp39-pypy39_pp73-macosx_10_9_x86_64.whl", hash = "sha256:7ee394502026d68652c2824348a40bf50f31351a668977b51437131a90d777ea"},
    {file = "contourpy-1.0.6-pp39-pypy39_pp73-manylinux_2_17_aarch64.manylinux2014_aarch64.whl", hash = "sha256:0b97454ed5b1368b66ed414c754cba15b9750ce69938fc6153679787402e4cdf"},
    {file = "contourpy-1.0.6-pp39-pypy39_pp73-manylinux_2_17_i686.manylinux2014_i686.whl", hash = "sha256:0236875c5a0784215b49d00ebbe80c5b6b5d5244b3655a36dda88105334dea17"},
    {file = "contourpy-1.0.6-pp39-pypy39_pp73-manylinux_2_17_x86_64.manylinux2014_x86_64.whl", hash = "sha256:84c593aeff7a0171f639da92cb86d24954bbb61f8a1b530f74eb750a14685832"},
    {file = "contourpy-1.0.6-pp39-pypy39_pp73-win_amd64.whl", hash = "sha256:9b0e7fe7f949fb719b206548e5cde2518ffb29936afa4303d8a1c4db43dcb675"},
    {file = "contourpy-1.0.6.tar.gz", hash = "sha256:6e459ebb8bb5ee4c22c19cc000174f8059981971a33ce11e17dddf6aca97a142"},
]
coverage = [
    {file = "coverage-6.5.0-cp310-cp310-macosx_10_9_x86_64.whl", hash = "sha256:ef8674b0ee8cc11e2d574e3e2998aea5df5ab242e012286824ea3c6970580e53"},
    {file = "coverage-6.5.0-cp310-cp310-macosx_11_0_arm64.whl", hash = "sha256:784f53ebc9f3fd0e2a3f6a78b2be1bd1f5575d7863e10c6e12504f240fd06660"},
    {file = "coverage-6.5.0-cp310-cp310-manylinux_2_17_aarch64.manylinux2014_aarch64.whl", hash = "sha256:b4a5be1748d538a710f87542f22c2cad22f80545a847ad91ce45e77417293eb4"},
    {file = "coverage-6.5.0-cp310-cp310-manylinux_2_5_i686.manylinux1_i686.manylinux_2_17_i686.manylinux2014_i686.whl", hash = "sha256:83516205e254a0cb77d2d7bb3632ee019d93d9f4005de31dca0a8c3667d5bc04"},
    {file = "coverage-6.5.0-cp310-cp310-manylinux_2_5_x86_64.manylinux1_x86_64.manylinux_2_17_x86_64.manylinux2014_x86_64.whl", hash = "sha256:af4fffaffc4067232253715065e30c5a7ec6faac36f8fc8d6f64263b15f74db0"},
    {file = "coverage-6.5.0-cp310-cp310-musllinux_1_1_aarch64.whl", hash = "sha256:97117225cdd992a9c2a5515db1f66b59db634f59d0679ca1fa3fe8da32749cae"},
    {file = "coverage-6.5.0-cp310-cp310-musllinux_1_1_i686.whl", hash = "sha256:a1170fa54185845505fbfa672f1c1ab175446c887cce8212c44149581cf2d466"},
    {file = "coverage-6.5.0-cp310-cp310-musllinux_1_1_x86_64.whl", hash = "sha256:11b990d520ea75e7ee8dcab5bc908072aaada194a794db9f6d7d5cfd19661e5a"},
    {file = "coverage-6.5.0-cp310-cp310-win32.whl", hash = "sha256:5dbec3b9095749390c09ab7c89d314727f18800060d8d24e87f01fb9cfb40b32"},
    {file = "coverage-6.5.0-cp310-cp310-win_amd64.whl", hash = "sha256:59f53f1dc5b656cafb1badd0feb428c1e7bc19b867479ff72f7a9dd9b479f10e"},
    {file = "coverage-6.5.0-cp311-cp311-macosx_10_9_x86_64.whl", hash = "sha256:4a5375e28c5191ac38cca59b38edd33ef4cc914732c916f2929029b4bfb50795"},
    {file = "coverage-6.5.0-cp311-cp311-manylinux_2_17_aarch64.manylinux2014_aarch64.whl", hash = "sha256:c4ed2820d919351f4167e52425e096af41bfabacb1857186c1ea32ff9983ed75"},
    {file = "coverage-6.5.0-cp311-cp311-manylinux_2_5_i686.manylinux1_i686.manylinux_2_17_i686.manylinux2014_i686.whl", hash = "sha256:33a7da4376d5977fbf0a8ed91c4dffaaa8dbf0ddbf4c8eea500a2486d8bc4d7b"},
    {file = "coverage-6.5.0-cp311-cp311-manylinux_2_5_x86_64.manylinux1_x86_64.manylinux_2_17_x86_64.manylinux2014_x86_64.whl", hash = "sha256:a8fb6cf131ac4070c9c5a3e21de0f7dc5a0fbe8bc77c9456ced896c12fcdad91"},
    {file = "coverage-6.5.0-cp311-cp311-musllinux_1_1_aarch64.whl", hash = "sha256:a6b7d95969b8845250586f269e81e5dfdd8ff828ddeb8567a4a2eaa7313460c4"},
    {file = "coverage-6.5.0-cp311-cp311-musllinux_1_1_i686.whl", hash = "sha256:1ef221513e6f68b69ee9e159506d583d31aa3567e0ae84eaad9d6ec1107dddaa"},
    {file = "coverage-6.5.0-cp311-cp311-musllinux_1_1_x86_64.whl", hash = "sha256:cca4435eebea7962a52bdb216dec27215d0df64cf27fc1dd538415f5d2b9da6b"},
    {file = "coverage-6.5.0-cp311-cp311-win32.whl", hash = "sha256:98e8a10b7a314f454d9eff4216a9a94d143a7ee65018dd12442e898ee2310578"},
    {file = "coverage-6.5.0-cp311-cp311-win_amd64.whl", hash = "sha256:bc8ef5e043a2af066fa8cbfc6e708d58017024dc4345a1f9757b329a249f041b"},
    {file = "coverage-6.5.0-cp37-cp37m-macosx_10_9_x86_64.whl", hash = "sha256:4433b90fae13f86fafff0b326453dd42fc9a639a0d9e4eec4d366436d1a41b6d"},
    {file = "coverage-6.5.0-cp37-cp37m-manylinux_2_17_aarch64.manylinux2014_aarch64.whl", hash = "sha256:f4f05d88d9a80ad3cac6244d36dd89a3c00abc16371769f1340101d3cb899fc3"},
    {file = "coverage-6.5.0-cp37-cp37m-manylinux_2_5_i686.manylinux1_i686.manylinux_2_17_i686.manylinux2014_i686.whl", hash = "sha256:94e2565443291bd778421856bc975d351738963071e9b8839ca1fc08b42d4bef"},
    {file = "coverage-6.5.0-cp37-cp37m-manylinux_2_5_x86_64.manylinux1_x86_64.manylinux_2_17_x86_64.manylinux2014_x86_64.whl", hash = "sha256:027018943386e7b942fa832372ebc120155fd970837489896099f5cfa2890f79"},
    {file = "coverage-6.5.0-cp37-cp37m-musllinux_1_1_aarch64.whl", hash = "sha256:255758a1e3b61db372ec2736c8e2a1fdfaf563977eedbdf131de003ca5779b7d"},
    {file = "coverage-6.5.0-cp37-cp37m-musllinux_1_1_i686.whl", hash = "sha256:851cf4ff24062c6aec510a454b2584f6e998cada52d4cb58c5e233d07172e50c"},
    {file = "coverage-6.5.0-cp37-cp37m-musllinux_1_1_x86_64.whl", hash = "sha256:12adf310e4aafddc58afdb04d686795f33f4d7a6fa67a7a9d4ce7d6ae24d949f"},
    {file = "coverage-6.5.0-cp37-cp37m-win32.whl", hash = "sha256:b5604380f3415ba69de87a289a2b56687faa4fe04dbee0754bfcae433489316b"},
    {file = "coverage-6.5.0-cp37-cp37m-win_amd64.whl", hash = "sha256:4a8dbc1f0fbb2ae3de73eb0bdbb914180c7abfbf258e90b311dcd4f585d44bd2"},
    {file = "coverage-6.5.0-cp38-cp38-macosx_10_9_x86_64.whl", hash = "sha256:d900bb429fdfd7f511f868cedd03a6bbb142f3f9118c09b99ef8dc9bf9643c3c"},
    {file = "coverage-6.5.0-cp38-cp38-macosx_11_0_arm64.whl", hash = "sha256:2198ea6fc548de52adc826f62cb18554caedfb1d26548c1b7c88d8f7faa8f6ba"},
    {file = "coverage-6.5.0-cp38-cp38-manylinux_2_17_aarch64.manylinux2014_aarch64.whl", hash = "sha256:6c4459b3de97b75e3bd6b7d4b7f0db13f17f504f3d13e2a7c623786289dd670e"},
    {file = "coverage-6.5.0-cp38-cp38-manylinux_2_5_i686.manylinux1_i686.manylinux_2_17_i686.manylinux2014_i686.whl", hash = "sha256:20c8ac5386253717e5ccc827caad43ed66fea0efe255727b1053a8154d952398"},
    {file = "coverage-6.5.0-cp38-cp38-manylinux_2_5_x86_64.manylinux1_x86_64.manylinux_2_17_x86_64.manylinux2014_x86_64.whl", hash = "sha256:6b07130585d54fe8dff3d97b93b0e20290de974dc8177c320aeaf23459219c0b"},
    {file = "coverage-6.5.0-cp38-cp38-musllinux_1_1_aarch64.whl", hash = "sha256:dbdb91cd8c048c2b09eb17713b0c12a54fbd587d79adcebad543bc0cd9a3410b"},
    {file = "coverage-6.5.0-cp38-cp38-musllinux_1_1_i686.whl", hash = "sha256:de3001a203182842a4630e7b8d1a2c7c07ec1b45d3084a83d5d227a3806f530f"},
    {file = "coverage-6.5.0-cp38-cp38-musllinux_1_1_x86_64.whl", hash = "sha256:e07f4a4a9b41583d6eabec04f8b68076ab3cd44c20bd29332c6572dda36f372e"},
    {file = "coverage-6.5.0-cp38-cp38-win32.whl", hash = "sha256:6d4817234349a80dbf03640cec6109cd90cba068330703fa65ddf56b60223a6d"},
    {file = "coverage-6.5.0-cp38-cp38-win_amd64.whl", hash = "sha256:7ccf362abd726b0410bf8911c31fbf97f09f8f1061f8c1cf03dfc4b6372848f6"},
    {file = "coverage-6.5.0-cp39-cp39-macosx_10_9_x86_64.whl", hash = "sha256:633713d70ad6bfc49b34ead4060531658dc6dfc9b3eb7d8a716d5873377ab745"},
    {file = "coverage-6.5.0-cp39-cp39-macosx_11_0_arm64.whl", hash = "sha256:95203854f974e07af96358c0b261f1048d8e1083f2de9b1c565e1be4a3a48cfc"},
    {file = "coverage-6.5.0-cp39-cp39-manylinux_2_17_aarch64.manylinux2014_aarch64.whl", hash = "sha256:b9023e237f4c02ff739581ef35969c3739445fb059b060ca51771e69101efffe"},
    {file = "coverage-6.5.0-cp39-cp39-manylinux_2_5_i686.manylinux1_i686.manylinux_2_17_i686.manylinux2014_i686.whl", hash = "sha256:265de0fa6778d07de30bcf4d9dc471c3dc4314a23a3c6603d356a3c9abc2dfcf"},
    {file = "coverage-6.5.0-cp39-cp39-manylinux_2_5_x86_64.manylinux1_x86_64.manylinux_2_17_x86_64.manylinux2014_x86_64.whl", hash = "sha256:8f830ed581b45b82451a40faabb89c84e1a998124ee4212d440e9c6cf70083e5"},
    {file = "coverage-6.5.0-cp39-cp39-musllinux_1_1_aarch64.whl", hash = "sha256:7b6be138d61e458e18d8e6ddcddd36dd96215edfe5f1168de0b1b32635839b62"},
    {file = "coverage-6.5.0-cp39-cp39-musllinux_1_1_i686.whl", hash = "sha256:42eafe6778551cf006a7c43153af1211c3aaab658d4d66fa5fcc021613d02518"},
    {file = "coverage-6.5.0-cp39-cp39-musllinux_1_1_x86_64.whl", hash = "sha256:723e8130d4ecc8f56e9a611e73b31219595baa3bb252d539206f7bbbab6ffc1f"},
    {file = "coverage-6.5.0-cp39-cp39-win32.whl", hash = "sha256:d9ecf0829c6a62b9b573c7bb6d4dcd6ba8b6f80be9ba4fc7ed50bf4ac9aecd72"},
    {file = "coverage-6.5.0-cp39-cp39-win_amd64.whl", hash = "sha256:fc2af30ed0d5ae0b1abdb4ebdce598eafd5b35397d4d75deb341a614d333d987"},
    {file = "coverage-6.5.0-pp36.pp37.pp38-none-any.whl", hash = "sha256:1431986dac3923c5945271f169f59c45b8802a114c8f548d611f2015133df77a"},
    {file = "coverage-6.5.0.tar.gz", hash = "sha256:f642e90754ee3e06b0e7e51bce3379590e76b7f76b708e1a71ff043f87025c84"},
]
cvxpy = [
    {file = "cvxpy-1.2.2-cp310-cp310-macosx_10_9_universal2.whl", hash = "sha256:a0280e486f1eaa942a85ddbd4f660e69335a06d075381c202645679a98f9655e"},
    {file = "cvxpy-1.2.2-cp310-cp310-macosx_10_9_x86_64.whl", hash = "sha256:1af7a07246e9d8518c819e18b46a888adfe514a809f5d1393b106118fcc2260e"},
    {file = "cvxpy-1.2.2-cp310-cp310-manylinux_2_24_x86_64.whl", hash = "sha256:9d051a0186063e7e71ada198fca1c304645a00881fac63ee482fc47eb241fc06"},
    {file = "cvxpy-1.2.2-cp310-cp310-win_amd64.whl", hash = "sha256:3029fbcd99a0dac4426f989c00db77c2c76389e6366dc1af82de0ed5658f1939"},
    {file = "cvxpy-1.2.2-cp37-cp37m-macosx_10_9_x86_64.whl", hash = "sha256:dbcf638d6948ed1e6324924b1200bce3e75a3bf675a356bbbe06f7758300e0aa"},
    {file = "cvxpy-1.2.2-cp37-cp37m-manylinux_2_24_x86_64.whl", hash = "sha256:b0041dfe7e158307755910dbb72fd360144fc8602640873ddb364cbfc7363b47"},
    {file = "cvxpy-1.2.2-cp37-cp37m-win_amd64.whl", hash = "sha256:ab6e635d6849a5c8a82cd4f1a4578a24fa85ba9cd50dcd73ee0b3758acba2d57"},
    {file = "cvxpy-1.2.2-cp38-cp38-macosx_10_9_universal2.whl", hash = "sha256:99edcd3bf4b60ea7776fa9b13ae11f828017f00b32a824965c0a397e27548bdf"},
    {file = "cvxpy-1.2.2-cp38-cp38-macosx_10_9_x86_64.whl", hash = "sha256:174297709f6d68ea60e6f482e21c54237fe6a1424cc7fd8bbd296afc1b1f6695"},
    {file = "cvxpy-1.2.2-cp38-cp38-manylinux_2_24_x86_64.whl", hash = "sha256:28b37a498821699714ad3fe487837661c34efdfbf156a5b0ce02d64f69930436"},
    {file = "cvxpy-1.2.2-cp38-cp38-win_amd64.whl", hash = "sha256:711391e46dd6a9a01a7ea412de09616c8ef413c0c339f6416da35090607238b9"},
    {file = "cvxpy-1.2.2-cp39-cp39-macosx_10_9_universal2.whl", hash = "sha256:129b37ca74e27c07593ef1d2a463f8e6f61f88fd6b87302acf3deab15d135b18"},
    {file = "cvxpy-1.2.2-cp39-cp39-macosx_10_9_x86_64.whl", hash = "sha256:f6fe6952bb2ed2296ad03c9d50a3a31f4753555c6b7babe5a39cad48983678c5"},
    {file = "cvxpy-1.2.2-cp39-cp39-manylinux_2_24_x86_64.whl", hash = "sha256:da2c8338a580dc3430142c3a5022a4806eb87859b7293d11edd3ca376926a9de"},
    {file = "cvxpy-1.2.2-cp39-cp39-win_amd64.whl", hash = "sha256:aad6784de16d64320a1ee7ad4aa1c7910bc59a5a7f49b84b0f7d48cd92190155"},
    {file = "cvxpy-1.2.2.tar.gz", hash = "sha256:c8e91545585eb632ce030fbf2c301d573ec3cf7971f9a387a0f0a61a2feae6b8"},
]
cycler = [
    {file = "cycler-0.11.0-py3-none-any.whl", hash = "sha256:3a27e95f763a428a739d2add979fa7494c912a32c17c4c38c4d5f082cad165a3"},
    {file = "cycler-0.11.0.tar.gz", hash = "sha256:9c87405839a19696e837b3b818fed3f5f69f16f1eec1a1ad77e043dcea9c772f"},
]
cymem = [
    {file = "cymem-2.0.7-cp310-cp310-macosx_10_9_x86_64.whl", hash = "sha256:4981fc9182cc1fe54bfedf5f73bfec3ce0c27582d9be71e130c46e35958beef0"},
    {file = "cymem-2.0.7-cp310-cp310-macosx_11_0_arm64.whl", hash = "sha256:42aedfd2e77aa0518a24a2a60a2147308903abc8b13c84504af58539c39e52a3"},
    {file = "cymem-2.0.7-cp310-cp310-manylinux_2_17_aarch64.manylinux2014_aarch64.whl", hash = "sha256:c183257dc5ab237b664f64156c743e788f562417c74ea58c5a3939fe2d48d6f6"},
    {file = "cymem-2.0.7-cp310-cp310-manylinux_2_17_x86_64.manylinux2014_x86_64.whl", hash = "sha256:d18250f97eeb13af2e8b19d3cefe4bf743b963d93320b0a2e729771410fd8cf4"},
    {file = "cymem-2.0.7-cp310-cp310-win_amd64.whl", hash = "sha256:864701e626b65eb2256060564ed8eb034ebb0a8f14ce3fbef337e88352cdee9f"},
    {file = "cymem-2.0.7-cp311-cp311-macosx_10_9_x86_64.whl", hash = "sha256:314273be1f143da674388e0a125d409e2721fbf669c380ae27c5cbae4011e26d"},
    {file = "cymem-2.0.7-cp311-cp311-macosx_11_0_arm64.whl", hash = "sha256:df543a36e7000808fe0a03d92fd6cd8bf23fa8737c3f7ae791a5386de797bf79"},
    {file = "cymem-2.0.7-cp311-cp311-manylinux_2_17_aarch64.manylinux2014_aarch64.whl", hash = "sha256:9e5e1b7de7952d89508d07601b9e95b2244e70d7ef60fbc161b3ad68f22815f8"},
    {file = "cymem-2.0.7-cp311-cp311-manylinux_2_17_x86_64.manylinux2014_x86_64.whl", hash = "sha256:2aa33f1dbd7ceda37970e174c38fd1cf106817a261aa58521ba9918156868231"},
    {file = "cymem-2.0.7-cp311-cp311-win_amd64.whl", hash = "sha256:10178e402bb512b2686b8c2f41f930111e597237ca8f85cb583ea93822ef798d"},
    {file = "cymem-2.0.7-cp36-cp36m-manylinux_2_17_aarch64.manylinux2014_aarch64.whl", hash = "sha256:a2971b7da5aa2e65d8fbbe9f2acfc19ff8e73f1896e3d6e1223cc9bf275a0207"},
    {file = "cymem-2.0.7-cp36-cp36m-manylinux_2_17_x86_64.manylinux2014_x86_64.whl", hash = "sha256:85359ab7b490e6c897c04863704481600bd45188a0e2ca7375eb5db193e13cb7"},
    {file = "cymem-2.0.7-cp36-cp36m-win_amd64.whl", hash = "sha256:0ac45088abffbae9b7db2c597f098de51b7e3c1023cb314e55c0f7f08440cf66"},
    {file = "cymem-2.0.7-cp37-cp37m-macosx_10_9_x86_64.whl", hash = "sha256:26e5d5c6958855d2fe3d5629afe85a6aae5531abaa76f4bc21b9abf9caaccdfe"},
    {file = "cymem-2.0.7-cp37-cp37m-manylinux_2_17_aarch64.manylinux2014_aarch64.whl", hash = "sha256:011039e12d3144ac1bf3a6b38f5722b817f0d6487c8184e88c891b360b69f533"},
    {file = "cymem-2.0.7-cp37-cp37m-manylinux_2_17_x86_64.manylinux2014_x86_64.whl", hash = "sha256:6f9e63e5ad4ed6ffa21fd8db1c03b05be3fea2f32e32fdace67a840ea2702c3d"},
    {file = "cymem-2.0.7-cp37-cp37m-win_amd64.whl", hash = "sha256:5ea6b027fdad0c3e9a4f1b94d28d213be08c466a60c72c633eb9db76cf30e53a"},
    {file = "cymem-2.0.7-cp38-cp38-macosx_10_9_x86_64.whl", hash = "sha256:4302df5793a320c4f4a263c7785d2fa7f29928d72cb83ebeb34d64a610f8d819"},
    {file = "cymem-2.0.7-cp38-cp38-macosx_11_0_arm64.whl", hash = "sha256:24b779046484674c054af1e779c68cb224dc9694200ac13b22129d7fb7e99e6d"},
    {file = "cymem-2.0.7-cp38-cp38-manylinux_2_17_aarch64.manylinux2014_aarch64.whl", hash = "sha256:6c50794c612801ed8b599cd4af1ed810a0d39011711c8224f93e1153c00e08d1"},
    {file = "cymem-2.0.7-cp38-cp38-manylinux_2_17_x86_64.manylinux2014_x86_64.whl", hash = "sha256:a9525ad563b36dc1e30889d0087a0daa67dd7bb7d3e1530c4b61cd65cc756a5b"},
    {file = "cymem-2.0.7-cp38-cp38-win_amd64.whl", hash = "sha256:48b98da6b906fe976865263e27734ebc64f972a978a999d447ad6c83334e3f90"},
    {file = "cymem-2.0.7-cp39-cp39-macosx_10_9_x86_64.whl", hash = "sha256:e156788d32ad8f7141330913c5d5d2aa67182fca8f15ae22645e9f379abe8a4c"},
    {file = "cymem-2.0.7-cp39-cp39-macosx_11_0_arm64.whl", hash = "sha256:3da89464021fe669932fce1578343fcaf701e47e3206f50d320f4f21e6683ca5"},
    {file = "cymem-2.0.7-cp39-cp39-manylinux_2_17_aarch64.manylinux2014_aarch64.whl", hash = "sha256:4f359cab9f16e25b3098f816c40acbf1697a3b614a8d02c56e6ebcb9c89a06b3"},
    {file = "cymem-2.0.7-cp39-cp39-manylinux_2_17_x86_64.manylinux2014_x86_64.whl", hash = "sha256:f165d7bce55d6730930e29d8294569788aa127f1be8d1642d9550ed96223cb37"},
    {file = "cymem-2.0.7-cp39-cp39-win_amd64.whl", hash = "sha256:59a09cf0e71b1b88bfa0de544b801585d81d06ea123c1725e7c5da05b7ca0d20"},
    {file = "cymem-2.0.7.tar.gz", hash = "sha256:e6034badb5dd4e10344211c81f16505a55553a7164adc314c75bd80cf07e57a8"},
]
cython = [
    {file = "Cython-0.29.32-cp27-cp27m-manylinux_2_5_i686.manylinux1_i686.whl", hash = "sha256:39afb4679b8c6bf7ccb15b24025568f4f9b4d7f9bf3cbd981021f542acecd75b"},
    {file = "Cython-0.29.32-cp27-cp27m-manylinux_2_5_x86_64.manylinux1_x86_64.whl", hash = "sha256:dbee03b8d42dca924e6aa057b836a064c769ddfd2a4c2919e65da2c8a362d528"},
    {file = "Cython-0.29.32-cp27-cp27mu-manylinux_2_5_i686.manylinux1_i686.whl", hash = "sha256:5ba622326f2862f9c1f99ca8d47ade49871241920a352c917e16861e25b0e5c3"},
    {file = "Cython-0.29.32-cp27-cp27mu-manylinux_2_5_x86_64.manylinux1_x86_64.whl", hash = "sha256:e6ffa08aa1c111a1ebcbd1cf4afaaec120bc0bbdec3f2545f8bb7d3e8e77a1cd"},
    {file = "Cython-0.29.32-cp310-cp310-manylinux_2_17_aarch64.manylinux2014_aarch64.manylinux_2_24_aarch64.whl", hash = "sha256:97335b2cd4acebf30d14e2855d882de83ad838491a09be2011745579ac975833"},
    {file = "Cython-0.29.32-cp310-cp310-manylinux_2_17_x86_64.manylinux2014_x86_64.manylinux_2_24_x86_64.whl", hash = "sha256:06be83490c906b6429b4389e13487a26254ccaad2eef6f3d4ee21d8d3a4aaa2b"},
    {file = "Cython-0.29.32-cp310-cp310-manylinux_2_5_i686.manylinux1_i686.manylinux_2_24_i686.whl", hash = "sha256:eefd2b9a5f38ded8d859fe96cc28d7d06e098dc3f677e7adbafda4dcdd4a461c"},
    {file = "Cython-0.29.32-cp310-cp310-musllinux_1_1_x86_64.whl", hash = "sha256:5514f3b4122cb22317122a48e175a7194e18e1803ca555c4c959d7dfe68eaf98"},
    {file = "Cython-0.29.32-cp311-cp311-manylinux_2_17_aarch64.manylinux2014_aarch64.manylinux_2_24_aarch64.whl", hash = "sha256:656dc5ff1d269de4d11ee8542f2ffd15ab466c447c1f10e5b8aba6f561967276"},
    {file = "Cython-0.29.32-cp311-cp311-manylinux_2_17_x86_64.manylinux2014_x86_64.manylinux_2_24_x86_64.whl", hash = "sha256:cdf10af3e2e3279dc09fdc5f95deaa624850a53913f30350ceee824dc14fc1a6"},
    {file = "Cython-0.29.32-cp311-cp311-manylinux_2_5_i686.manylinux1_i686.manylinux_2_24_i686.whl", hash = "sha256:3875c2b2ea752816a4d7ae59d45bb546e7c4c79093c83e3ba7f4d9051dd02928"},
    {file = "Cython-0.29.32-cp311-cp311-musllinux_1_1_x86_64.whl", hash = "sha256:79e3bab19cf1b021b613567c22eb18b76c0c547b9bc3903881a07bfd9e7e64cf"},
    {file = "Cython-0.29.32-cp35-cp35m-manylinux_2_5_i686.manylinux1_i686.whl", hash = "sha256:b0595aee62809ba353cebc5c7978e0e443760c3e882e2c7672c73ffe46383673"},
    {file = "Cython-0.29.32-cp35-cp35m-manylinux_2_5_x86_64.manylinux1_x86_64.whl", hash = "sha256:0ea8267fc373a2c5064ad77d8ff7bf0ea8b88f7407098ff51829381f8ec1d5d9"},
    {file = "Cython-0.29.32-cp36-cp36m-manylinux_2_17_aarch64.manylinux2014_aarch64.manylinux_2_24_aarch64.whl", hash = "sha256:c8e8025f496b5acb6ba95da2fb3e9dacffc97d9a92711aacfdd42f9c5927e094"},
    {file = "Cython-0.29.32-cp36-cp36m-manylinux_2_17_x86_64.manylinux2014_x86_64.manylinux_2_24_x86_64.whl", hash = "sha256:afbce249133a830f121b917f8c9404a44f2950e0e4f5d1e68f043da4c2e9f457"},
    {file = "Cython-0.29.32-cp36-cp36m-manylinux_2_5_i686.manylinux1_i686.manylinux_2_24_i686.whl", hash = "sha256:513e9707407608ac0d306c8b09d55a28be23ea4152cbd356ceaec0f32ef08d65"},
    {file = "Cython-0.29.32-cp36-cp36m-manylinux_2_5_i686.manylinux1_i686.whl", hash = "sha256:e83228e0994497900af954adcac27f64c9a57cd70a9ec768ab0cb2c01fd15cf1"},
    {file = "Cython-0.29.32-cp36-cp36m-manylinux_2_5_x86_64.manylinux1_x86_64.whl", hash = "sha256:ea1dcc07bfb37367b639415333cfbfe4a93c3be340edf1db10964bc27d42ed64"},
    {file = "Cython-0.29.32-cp36-cp36m-musllinux_1_1_x86_64.whl", hash = "sha256:8669cadeb26d9a58a5e6b8ce34d2c8986cc3b5c0bfa77eda6ceb471596cb2ec3"},
    {file = "Cython-0.29.32-cp37-cp37m-manylinux_2_17_aarch64.manylinux2014_aarch64.manylinux_2_24_aarch64.whl", hash = "sha256:ed087eeb88a8cf96c60fb76c5c3b5fb87188adee5e179f89ec9ad9a43c0c54b3"},
    {file = "Cython-0.29.32-cp37-cp37m-manylinux_2_17_x86_64.manylinux2014_x86_64.manylinux_2_24_x86_64.whl", hash = "sha256:3f85eb2343d20d91a4ea9cf14e5748092b376a64b7e07fc224e85b2753e9070b"},
    {file = "Cython-0.29.32-cp37-cp37m-manylinux_2_5_i686.manylinux1_i686.manylinux_2_24_i686.whl", hash = "sha256:63b79d9e1f7c4d1f498ab1322156a0d7dc1b6004bf981a8abda3f66800e140cd"},
    {file = "Cython-0.29.32-cp37-cp37m-manylinux_2_5_i686.manylinux1_i686.whl", hash = "sha256:e1958e0227a4a6a2c06fd6e35b7469de50adf174102454db397cec6e1403cce3"},
    {file = "Cython-0.29.32-cp37-cp37m-manylinux_2_5_x86_64.manylinux1_x86_64.whl", hash = "sha256:856d2fec682b3f31583719cb6925c6cdbb9aa30f03122bcc45c65c8b6f515754"},
    {file = "Cython-0.29.32-cp37-cp37m-musllinux_1_1_x86_64.whl", hash = "sha256:479690d2892ca56d34812fe6ab8f58e4b2e0129140f3d94518f15993c40553da"},
    {file = "Cython-0.29.32-cp38-cp38-manylinux_2_17_aarch64.manylinux2014_aarch64.manylinux_2_24_aarch64.whl", hash = "sha256:67fdd2f652f8d4840042e2d2d91e15636ba2bcdcd92e7e5ffbc68e6ef633a754"},
    {file = "Cython-0.29.32-cp38-cp38-manylinux_2_17_x86_64.manylinux2014_x86_64.manylinux_2_24_x86_64.whl", hash = "sha256:4a4b03ab483271f69221c3210f7cde0dcc456749ecf8243b95bc7a701e5677e0"},
    {file = "Cython-0.29.32-cp38-cp38-manylinux_2_5_i686.manylinux1_i686.manylinux_2_24_i686.whl", hash = "sha256:40eff7aa26e91cf108fd740ffd4daf49f39b2fdffadabc7292b4b7dc5df879f0"},
    {file = "Cython-0.29.32-cp38-cp38-manylinux_2_5_i686.manylinux1_i686.whl", hash = "sha256:0bbc27abdf6aebfa1bce34cd92bd403070356f28b0ecb3198ff8a182791d58b9"},
    {file = "Cython-0.29.32-cp38-cp38-manylinux_2_5_x86_64.manylinux1_x86_64.whl", hash = "sha256:cddc47ec746a08603037731f5d10aebf770ced08666100bd2cdcaf06a85d4d1b"},
    {file = "Cython-0.29.32-cp38-cp38-musllinux_1_1_x86_64.whl", hash = "sha256:eca3065a1279456e81c615211d025ea11bfe4e19f0c5650b859868ca04b3fcbd"},
    {file = "Cython-0.29.32-cp39-cp39-manylinux_2_17_aarch64.manylinux2014_aarch64.manylinux_2_24_aarch64.whl", hash = "sha256:d968ffc403d92addf20b68924d95428d523436adfd25cf505d427ed7ba3bee8b"},
    {file = "Cython-0.29.32-cp39-cp39-manylinux_2_17_x86_64.manylinux2014_x86_64.manylinux_2_24_x86_64.whl", hash = "sha256:f3fd44cc362eee8ae569025f070d56208908916794b6ab21e139cea56470a2b3"},
    {file = "Cython-0.29.32-cp39-cp39-manylinux_2_5_i686.manylinux1_i686.manylinux_2_24_i686.whl", hash = "sha256:b6da3063c5c476f5311fd76854abae6c315f1513ef7d7904deed2e774623bbb9"},
    {file = "Cython-0.29.32-cp39-cp39-manylinux_2_5_i686.manylinux1_i686.whl", hash = "sha256:061e25151c38f2361bc790d3bcf7f9d9828a0b6a4d5afa56fbed3bd33fb2373a"},
    {file = "Cython-0.29.32-cp39-cp39-manylinux_2_5_x86_64.manylinux1_x86_64.whl", hash = "sha256:f9944013588a3543fca795fffb0a070a31a243aa4f2d212f118aa95e69485831"},
    {file = "Cython-0.29.32-cp39-cp39-musllinux_1_1_x86_64.whl", hash = "sha256:07d173d3289415bb496e72cb0ddd609961be08fe2968c39094d5712ffb78672b"},
    {file = "Cython-0.29.32-py2.py3-none-any.whl", hash = "sha256:eeb475eb6f0ccf6c039035eb4f0f928eb53ead88777e0a760eccb140ad90930b"},
    {file = "Cython-0.29.32.tar.gz", hash = "sha256:8733cf4758b79304f2a4e39ebfac5e92341bce47bcceb26c1254398b2f8c1af7"},
]
dask = [
    {file = "dask-2021.11.2-py3-none-any.whl", hash = "sha256:2b0ad7beba8950add4fdc7c5cb94fa9444915ddb00c711d5743e2c4bb0a95ef5"},
    {file = "dask-2021.11.2.tar.gz", hash = "sha256:e12bfe272928d62fa99623d98d0e0b0c045b33a47509ef31a22175aa5fd10917"},
]
debugpy = [
    {file = "debugpy-1.6.4-cp310-cp310-macosx_10_15_x86_64.whl", hash = "sha256:6ae238943482c78867ac707c09122688efb700372b617ffd364261e5e41f7a2f"},
    {file = "debugpy-1.6.4-cp310-cp310-manylinux_2_17_x86_64.manylinux2014_x86_64.whl", hash = "sha256:2a39e7da178e1f22f4bc04b57f085e785ed1bcf424aaf318835a1a7129eefe35"},
    {file = "debugpy-1.6.4-cp310-cp310-win32.whl", hash = "sha256:143f79d0798a9acea21cd1d111badb789f19d414aec95fa6389cfea9485ddfb1"},
    {file = "debugpy-1.6.4-cp310-cp310-win_amd64.whl", hash = "sha256:563f148f94434365ec0ce94739c749aabf60bf67339e68a9446499f3582d62f3"},
    {file = "debugpy-1.6.4-cp37-cp37m-macosx_10_15_x86_64.whl", hash = "sha256:1caee68f7e254267df908576c0d0938f8f88af16383f172cb9f0602e24c30c01"},
    {file = "debugpy-1.6.4-cp37-cp37m-manylinux_2_17_x86_64.manylinux2014_x86_64.whl", hash = "sha256:40e2a83d31a16b83666f19fa06d97b2cc311af88e6266590579737949971a17e"},
    {file = "debugpy-1.6.4-cp37-cp37m-win32.whl", hash = "sha256:82229790442856962aec4767b98ba2559fe0998f897e9f21fb10b4fd24b6c436"},
    {file = "debugpy-1.6.4-cp37-cp37m-win_amd64.whl", hash = "sha256:67edf033f9e512958f7b472975ff9d9b7ff64bf4440f6f6ae44afdc66b89e6b6"},
    {file = "debugpy-1.6.4-cp38-cp38-macosx_10_15_x86_64.whl", hash = "sha256:4ab5e938925e5d973f567d6ef32751b17d10f3be3a8c4d73c52f53e727f69bf1"},
    {file = "debugpy-1.6.4-cp38-cp38-manylinux_2_17_x86_64.manylinux2014_x86_64.whl", hash = "sha256:d8df268e9f72fc06efc2e75e8dc8e2b881d6a397356faec26efb2ee70b6863b7"},
    {file = "debugpy-1.6.4-cp38-cp38-win32.whl", hash = "sha256:86bd25f38f8b6c5d430a5e2931eebbd5f580c640f4819fcd236d0498790c7204"},
    {file = "debugpy-1.6.4-cp38-cp38-win_amd64.whl", hash = "sha256:62ba4179b372a62abf9c89b56997d70a4100c6dea6c2a4e0e4be5f45920b3253"},
    {file = "debugpy-1.6.4-cp39-cp39-macosx_10_15_x86_64.whl", hash = "sha256:d2968e589bda4e485a9c61f113754a28e48d88c5152ed8e0b2564a1fadbe50a5"},
    {file = "debugpy-1.6.4-cp39-cp39-manylinux_2_17_x86_64.manylinux2014_x86_64.whl", hash = "sha256:e62b8034ede98932b92268669318848a0d42133d857087a3b9cec03bb844c615"},
    {file = "debugpy-1.6.4-cp39-cp39-win32.whl", hash = "sha256:3d9c31baf64bf959a593996c108e911c5a9aa1693a296840e5469473f064bcec"},
    {file = "debugpy-1.6.4-cp39-cp39-win_amd64.whl", hash = "sha256:ea4bf208054e6d41749f17612066da861dff10102729d32c85b47f155223cf2b"},
    {file = "debugpy-1.6.4-py2.py3-none-any.whl", hash = "sha256:e886a1296cd20a10172e94788009ce74b759e54229ebd64a43fa5c2b4e62cd76"},
    {file = "debugpy-1.6.4.zip", hash = "sha256:d5ab9bd3f4e7faf3765fd52c7c43c074104ab1e109621dc73219099ed1a5399d"},
]
decorator = [
    {file = "decorator-5.1.1-py3-none-any.whl", hash = "sha256:b8c3f85900b9dc423225913c5aace94729fe1fa9763b38939a95226f02d37186"},
    {file = "decorator-5.1.1.tar.gz", hash = "sha256:637996211036b6385ef91435e4fae22989472f9d571faba8927ba8253acbc330"},
]
defusedxml = [
    {file = "defusedxml-0.7.1-py2.py3-none-any.whl", hash = "sha256:a352e7e428770286cc899e2542b6cdaedb2b4953ff269a210103ec58f6198a61"},
    {file = "defusedxml-0.7.1.tar.gz", hash = "sha256:1bb3032db185915b62d7c6209c5a8792be6a32ab2fedacc84e01b52c51aa3e69"},
]
distributed = [
    {file = "distributed-2021.11.2-py3-none-any.whl", hash = "sha256:af1f7b98d85d43886fefe2354379c848c7a5aa6ae4d2313a7aca9ab9081a7e56"},
    {file = "distributed-2021.11.2.tar.gz", hash = "sha256:f86a01a2e1e678865d2e42300c47552b5012cd81a2d354e47827a1fd074cc302"},
]
docutils = [
    {file = "docutils-0.17.1-py2.py3-none-any.whl", hash = "sha256:cf316c8370a737a022b72b56874f6602acf974a37a9fba42ec2876387549fc61"},
    {file = "docutils-0.17.1.tar.gz", hash = "sha256:686577d2e4c32380bb50cbb22f575ed742d58168cee37e99117a854bcd88f125"},
]
econml = [
    {file = "econml-0.14.0-cp310-cp310-macosx_10_9_x86_64.whl", hash = "sha256:9c2fc1d67d98774d00bfe8e76d76af3de5ebc8d5f7a440da3c667d5ad244f971"},
    {file = "econml-0.14.0-cp310-cp310-manylinux_2_17_x86_64.manylinux2014_x86_64.whl", hash = "sha256:9b02aca395eaa905bff080c3efd4f74bf281f168c674d74bdf899fc9467311e1"},
    {file = "econml-0.14.0-cp310-cp310-win_amd64.whl", hash = "sha256:d2cca82486826c2b13f47ed0140f3fc85d8016fb43153a1b2de025345b190c6c"},
    {file = "econml-0.14.0-cp37-cp37m-macosx_10_9_x86_64.whl", hash = "sha256:ce98668ba93d33856b60750e23312b9a6d503af6890b5588ab708db9de05ff49"},
    {file = "econml-0.14.0-cp37-cp37m-manylinux_2_17_x86_64.manylinux2014_x86_64.whl", hash = "sha256:3b6b9938a2f48bf3055ae0ea47ac5a627d1c180f22e62531943961427769b0ef"},
    {file = "econml-0.14.0-cp37-cp37m-win_amd64.whl", hash = "sha256:3c780c49a97bd688475f8863a7bdad2cbe19fdb4417708e3874f2bdae102852f"},
    {file = "econml-0.14.0-cp38-cp38-macosx_10_9_x86_64.whl", hash = "sha256:7f2930eb311ea576195718b97fde83b4f2d29f3f3dc57ce0834b52fee410bfac"},
    {file = "econml-0.14.0-cp38-cp38-manylinux_2_17_x86_64.manylinux2014_x86_64.whl", hash = "sha256:36be15da6ff3b295bc5cf80b95753e19bc123a1103bf53a2a0744daef49273e5"},
    {file = "econml-0.14.0-cp38-cp38-win_amd64.whl", hash = "sha256:f71ab406f37b64dead4bee1b4c4869204faf9c55887dc8117bd9396d977edaf3"},
    {file = "econml-0.14.0-cp39-cp39-macosx_10_9_x86_64.whl", hash = "sha256:1b0e67419c4eff2acdf8138f208de333a85c3e6fded831a6664bb02d6f4bcbe1"},
    {file = "econml-0.14.0-cp39-cp39-manylinux_2_17_x86_64.manylinux2014_x86_64.whl", hash = "sha256:376724e0535ad9cbc585f768110eb23bfd3b3218032a61cac8793a09ee3bce95"},
    {file = "econml-0.14.0-cp39-cp39-win_amd64.whl", hash = "sha256:6e1f0554d0f930dc639dbf3d7cb171297aa113dd64b7db322e0abb7d12eaa4dc"},
    {file = "econml-0.14.0.tar.gz", hash = "sha256:5637d36c7548fb3ad01956d091cc6a9f788b090bc8b892bd527012e5bdbce041"},
]
ecos = [
    {file = "ecos-2.0.10-cp310-cp310-macosx_10_9_x86_64.whl", hash = "sha256:533e1a0dec84e4e9a882b401a59b821da192f7fe4f32c6d65e400b6425858775"},
    {file = "ecos-2.0.10-cp310-cp310-manylinux_2_17_x86_64.manylinux2014_x86_64.manylinux_2_24_x86_64.whl", hash = "sha256:9b1e8134e822583f457d7759cab030e6076732bcbe977ceb1c64d8fe99c17bc3"},
    {file = "ecos-2.0.10-cp310-cp310-manylinux_2_17_x86_64.manylinux2014_x86_64.whl", hash = "sha256:0b879989adaefe2df1d690d62b9b6a7603f5a4f518de6b7603c1f6e9cc20ba9b"},
    {file = "ecos-2.0.10-cp310-cp310-win_amd64.whl", hash = "sha256:d1b7058c71808cb35e16217b832d2bf944f9a64ef852f6bd707ae66b474071e6"},
    {file = "ecos-2.0.10-cp311-cp311-macosx_10_9_x86_64.whl", hash = "sha256:8bae7a47c2f96143a666bc9fe8cd5d6e283e93326448e490360c22557c284383"},
    {file = "ecos-2.0.10-cp311-cp311-manylinux_2_17_x86_64.manylinux2014_x86_64.whl", hash = "sha256:97b2ffddbbc9403509901e6cf90a2799b531e691e4c81e07ac77c2e5bfc1c444"},
    {file = "ecos-2.0.10-cp311-cp311-win_amd64.whl", hash = "sha256:b54eaa033bf5c01bfaa65017424cd2c07336d61fc60bd726dd33b7252f528e94"},
    {file = "ecos-2.0.10-cp36-cp36m-macosx_10_9_x86_64.whl", hash = "sha256:ae8bf83a9146741faaf36448eaeeef83b4dd7a9e88b80fe0e89b03d403e3096c"},
    {file = "ecos-2.0.10-cp36-cp36m-manylinux_2_17_x86_64.manylinux2014_x86_64.manylinux_2_24_x86_64.whl", hash = "sha256:6bfe0211b99094efea0c469abbd64a7f6b991dcf0a8bed7c591c6218607a9504"},
    {file = "ecos-2.0.10-cp36-cp36m-win_amd64.whl", hash = "sha256:14deff01083fe8f54c52bee8f678eaebae54bc1eecce276324bf8ce30c306778"},
    {file = "ecos-2.0.10-cp37-cp37m-macosx_10_9_x86_64.whl", hash = "sha256:d5944f9acdfd1d23fb16a22da1e78ae98981c283e16a27fbd7cf3d52e670222b"},
    {file = "ecos-2.0.10-cp37-cp37m-manylinux_2_17_x86_64.manylinux2014_x86_64.manylinux_2_24_x86_64.whl", hash = "sha256:8f64207b256ec8ee2ee54411927604b10e56b554bd608c7af5529c3bea93eafd"},
    {file = "ecos-2.0.10-cp37-cp37m-manylinux_2_17_x86_64.manylinux2014_x86_64.whl", hash = "sha256:77c8074d2b9053b86e4e765a1480dcaa4688096b8a3d373cb040176d7f23ef0d"},
    {file = "ecos-2.0.10-cp37-cp37m-win_amd64.whl", hash = "sha256:13cfe9a4134b7a2f3a8f4b8d88ce5d5106bac3d168c356b0d77e1dd2ea9dc42d"},
    {file = "ecos-2.0.10-cp38-cp38-macosx_10_9_x86_64.whl", hash = "sha256:8a116ebad51aeb8847ddf05bb1e432f56f6a495682406f237a7f1633374b8356"},
    {file = "ecos-2.0.10-cp38-cp38-manylinux_2_17_x86_64.manylinux2014_x86_64.manylinux_2_24_x86_64.whl", hash = "sha256:6ed5ee0610b06911b6839e095a392cce52f8d88bedf86a381a9ed93c3af2a677"},
    {file = "ecos-2.0.10-cp38-cp38-manylinux_2_17_x86_64.manylinux2014_x86_64.whl", hash = "sha256:33c749deec9dd8fe1623fbfff13a2df10323a6b30dd58368691180cdaa306c1a"},
    {file = "ecos-2.0.10-cp38-cp38-win_amd64.whl", hash = "sha256:d8afaeb204c6cbb706ebee218e3817a735ba9f7b33edc20844e6fda54946403c"},
    {file = "ecos-2.0.10-cp39-cp39-macosx_10_9_x86_64.whl", hash = "sha256:b25f75808a2e136b8adc9c4dca0f3c56fc8d8256fb3c19cd162194125b4e52a9"},
    {file = "ecos-2.0.10-cp39-cp39-manylinux_2_17_x86_64.manylinux2014_x86_64.manylinux_2_24_x86_64.whl", hash = "sha256:48948eadd2e45dd9766f0686e3de27cc6ae8e9dc85c1a2139f712b9703b0374c"},
    {file = "ecos-2.0.10-cp39-cp39-manylinux_2_17_x86_64.manylinux2014_x86_64.whl", hash = "sha256:b803ce5690447d7ec04fe3580ce5903272ca7ebde2d8d9e276d8cac35baa4045"},
    {file = "ecos-2.0.10-cp39-cp39-win_amd64.whl", hash = "sha256:98c8e3b7247e7c63852974a9c4b1acc5804269b50a1aba3447220cad5e4c617f"},
    {file = "ecos-2.0.10.tar.gz", hash = "sha256:9391a73fd25b2fc56b163a2a70c78973458bb194fe475b6c27672c0d980a47cf"},
]
entrypoints = [
    {file = "entrypoints-0.4-py3-none-any.whl", hash = "sha256:f174b5ff827504fd3cd97cc3f8649f3693f51538c7e4bdf3ef002c8429d42f9f"},
    {file = "entrypoints-0.4.tar.gz", hash = "sha256:b706eddaa9218a19ebcd67b56818f05bb27589b1ca9e8d797b74affad4ccacd4"},
]
exceptiongroup = [
    {file = "exceptiongroup-1.0.4-py3-none-any.whl", hash = "sha256:542adf9dea4055530d6e1279602fa5cb11dab2395fa650b8674eaec35fc4a828"},
    {file = "exceptiongroup-1.0.4.tar.gz", hash = "sha256:bd14967b79cd9bdb54d97323216f8fdf533e278df937aa2a90089e7d6e06e5ec"},
]
executing = [
    {file = "executing-1.2.0-py2.py3-none-any.whl", hash = "sha256:0314a69e37426e3608aada02473b4161d4caf5a4b244d1d0c48072b8fee7bacc"},
    {file = "executing-1.2.0.tar.gz", hash = "sha256:19da64c18d2d851112f09c287f8d3dbbdf725ab0e569077efb6cdcbd3497c107"},
]
fastai = [
    {file = "fastai-2.7.10-py3-none-any.whl", hash = "sha256:db3709d6ff9ede9cd29111420b3669238248fa4f5a29d98daf37d52d122d9424"},
    {file = "fastai-2.7.10.tar.gz", hash = "sha256:ccef6a185ae3a637efc9bcd9fea8e48b75f454d0ebad3b6df426f22fae20039d"},
]
fastcore = [
    {file = "fastcore-1.5.27-py3-none-any.whl", hash = "sha256:79dffaa3de96066e4d7f2b8793f1a8a9468c82bc97d3d48ec002de34097b2a9f"},
    {file = "fastcore-1.5.27.tar.gz", hash = "sha256:c6b66b35569d17251e25999bafc7d9bcdd6446c1e710503c08670c3ff1eef271"},
]
fastdownload = [
    {file = "fastdownload-0.0.7-py3-none-any.whl", hash = "sha256:b791fa3406a2da003ba64615f03c60e2ea041c3c555796450b9a9a601bc0bbac"},
    {file = "fastdownload-0.0.7.tar.gz", hash = "sha256:20507edb8e89406a1fbd7775e6e2a3d81a4dd633dd506b0e9cf0e1613e831d6a"},
]
fastjsonschema = [
    {file = "fastjsonschema-2.16.2-py3-none-any.whl", hash = "sha256:21f918e8d9a1a4ba9c22e09574ba72267a6762d47822db9add95f6454e51cc1c"},
    {file = "fastjsonschema-2.16.2.tar.gz", hash = "sha256:01e366f25d9047816fe3d288cbfc3e10541daf0af2044763f3d0ade42476da18"},
]
fastprogress = [
    {file = "fastprogress-1.0.3-py3-none-any.whl", hash = "sha256:6dfea88f7a4717b0a8d6ee2048beae5dbed369f932a368c5dd9caff34796f7c5"},
    {file = "fastprogress-1.0.3.tar.gz", hash = "sha256:7a17d2b438890f838c048eefce32c4ded47197ecc8ea042cecc33d3deb8022f5"},
]
flake8 = [
    {file = "flake8-4.0.1-py2.py3-none-any.whl", hash = "sha256:479b1304f72536a55948cb40a32dce8bb0ffe3501e26eaf292c7e60eb5e0428d"},
    {file = "flake8-4.0.1.tar.gz", hash = "sha256:806e034dda44114815e23c16ef92f95c91e4c71100ff52813adf7132a6ad870d"},
]
flaky = [
    {file = "flaky-3.7.0-py2.py3-none-any.whl", hash = "sha256:d6eda73cab5ae7364504b7c44670f70abed9e75f77dd116352f662817592ec9c"},
    {file = "flaky-3.7.0.tar.gz", hash = "sha256:3ad100780721a1911f57a165809b7ea265a7863305acb66708220820caf8aa0d"},
]
flatbuffers = [
    {file = "flatbuffers-22.12.6-py2.py3-none-any.whl", hash = "sha256:b12a3214e73f325ecd392503e821ac43a791181356f020cc3657ba829b4947c8"},
    {file = "flatbuffers-22.12.6.tar.gz", hash = "sha256:27f67c6fb102d41c911c26867bda71f1f8622176ac072fa30f668f4d023b5826"},
]
fonttools = [
    {file = "fonttools-4.38.0-py3-none-any.whl", hash = "sha256:820466f43c8be8c3009aef8b87e785014133508f0de64ec469e4efb643ae54fb"},
    {file = "fonttools-4.38.0.zip", hash = "sha256:2bb244009f9bf3fa100fc3ead6aeb99febe5985fa20afbfbaa2f8946c2fbdaf1"},
]
fqdn = [
    {file = "fqdn-1.5.1-py3-none-any.whl", hash = "sha256:3a179af3761e4df6eb2e026ff9e1a3033d3587bf980a0b1b2e1e5d08d7358014"},
    {file = "fqdn-1.5.1.tar.gz", hash = "sha256:105ed3677e767fb5ca086a0c1f4bb66ebc3c100be518f0e0d755d9eae164d89f"},
]
fsspec = [
    {file = "fsspec-2022.11.0-py3-none-any.whl", hash = "sha256:d6e462003e3dcdcb8c7aa84c73a228f8227e72453cd22570e2363e8844edfe7b"},
    {file = "fsspec-2022.11.0.tar.gz", hash = "sha256:259d5fd5c8e756ff2ea72f42e7613c32667dc2049a4ac3d84364a7ca034acb8b"},
]
gast = [
    {file = "gast-0.4.0-py3-none-any.whl", hash = "sha256:b7adcdd5adbebf1adf17378da5ba3f543684dbec47b1cda1f3997e573cd542c4"},
    {file = "gast-0.4.0.tar.gz", hash = "sha256:40feb7b8b8434785585ab224d1568b857edb18297e5a3047f1ba012bc83b42c1"},
]
google-auth = [
    {file = "google-auth-2.15.0.tar.gz", hash = "sha256:72f12a6cfc968d754d7bdab369c5c5c16032106e52d32c6dfd8484e4c01a6d1f"},
    {file = "google_auth-2.15.0-py2.py3-none-any.whl", hash = "sha256:6897b93556d8d807ad70701bb89f000183aea366ca7ed94680828b37437a4994"},
]
google-auth-oauthlib = [
    {file = "google-auth-oauthlib-0.4.6.tar.gz", hash = "sha256:a90a072f6993f2c327067bf65270046384cda5a8ecb20b94ea9a687f1f233a7a"},
    {file = "google_auth_oauthlib-0.4.6-py2.py3-none-any.whl", hash = "sha256:3f2a6e802eebbb6fb736a370fbf3b055edcb6b52878bf2f26330b5e041316c73"},
]
google-pasta = [
    {file = "google-pasta-0.2.0.tar.gz", hash = "sha256:c9f2c8dfc8f96d0d5808299920721be30c9eec37f2389f28904f454565c8a16e"},
    {file = "google_pasta-0.2.0-py2-none-any.whl", hash = "sha256:4612951da876b1a10fe3960d7226f0c7682cf901e16ac06e473b267a5afa8954"},
    {file = "google_pasta-0.2.0-py3-none-any.whl", hash = "sha256:b32482794a366b5366a32c92a9a9201b107821889935a02b3e51f6b432ea84ed"},
]
graphviz = [
    {file = "graphviz-0.20.1-py3-none-any.whl", hash = "sha256:587c58a223b51611c0cf461132da386edd896a029524ca61a1462b880bf97977"},
    {file = "graphviz-0.20.1.zip", hash = "sha256:8c58f14adaa3b947daf26c19bc1e98c4e0702cdc31cf99153e6f06904d492bf8"},
]
grpcio = [
    {file = "grpcio-1.51.1-cp310-cp310-linux_armv7l.whl", hash = "sha256:cc2bece1737b44d878cc1510ea04469a8073dbbcdd762175168937ae4742dfb3"},
    {file = "grpcio-1.51.1-cp310-cp310-macosx_12_0_x86_64.whl", hash = "sha256:e223a9793522680beae44671b9ed8f6d25bbe5ddf8887e66aebad5e0686049ef"},
    {file = "grpcio-1.51.1-cp310-cp310-manylinux_2_17_aarch64.whl", hash = "sha256:24ac1154c4b2ab4a0c5326a76161547e70664cd2c39ba75f00fc8a2170964ea2"},
    {file = "grpcio-1.51.1-cp310-cp310-manylinux_2_17_i686.manylinux2014_i686.whl", hash = "sha256:e4ef09f8997c4be5f3504cefa6b5c6cc3cf648274ce3cede84d4342a35d76db6"},
    {file = "grpcio-1.51.1-cp310-cp310-manylinux_2_17_x86_64.manylinux2014_x86_64.whl", hash = "sha256:a8a0b77e992c64880e6efbe0086fe54dfc0bbd56f72a92d9e48264dcd2a3db98"},
    {file = "grpcio-1.51.1-cp310-cp310-musllinux_1_1_i686.whl", hash = "sha256:eacad297ea60c72dd280d3353d93fb1dcca952ec11de6bb3c49d12a572ba31dd"},
    {file = "grpcio-1.51.1-cp310-cp310-musllinux_1_1_x86_64.whl", hash = "sha256:16c71740640ba3a882f50b01bf58154681d44b51f09a5728180a8fdc66c67bd5"},
    {file = "grpcio-1.51.1-cp310-cp310-win32.whl", hash = "sha256:29cb97d41a4ead83b7bcad23bdb25bdd170b1e2cba16db6d3acbb090bc2de43c"},
    {file = "grpcio-1.51.1-cp310-cp310-win_amd64.whl", hash = "sha256:9ff42c5620b4e4530609e11afefa4a62ca91fa0abb045a8957e509ef84e54d30"},
    {file = "grpcio-1.51.1-cp311-cp311-linux_armv7l.whl", hash = "sha256:bc59f7ba87972ab236f8669d8ca7400f02a0eadf273ca00e02af64d588046f02"},
    {file = "grpcio-1.51.1-cp311-cp311-macosx_10_10_x86_64.whl", hash = "sha256:3c2b3842dcf870912da31a503454a33a697392f60c5e2697c91d133130c2c85d"},
    {file = "grpcio-1.51.1-cp311-cp311-manylinux_2_17_i686.manylinux2014_i686.whl", hash = "sha256:22b011674090594f1f3245960ced7386f6af35485a38901f8afee8ad01541dbd"},
    {file = "grpcio-1.51.1-cp311-cp311-manylinux_2_17_x86_64.manylinux2014_x86_64.whl", hash = "sha256:49d680356a975d9c66a678eb2dde192d5dc427a7994fb977363634e781614f7c"},
    {file = "grpcio-1.51.1-cp311-cp311-musllinux_1_1_i686.whl", hash = "sha256:094e64236253590d9d4075665c77b329d707b6fca864dd62b144255e199b4f87"},
    {file = "grpcio-1.51.1-cp311-cp311-musllinux_1_1_x86_64.whl", hash = "sha256:257478300735ce3c98d65a930bbda3db172bd4e00968ba743e6a1154ea6edf10"},
    {file = "grpcio-1.51.1-cp311-cp311-win32.whl", hash = "sha256:5a6ebcdef0ef12005d56d38be30f5156d1cb3373b52e96f147f4a24b0ddb3a9d"},
    {file = "grpcio-1.51.1-cp311-cp311-win_amd64.whl", hash = "sha256:3f9b0023c2c92bebd1be72cdfca23004ea748be1813a66d684d49d67d836adde"},
    {file = "grpcio-1.51.1-cp37-cp37m-linux_armv7l.whl", hash = "sha256:cd3baccea2bc5c38aeb14e5b00167bd4e2373a373a5e4d8d850bd193edad150c"},
    {file = "grpcio-1.51.1-cp37-cp37m-macosx_10_10_x86_64.whl", hash = "sha256:17ec9b13cec4a286b9e606b48191e560ca2f3bbdf3986f91e480a95d1582e1a7"},
    {file = "grpcio-1.51.1-cp37-cp37m-manylinux_2_17_aarch64.whl", hash = "sha256:fbdbe9a849854fe484c00823f45b7baab159bdd4a46075302281998cb8719df5"},
    {file = "grpcio-1.51.1-cp37-cp37m-manylinux_2_17_i686.manylinux2014_i686.whl", hash = "sha256:31bb6bc7ff145e2771c9baf612f4b9ebbc9605ccdc5f3ff3d5553de7fc0e0d79"},
    {file = "grpcio-1.51.1-cp37-cp37m-manylinux_2_17_x86_64.manylinux2014_x86_64.whl", hash = "sha256:e473525c28251558337b5c1ad3fa969511e42304524a4e404065e165b084c9e4"},
    {file = "grpcio-1.51.1-cp37-cp37m-musllinux_1_1_i686.whl", hash = "sha256:6f0b89967ee11f2b654c23b27086d88ad7bf08c0b3c2a280362f28c3698b2896"},
    {file = "grpcio-1.51.1-cp37-cp37m-musllinux_1_1_x86_64.whl", hash = "sha256:7942b32a291421460d6a07883033e392167d30724aa84987e6956cd15f1a21b9"},
    {file = "grpcio-1.51.1-cp37-cp37m-win32.whl", hash = "sha256:f96ace1540223f26fbe7c4ebbf8a98e3929a6aa0290c8033d12526847b291c0f"},
    {file = "grpcio-1.51.1-cp37-cp37m-win_amd64.whl", hash = "sha256:f1fec3abaf274cdb85bf3878167cfde5ad4a4d97c68421afda95174de85ba813"},
    {file = "grpcio-1.51.1-cp38-cp38-linux_armv7l.whl", hash = "sha256:0e1a9e1b4a23808f1132aa35f968cd8e659f60af3ffd6fb00bcf9a65e7db279f"},
    {file = "grpcio-1.51.1-cp38-cp38-macosx_10_10_x86_64.whl", hash = "sha256:6df3b63538c362312bc5fa95fb965069c65c3ea91d7ce78ad9c47cab57226f54"},
    {file = "grpcio-1.51.1-cp38-cp38-manylinux_2_17_aarch64.whl", hash = "sha256:172405ca6bdfedd6054c74c62085946e45ad4d9cec9f3c42b4c9a02546c4c7e9"},
    {file = "grpcio-1.51.1-cp38-cp38-manylinux_2_17_i686.manylinux2014_i686.whl", hash = "sha256:506b9b7a4cede87d7219bfb31014d7b471cfc77157da9e820a737ec1ea4b0663"},
    {file = "grpcio-1.51.1-cp38-cp38-manylinux_2_17_x86_64.manylinux2014_x86_64.whl", hash = "sha256:0fb93051331acbb75b49a2a0fd9239c6ba9528f6bdc1dd400ad1cb66cf864292"},
    {file = "grpcio-1.51.1-cp38-cp38-musllinux_1_1_i686.whl", hash = "sha256:5dca372268c6ab6372d37d6b9f9343e7e5b4bc09779f819f9470cd88b2ece3c3"},
    {file = "grpcio-1.51.1-cp38-cp38-musllinux_1_1_x86_64.whl", hash = "sha256:471d39d3370ca923a316d49c8aac66356cea708a11e647e3bdc3d0b5de4f0a40"},
    {file = "grpcio-1.51.1-cp38-cp38-win32.whl", hash = "sha256:75e29a90dc319f0ad4d87ba6d20083615a00d8276b51512e04ad7452b5c23b04"},
    {file = "grpcio-1.51.1-cp38-cp38-win_amd64.whl", hash = "sha256:f1158bccbb919da42544a4d3af5d9296a3358539ffa01018307337365a9a0c64"},
    {file = "grpcio-1.51.1-cp39-cp39-linux_armv7l.whl", hash = "sha256:59dffade859f157bcc55243714d57b286da6ae16469bf1ac0614d281b5f49b67"},
    {file = "grpcio-1.51.1-cp39-cp39-macosx_10_10_x86_64.whl", hash = "sha256:dad6533411d033b77f5369eafe87af8583178efd4039c41d7515d3336c53b4f1"},
    {file = "grpcio-1.51.1-cp39-cp39-manylinux_2_17_aarch64.whl", hash = "sha256:4c4423ea38a7825b8fed8934d6d9aeebdf646c97e3c608c3b0bcf23616f33877"},
    {file = "grpcio-1.51.1-cp39-cp39-manylinux_2_17_i686.manylinux2014_i686.whl", hash = "sha256:0dc5354e38e5adf2498312f7241b14c7ce3484eefa0082db4297189dcbe272e6"},
    {file = "grpcio-1.51.1-cp39-cp39-manylinux_2_17_x86_64.manylinux2014_x86_64.whl", hash = "sha256:97d67983189e2e45550eac194d6234fc38b8c3b5396c153821f2d906ed46e0ce"},
    {file = "grpcio-1.51.1-cp39-cp39-musllinux_1_1_i686.whl", hash = "sha256:538d981818e49b6ed1e9c8d5e5adf29f71c4e334e7d459bf47e9b7abb3c30e09"},
    {file = "grpcio-1.51.1-cp39-cp39-musllinux_1_1_x86_64.whl", hash = "sha256:9235dcd5144a83f9ca6f431bd0eccc46b90e2c22fe27b7f7d77cabb2fb515595"},
    {file = "grpcio-1.51.1-cp39-cp39-win32.whl", hash = "sha256:aacb54f7789ede5cbf1d007637f792d3e87f1c9841f57dd51abf89337d1b8472"},
    {file = "grpcio-1.51.1-cp39-cp39-win_amd64.whl", hash = "sha256:2b170eaf51518275c9b6b22ccb59450537c5a8555326fd96ff7391b5dd75303c"},
    {file = "grpcio-1.51.1.tar.gz", hash = "sha256:e6dfc2b6567b1c261739b43d9c59d201c1b89e017afd9e684d85aa7a186c9f7a"},
]
h5py = [
    {file = "h5py-3.7.0-cp310-cp310-macosx_10_9_x86_64.whl", hash = "sha256:d77af42cb751ad6cc44f11bae73075a07429a5cf2094dfde2b1e716e059b3911"},
    {file = "h5py-3.7.0-cp310-cp310-macosx_11_0_arm64.whl", hash = "sha256:63beb8b7b47d0896c50de6efb9a1eaa81dbe211f3767e7dd7db159cea51ba37a"},
    {file = "h5py-3.7.0-cp310-cp310-manylinux_2_12_x86_64.manylinux2010_x86_64.whl", hash = "sha256:04e2e1e2fc51b8873e972a08d2f89625ef999b1f2d276199011af57bb9fc7851"},
    {file = "h5py-3.7.0-cp310-cp310-manylinux_2_17_aarch64.manylinux2014_aarch64.whl", hash = "sha256:f73307c876af49aa869ec5df1818e9bb0bdcfcf8a5ba773cc45a4fba5a286a5c"},
    {file = "h5py-3.7.0-cp310-cp310-win_amd64.whl", hash = "sha256:f514b24cacdd983e61f8d371edac8c1b780c279d0acb8485639e97339c866073"},
    {file = "h5py-3.7.0-cp37-cp37m-macosx_10_9_x86_64.whl", hash = "sha256:43fed4d13743cf02798a9a03a360a88e589d81285e72b83f47d37bb64ed44881"},
    {file = "h5py-3.7.0-cp37-cp37m-manylinux_2_12_x86_64.manylinux2010_x86_64.whl", hash = "sha256:c038399ce09a58ff8d89ec3e62f00aa7cb82d14f34e24735b920e2a811a3a426"},
    {file = "h5py-3.7.0-cp37-cp37m-manylinux_2_17_aarch64.manylinux2014_aarch64.whl", hash = "sha256:03d64fb86bb86b978928bad923b64419a23e836499ec6363e305ad28afd9d287"},
    {file = "h5py-3.7.0-cp37-cp37m-win_amd64.whl", hash = "sha256:e5b7820b75f9519499d76cc708e27242ccfdd9dfb511d6deb98701961d0445aa"},
    {file = "h5py-3.7.0-cp38-cp38-macosx_10_9_x86_64.whl", hash = "sha256:a9351d729ea754db36d175098361b920573fdad334125f86ac1dd3a083355e20"},
    {file = "h5py-3.7.0-cp38-cp38-macosx_11_0_arm64.whl", hash = "sha256:6776d896fb90c5938de8acb925e057e2f9f28755f67ec3edcbc8344832616c38"},
    {file = "h5py-3.7.0-cp38-cp38-manylinux_2_12_x86_64.manylinux2010_x86_64.whl", hash = "sha256:0a047fddbe6951bce40e9cde63373c838a978c5e05a011a682db9ba6334b8e85"},
    {file = "h5py-3.7.0-cp38-cp38-manylinux_2_17_aarch64.manylinux2014_aarch64.whl", hash = "sha256:0798a9c0ff45f17d0192e4d7114d734cac9f8b2b2c76dd1d923c4d0923f27bb6"},
    {file = "h5py-3.7.0-cp38-cp38-win_amd64.whl", hash = "sha256:0d8de8cb619fc597da7cf8cdcbf3b7ff8c5f6db836568afc7dc16d21f59b2b49"},
    {file = "h5py-3.7.0-cp39-cp39-macosx_10_9_x86_64.whl", hash = "sha256:f084bbe816907dfe59006756f8f2d16d352faff2d107f4ffeb1d8de126fc5dc7"},
    {file = "h5py-3.7.0-cp39-cp39-macosx_11_0_arm64.whl", hash = "sha256:1fcb11a2dc8eb7ddcae08afd8fae02ba10467753a857fa07a404d700a93f3d53"},
    {file = "h5py-3.7.0-cp39-cp39-manylinux_2_12_x86_64.manylinux2010_x86_64.whl", hash = "sha256:ed43e2cc4f511756fd664fb45d6b66c3cbed4e3bd0f70e29c37809b2ae013c44"},
    {file = "h5py-3.7.0-cp39-cp39-manylinux_2_17_aarch64.manylinux2014_aarch64.whl", hash = "sha256:9e7535df5ee3dc3e5d1f408fdfc0b33b46bc9b34db82743c82cd674d8239b9ad"},
    {file = "h5py-3.7.0-cp39-cp39-win_amd64.whl", hash = "sha256:9e2ad2aa000f5b1e73b5dfe22f358ca46bf1a2b6ca394d9659874d7fc251731a"},
    {file = "h5py-3.7.0.tar.gz", hash = "sha256:3fcf37884383c5da64846ab510190720027dca0768def34dd8dcb659dbe5cbf3"},
]
heapdict = [
    {file = "HeapDict-1.0.1-py3-none-any.whl", hash = "sha256:6065f90933ab1bb7e50db403b90cab653c853690c5992e69294c2de2b253fc92"},
    {file = "HeapDict-1.0.1.tar.gz", hash = "sha256:8495f57b3e03d8e46d5f1b2cc62ca881aca392fd5cc048dc0aa2e1a6d23ecdb6"},
]
idna = [
    {file = "idna-3.4-py3-none-any.whl", hash = "sha256:90b77e79eaa3eba6de819a0c442c0b4ceefc341a7a2ab77d7562bf49f425c5c2"},
    {file = "idna-3.4.tar.gz", hash = "sha256:814f528e8dead7d329833b91c5faa87d60bf71824cd12a7530b5526063d02cb4"},
]
imagesize = [
    {file = "imagesize-1.4.1-py2.py3-none-any.whl", hash = "sha256:0d8d18d08f840c19d0ee7ca1fd82490fdc3729b7ac93f49870406ddde8ef8d8b"},
    {file = "imagesize-1.4.1.tar.gz", hash = "sha256:69150444affb9cb0d5cc5a92b3676f0b2fb7cd9ae39e947a5e11a36b4497cd4a"},
]
importlib-metadata = [
    {file = "importlib_metadata-5.1.0-py3-none-any.whl", hash = "sha256:d84d17e21670ec07990e1044a99efe8d615d860fd176fc29ef5c306068fda313"},
    {file = "importlib_metadata-5.1.0.tar.gz", hash = "sha256:d5059f9f1e8e41f80e9c56c2ee58811450c31984dfa625329ffd7c0dad88a73b"},
]
importlib-resources = [
    {file = "importlib_resources-5.10.1-py3-none-any.whl", hash = "sha256:c09b067d82e72c66f4f8eb12332f5efbebc9b007c0b6c40818108c9870adc363"},
    {file = "importlib_resources-5.10.1.tar.gz", hash = "sha256:32bb095bda29741f6ef0e5278c42df98d135391bee5f932841efc0041f748dc3"},
]
iniconfig = [
    {file = "iniconfig-1.1.1-py2.py3-none-any.whl", hash = "sha256:011e24c64b7f47f6ebd835bb12a743f2fbe9a26d4cecaa7f53bc4f35ee9da8b3"},
    {file = "iniconfig-1.1.1.tar.gz", hash = "sha256:bc3af051d7d14b2ee5ef9969666def0cd1a000e121eaea580d4a313df4b37f32"},
]
ipykernel = [
    {file = "ipykernel-6.19.2-py3-none-any.whl", hash = "sha256:1374a55c57ca7a7286c3d8b15799cd76e1a2381b6b1fea99c494b955988926b6"},
    {file = "ipykernel-6.19.2.tar.gz", hash = "sha256:1ab68d3d3654196266baa93990055413e167263ffbe4cfe834f871bcd3d3506d"},
]
ipython = [
    {file = "ipython-8.7.0-py3-none-any.whl", hash = "sha256:352042ddcb019f7c04e48171b4dd78e4c4bb67bf97030d170e154aac42b656d9"},
    {file = "ipython-8.7.0.tar.gz", hash = "sha256:882899fe78d5417a0aa07f995db298fa28b58faeba2112d2e3a4c95fe14bb738"},
]
ipython-genutils = [
    {file = "ipython_genutils-0.2.0-py2.py3-none-any.whl", hash = "sha256:72dd37233799e619666c9f639a9da83c34013a73e8bbc79a7a6348d93c61fab8"},
    {file = "ipython_genutils-0.2.0.tar.gz", hash = "sha256:eb2e116e75ecef9d4d228fdc66af54269afa26ab4463042e33785b887c628ba8"},
]
ipywidgets = [
    {file = "ipywidgets-8.0.3-py3-none-any.whl", hash = "sha256:db7dd35fb1217636cbdbe0ba0bd2216d91a7695cb28b5c1dca17e62cd51378de"},
    {file = "ipywidgets-8.0.3.tar.gz", hash = "sha256:2ec50df8538a1d4ddd5d454830d010922ad1015e81ac23efb27c0908bbc1eece"},
]
isoduration = [
    {file = "isoduration-20.11.0-py3-none-any.whl", hash = "sha256:b2904c2a4228c3d44f409c8ae8e2370eb21a26f7ac2ec5446df141dde3452042"},
    {file = "isoduration-20.11.0.tar.gz", hash = "sha256:ac2f9015137935279eac671f94f89eb00584f940f5dc49462a0c4ee692ba1bd9"},
]
isort = [
    {file = "isort-5.11.2-py3-none-any.whl", hash = "sha256:e486966fba83f25b8045f8dd7455b0a0d1e4de481e1d7ce4669902d9fb85e622"},
    {file = "isort-5.11.2.tar.gz", hash = "sha256:dd8bbc5c0990f2a095d754e50360915f73b4c26fc82733eb5bfc6b48396af4d2"},
]
jedi = [
    {file = "jedi-0.18.2-py2.py3-none-any.whl", hash = "sha256:203c1fd9d969ab8f2119ec0a3342e0b49910045abe6af0a3ae83a5764d54639e"},
    {file = "jedi-0.18.2.tar.gz", hash = "sha256:bae794c30d07f6d910d32a7048af09b5a39ed740918da923c6b780790ebac612"},
]
jinja2 = [
    {file = "Jinja2-3.1.2-py3-none-any.whl", hash = "sha256:6088930bfe239f0e6710546ab9c19c9ef35e29792895fed6e6e31a023a182a61"},
    {file = "Jinja2-3.1.2.tar.gz", hash = "sha256:31351a702a408a9e7595a8fc6150fc3f43bb6bf7e319770cbc0db9df9437e852"},
]
jmespath = [
    {file = "jmespath-1.0.1-py3-none-any.whl", hash = "sha256:02e2e4cc71b5bcab88332eebf907519190dd9e6e82107fa7f83b1003a6252980"},
    {file = "jmespath-1.0.1.tar.gz", hash = "sha256:90261b206d6defd58fdd5e85f478bf633a2901798906be2ad389150c5c60edbe"},
]
joblib = [
    {file = "joblib-1.2.0-py3-none-any.whl", hash = "sha256:091138ed78f800342968c523bdde947e7a305b8594b910a0fea2ab83c3c6d385"},
    {file = "joblib-1.2.0.tar.gz", hash = "sha256:e1cee4a79e4af22881164f218d4311f60074197fb707e082e803b61f6d137018"},
]
jsonpointer = [
    {file = "jsonpointer-2.3-py2.py3-none-any.whl", hash = "sha256:51801e558539b4e9cd268638c078c6c5746c9ac96bc38152d443400e4f3793e9"},
    {file = "jsonpointer-2.3.tar.gz", hash = "sha256:97cba51526c829282218feb99dab1b1e6bdf8efd1c43dc9d57be093c0d69c99a"},
]
jsonschema = [
    {file = "jsonschema-4.17.3-py3-none-any.whl", hash = "sha256:a870ad254da1a8ca84b6a2905cac29d265f805acc57af304784962a2aa6508f6"},
    {file = "jsonschema-4.17.3.tar.gz", hash = "sha256:0f864437ab8b6076ba6707453ef8f98a6a0d512a80e93f8abdb676f737ecb60d"},
]
jupyter = [
    {file = "jupyter-1.0.0-py2.py3-none-any.whl", hash = "sha256:5b290f93b98ffbc21c0c7e749f054b3267782166d72fa5e3ed1ed4eaf34a2b78"},
    {file = "jupyter-1.0.0.tar.gz", hash = "sha256:d9dc4b3318f310e34c82951ea5d6683f67bed7def4b259fafbfe4f1beb1d8e5f"},
    {file = "jupyter-1.0.0.zip", hash = "sha256:3e1f86076bbb7c8c207829390305a2b1fe836d471ed54be66a3b8c41e7f46cc7"},
]
jupyter-client = [
    {file = "jupyter_client-7.4.8-py3-none-any.whl", hash = "sha256:d4a67ae86ee014bcb96bd8190714f6af921f2b0f52f4208b086aa5acfd9f8d65"},
    {file = "jupyter_client-7.4.8.tar.gz", hash = "sha256:109a3c33b62a9cf65aa8325850a0999a795fac155d9de4f7555aef5f310ee35a"},
]
jupyter-console = [
    {file = "jupyter_console-6.4.4-py3-none-any.whl", hash = "sha256:756df7f4f60c986e7bc0172e4493d3830a7e6e75c08750bbe59c0a5403ad6dee"},
    {file = "jupyter_console-6.4.4.tar.gz", hash = "sha256:172f5335e31d600df61613a97b7f0352f2c8250bbd1092ef2d658f77249f89fb"},
]
jupyter-core = [
    {file = "jupyter_core-5.1.0-py3-none-any.whl", hash = "sha256:f5740d99606958544396914b08e67b668f45e7eff99ab47a7f4bcead419c02f4"},
    {file = "jupyter_core-5.1.0.tar.gz", hash = "sha256:a5ae7c09c55c0b26f692ec69323ba2b62e8d7295354d20f6cd57b749de4a05bf"},
]
jupyter-events = [
    {file = "jupyter_events-0.5.0-py3-none-any.whl", hash = "sha256:6f7b67bf42b8a370c992187194ed02847dfa02307a7aebe9913e2d3979b9b6b8"},
    {file = "jupyter_events-0.5.0.tar.gz", hash = "sha256:e27ffdd6138699d47d42cb65ae6d79334ff7c0d923694381c991ce56a140f2cd"},
]
jupyter-server = [
    {file = "jupyter_server-2.0.1-py3-none-any.whl", hash = "sha256:3bc09974a5290249de6924a614933e6f4f3d6d11f3061423a9f4e0271064a8b3"},
    {file = "jupyter_server-2.0.1.tar.gz", hash = "sha256:6e71268380ad7e4f2d9dda2f3e51a4fd4d1997b5390d5acdb74c7a195cfe4c00"},
]
jupyter-server-terminals = [
    {file = "jupyter_server_terminals-0.4.2-py3-none-any.whl", hash = "sha256:c0eaacee6cac21b597c23c38dd523dc4e9b947f97af5101e0396c08f28db3e37"},
    {file = "jupyter_server_terminals-0.4.2.tar.gz", hash = "sha256:0e68cba38eb0f9f2d93f1160e0a7f84b943d0d0c4d2f77eeaabbb4a2919c47c6"},
]
jupyterlab-pygments = [
    {file = "jupyterlab_pygments-0.2.2-py2.py3-none-any.whl", hash = "sha256:2405800db07c9f770863bcf8049a529c3dd4d3e28536638bd7c1c01d2748309f"},
    {file = "jupyterlab_pygments-0.2.2.tar.gz", hash = "sha256:7405d7fde60819d905a9fa8ce89e4cd830e318cdad22a0030f7a901da705585d"},
]
jupyterlab-widgets = [
    {file = "jupyterlab_widgets-3.0.4-py3-none-any.whl", hash = "sha256:4c9275daa6d20fc96c3aea45756ece7110850d035b0b93a6a40e918016b927da"},
    {file = "jupyterlab_widgets-3.0.4.tar.gz", hash = "sha256:9a568e022b8bb53ab23291f6ddb52f8002b789c2c5763378cbc882be1d619be8"},
]
keras = [
    {file = "keras-2.11.0-py2.py3-none-any.whl", hash = "sha256:38c6fff0ea9a8b06a2717736565c92a73c8cd9b1c239e7125ccb188b7848f65e"},
]
kiwisolver = [
    {file = "kiwisolver-1.4.4-cp310-cp310-macosx_10_9_universal2.whl", hash = "sha256:2f5e60fabb7343a836360c4f0919b8cd0d6dbf08ad2ca6b9cf90bf0c76a3c4f6"},
    {file = "kiwisolver-1.4.4-cp310-cp310-macosx_10_9_x86_64.whl", hash = "sha256:10ee06759482c78bdb864f4109886dff7b8a56529bc1609d4f1112b93fe6423c"},
    {file = "kiwisolver-1.4.4-cp310-cp310-macosx_11_0_arm64.whl", hash = "sha256:c79ebe8f3676a4c6630fd3f777f3cfecf9289666c84e775a67d1d358578dc2e3"},
    {file = "kiwisolver-1.4.4-cp310-cp310-manylinux_2_12_i686.manylinux2010_i686.whl", hash = "sha256:abbe9fa13da955feb8202e215c4018f4bb57469b1b78c7a4c5c7b93001699938"},
    {file = "kiwisolver-1.4.4-cp310-cp310-manylinux_2_12_x86_64.manylinux2010_x86_64.whl", hash = "sha256:7577c1987baa3adc4b3c62c33bd1118c3ef5c8ddef36f0f2c950ae0b199e100d"},
    {file = "kiwisolver-1.4.4-cp310-cp310-manylinux_2_17_aarch64.manylinux2014_aarch64.whl", hash = "sha256:f8ad8285b01b0d4695102546b342b493b3ccc6781fc28c8c6a1bb63e95d22f09"},
    {file = "kiwisolver-1.4.4-cp310-cp310-manylinux_2_17_ppc64le.manylinux2014_ppc64le.whl", hash = "sha256:8ed58b8acf29798b036d347791141767ccf65eee7f26bde03a71c944449e53de"},
    {file = "kiwisolver-1.4.4-cp310-cp310-manylinux_2_17_s390x.manylinux2014_s390x.whl", hash = "sha256:a68b62a02953b9841730db7797422f983935aeefceb1679f0fc85cbfbd311c32"},
    {file = "kiwisolver-1.4.4-cp310-cp310-win32.whl", hash = "sha256:e92a513161077b53447160b9bd8f522edfbed4bd9759e4c18ab05d7ef7e49408"},
    {file = "kiwisolver-1.4.4-cp310-cp310-win_amd64.whl", hash = "sha256:3fe20f63c9ecee44560d0e7f116b3a747a5d7203376abeea292ab3152334d004"},
    {file = "kiwisolver-1.4.4-cp311-cp311-macosx_10_9_universal2.whl", hash = "sha256:e0ea21f66820452a3f5d1655f8704a60d66ba1191359b96541eaf457710a5fc6"},
    {file = "kiwisolver-1.4.4-cp311-cp311-macosx_10_9_x86_64.whl", hash = "sha256:bc9db8a3efb3e403e4ecc6cd9489ea2bac94244f80c78e27c31dcc00d2790ac2"},
    {file = "kiwisolver-1.4.4-cp311-cp311-macosx_11_0_arm64.whl", hash = "sha256:d5b61785a9ce44e5a4b880272baa7cf6c8f48a5180c3e81c59553ba0cb0821ca"},
    {file = "kiwisolver-1.4.4-cp311-cp311-manylinux_2_12_i686.manylinux2010_i686.manylinux_2_17_i686.manylinux2014_i686.whl", hash = "sha256:c2dbb44c3f7e6c4d3487b31037b1bdbf424d97687c1747ce4ff2895795c9bf69"},
    {file = "kiwisolver-1.4.4-cp311-cp311-manylinux_2_17_aarch64.manylinux2014_aarch64.whl", hash = "sha256:6295ecd49304dcf3bfbfa45d9a081c96509e95f4b9d0eb7ee4ec0530c4a96514"},
    {file = "kiwisolver-1.4.4-cp311-cp311-manylinux_2_17_ppc64le.manylinux2014_ppc64le.whl", hash = "sha256:4bd472dbe5e136f96a4b18f295d159d7f26fd399136f5b17b08c4e5f498cd494"},
    {file = "kiwisolver-1.4.4-cp311-cp311-manylinux_2_17_s390x.manylinux2014_s390x.whl", hash = "sha256:bf7d9fce9bcc4752ca4a1b80aabd38f6d19009ea5cbda0e0856983cf6d0023f5"},
    {file = "kiwisolver-1.4.4-cp311-cp311-manylinux_2_17_x86_64.manylinux2014_x86_64.whl", hash = "sha256:78d6601aed50c74e0ef02f4204da1816147a6d3fbdc8b3872d263338a9052c51"},
    {file = "kiwisolver-1.4.4-cp311-cp311-musllinux_1_1_aarch64.whl", hash = "sha256:877272cf6b4b7e94c9614f9b10140e198d2186363728ed0f701c6eee1baec1da"},
    {file = "kiwisolver-1.4.4-cp311-cp311-musllinux_1_1_i686.whl", hash = "sha256:db608a6757adabb32f1cfe6066e39b3706d8c3aa69bbc353a5b61edad36a5cb4"},
    {file = "kiwisolver-1.4.4-cp311-cp311-musllinux_1_1_ppc64le.whl", hash = "sha256:5853eb494c71e267912275e5586fe281444eb5e722de4e131cddf9d442615626"},
    {file = "kiwisolver-1.4.4-cp311-cp311-musllinux_1_1_s390x.whl", hash = "sha256:f0a1dbdb5ecbef0d34eb77e56fcb3e95bbd7e50835d9782a45df81cc46949750"},
    {file = "kiwisolver-1.4.4-cp311-cp311-musllinux_1_1_x86_64.whl", hash = "sha256:283dffbf061a4ec60391d51e6155e372a1f7a4f5b15d59c8505339454f8989e4"},
    {file = "kiwisolver-1.4.4-cp311-cp311-win32.whl", hash = "sha256:d06adcfa62a4431d404c31216f0f8ac97397d799cd53800e9d3efc2fbb3cf14e"},
    {file = "kiwisolver-1.4.4-cp311-cp311-win_amd64.whl", hash = "sha256:e7da3fec7408813a7cebc9e4ec55afed2d0fd65c4754bc376bf03498d4e92686"},
    {file = "kiwisolver-1.4.4-cp37-cp37m-macosx_10_9_x86_64.whl", hash = "sha256:62ac9cc684da4cf1778d07a89bf5f81b35834cb96ca523d3a7fb32509380cbf6"},
    {file = "kiwisolver-1.4.4-cp37-cp37m-manylinux_2_17_aarch64.manylinux2014_aarch64.whl", hash = "sha256:41dae968a94b1ef1897cb322b39360a0812661dba7c682aa45098eb8e193dbdf"},
    {file = "kiwisolver-1.4.4-cp37-cp37m-manylinux_2_17_ppc64le.manylinux2014_ppc64le.whl", hash = "sha256:02f79693ec433cb4b5f51694e8477ae83b3205768a6fb48ffba60549080e295b"},
    {file = "kiwisolver-1.4.4-cp37-cp37m-manylinux_2_17_s390x.manylinux2014_s390x.whl", hash = "sha256:d0611a0a2a518464c05ddd5a3a1a0e856ccc10e67079bb17f265ad19ab3c7597"},
    {file = "kiwisolver-1.4.4-cp37-cp37m-manylinux_2_5_i686.manylinux1_i686.whl", hash = "sha256:db5283d90da4174865d520e7366801a93777201e91e79bacbac6e6927cbceede"},
    {file = "kiwisolver-1.4.4-cp37-cp37m-manylinux_2_5_x86_64.manylinux1_x86_64.whl", hash = "sha256:1041feb4cda8708ce73bb4dcb9ce1ccf49d553bf87c3954bdfa46f0c3f77252c"},
    {file = "kiwisolver-1.4.4-cp37-cp37m-win32.whl", hash = "sha256:a553dadda40fef6bfa1456dc4be49b113aa92c2a9a9e8711e955618cd69622e3"},
    {file = "kiwisolver-1.4.4-cp37-cp37m-win_amd64.whl", hash = "sha256:03baab2d6b4a54ddbb43bba1a3a2d1627e82d205c5cf8f4c924dc49284b87166"},
    {file = "kiwisolver-1.4.4-cp38-cp38-macosx_10_9_universal2.whl", hash = "sha256:841293b17ad704d70c578f1f0013c890e219952169ce8a24ebc063eecf775454"},
    {file = "kiwisolver-1.4.4-cp38-cp38-macosx_10_9_x86_64.whl", hash = "sha256:f4f270de01dd3e129a72efad823da90cc4d6aafb64c410c9033aba70db9f1ff0"},
    {file = "kiwisolver-1.4.4-cp38-cp38-macosx_11_0_arm64.whl", hash = "sha256:f9f39e2f049db33a908319cf46624a569b36983c7c78318e9726a4cb8923b26c"},
    {file = "kiwisolver-1.4.4-cp38-cp38-manylinux_2_17_aarch64.manylinux2014_aarch64.whl", hash = "sha256:c97528e64cb9ebeff9701e7938653a9951922f2a38bd847787d4a8e498cc83ae"},
    {file = "kiwisolver-1.4.4-cp38-cp38-manylinux_2_17_ppc64le.manylinux2014_ppc64le.whl", hash = "sha256:1d1573129aa0fd901076e2bfb4275a35f5b7aa60fbfb984499d661ec950320b0"},
    {file = "kiwisolver-1.4.4-cp38-cp38-manylinux_2_17_s390x.manylinux2014_s390x.whl", hash = "sha256:ad881edc7ccb9d65b0224f4e4d05a1e85cf62d73aab798943df6d48ab0cd79a1"},
    {file = "kiwisolver-1.4.4-cp38-cp38-manylinux_2_5_i686.manylinux1_i686.whl", hash = "sha256:b428ef021242344340460fa4c9185d0b1f66fbdbfecc6c63eff4b7c29fad429d"},
    {file = "kiwisolver-1.4.4-cp38-cp38-manylinux_2_5_x86_64.manylinux1_x86_64.whl", hash = "sha256:2e407cb4bd5a13984a6c2c0fe1845e4e41e96f183e5e5cd4d77a857d9693494c"},
    {file = "kiwisolver-1.4.4-cp38-cp38-win32.whl", hash = "sha256:75facbe9606748f43428fc91a43edb46c7ff68889b91fa31f53b58894503a191"},
    {file = "kiwisolver-1.4.4-cp38-cp38-win_amd64.whl", hash = "sha256:5bce61af018b0cb2055e0e72e7d65290d822d3feee430b7b8203d8a855e78766"},
    {file = "kiwisolver-1.4.4-cp39-cp39-macosx_10_9_universal2.whl", hash = "sha256:8c808594c88a025d4e322d5bb549282c93c8e1ba71b790f539567932722d7bd8"},
    {file = "kiwisolver-1.4.4-cp39-cp39-macosx_10_9_x86_64.whl", hash = "sha256:f0a71d85ecdd570ded8ac3d1c0f480842f49a40beb423bb8014539a9f32a5897"},
    {file = "kiwisolver-1.4.4-cp39-cp39-macosx_11_0_arm64.whl", hash = "sha256:b533558eae785e33e8c148a8d9921692a9fe5aa516efbdff8606e7d87b9d5824"},
    {file = "kiwisolver-1.4.4-cp39-cp39-manylinux_2_12_i686.manylinux2010_i686.whl", hash = "sha256:efda5fc8cc1c61e4f639b8067d118e742b812c930f708e6667a5ce0d13499e29"},
    {file = "kiwisolver-1.4.4-cp39-cp39-manylinux_2_12_x86_64.manylinux2010_x86_64.whl", hash = "sha256:7c43e1e1206cd421cd92e6b3280d4385d41d7166b3ed577ac20444b6995a445f"},
    {file = "kiwisolver-1.4.4-cp39-cp39-manylinux_2_17_aarch64.manylinux2014_aarch64.whl", hash = "sha256:bc8d3bd6c72b2dd9decf16ce70e20abcb3274ba01b4e1c96031e0c4067d1e7cd"},
    {file = "kiwisolver-1.4.4-cp39-cp39-manylinux_2_17_ppc64le.manylinux2014_ppc64le.whl", hash = "sha256:4ea39b0ccc4f5d803e3337dd46bcce60b702be4d86fd0b3d7531ef10fd99a1ac"},
    {file = "kiwisolver-1.4.4-cp39-cp39-manylinux_2_17_s390x.manylinux2014_s390x.whl", hash = "sha256:968f44fdbf6dd757d12920d63b566eeb4d5b395fd2d00d29d7ef00a00582aac9"},
    {file = "kiwisolver-1.4.4-cp39-cp39-win32.whl", hash = "sha256:da7e547706e69e45d95e116e6939488d62174e033b763ab1496b4c29b76fabea"},
    {file = "kiwisolver-1.4.4-cp39-cp39-win_amd64.whl", hash = "sha256:ba59c92039ec0a66103b1d5fe588fa546373587a7d68f5c96f743c3396afc04b"},
    {file = "kiwisolver-1.4.4-pp37-pypy37_pp73-manylinux_2_12_i686.manylinux2010_i686.whl", hash = "sha256:91672bacaa030f92fc2f43b620d7b337fd9a5af28b0d6ed3f77afc43c4a64b5a"},
    {file = "kiwisolver-1.4.4-pp37-pypy37_pp73-manylinux_2_12_x86_64.manylinux2010_x86_64.whl", hash = "sha256:787518a6789009c159453da4d6b683f468ef7a65bbde796bcea803ccf191058d"},
    {file = "kiwisolver-1.4.4-pp37-pypy37_pp73-manylinux_2_17_aarch64.manylinux2014_aarch64.whl", hash = "sha256:da152d8cdcab0e56e4f45eb08b9aea6455845ec83172092f09b0e077ece2cf7a"},
    {file = "kiwisolver-1.4.4-pp37-pypy37_pp73-win_amd64.whl", hash = "sha256:ecb1fa0db7bf4cff9dac752abb19505a233c7f16684c5826d1f11ebd9472b871"},
    {file = "kiwisolver-1.4.4-pp38-pypy38_pp73-macosx_10_9_x86_64.whl", hash = "sha256:28bc5b299f48150b5f822ce68624e445040595a4ac3d59251703779836eceff9"},
    {file = "kiwisolver-1.4.4-pp38-pypy38_pp73-manylinux_2_12_i686.manylinux2010_i686.whl", hash = "sha256:81e38381b782cc7e1e46c4e14cd997ee6040768101aefc8fa3c24a4cc58e98f8"},
    {file = "kiwisolver-1.4.4-pp38-pypy38_pp73-manylinux_2_12_x86_64.manylinux2010_x86_64.whl", hash = "sha256:2a66fdfb34e05b705620dd567f5a03f239a088d5a3f321e7b6ac3239d22aa286"},
    {file = "kiwisolver-1.4.4-pp38-pypy38_pp73-manylinux_2_17_aarch64.manylinux2014_aarch64.whl", hash = "sha256:872b8ca05c40d309ed13eb2e582cab0c5a05e81e987ab9c521bf05ad1d5cf5cb"},
    {file = "kiwisolver-1.4.4-pp38-pypy38_pp73-win_amd64.whl", hash = "sha256:70e7c2e7b750585569564e2e5ca9845acfaa5da56ac46df68414f29fea97be9f"},
    {file = "kiwisolver-1.4.4-pp39-pypy39_pp73-macosx_10_9_x86_64.whl", hash = "sha256:9f85003f5dfa867e86d53fac6f7e6f30c045673fa27b603c397753bebadc3008"},
    {file = "kiwisolver-1.4.4-pp39-pypy39_pp73-manylinux_2_12_i686.manylinux2010_i686.manylinux_2_17_i686.manylinux2014_i686.whl", hash = "sha256:2e307eb9bd99801f82789b44bb45e9f541961831c7311521b13a6c85afc09767"},
    {file = "kiwisolver-1.4.4-pp39-pypy39_pp73-manylinux_2_17_aarch64.manylinux2014_aarch64.whl", hash = "sha256:b1792d939ec70abe76f5054d3f36ed5656021dcad1322d1cc996d4e54165cef9"},
    {file = "kiwisolver-1.4.4-pp39-pypy39_pp73-manylinux_2_17_x86_64.manylinux2014_x86_64.whl", hash = "sha256:f6cb459eea32a4e2cf18ba5fcece2dbdf496384413bc1bae15583f19e567f3b2"},
    {file = "kiwisolver-1.4.4-pp39-pypy39_pp73-win_amd64.whl", hash = "sha256:36dafec3d6d6088d34e2de6b85f9d8e2324eb734162fba59d2ba9ed7a2043d5b"},
    {file = "kiwisolver-1.4.4.tar.gz", hash = "sha256:d41997519fcba4a1e46eb4a2fe31bc12f0ff957b2b81bac28db24744f333e955"},
]
langcodes = [
    {file = "langcodes-3.3.0-py3-none-any.whl", hash = "sha256:4d89fc9acb6e9c8fdef70bcdf376113a3db09b67285d9e1d534de6d8818e7e69"},
    {file = "langcodes-3.3.0.tar.gz", hash = "sha256:794d07d5a28781231ac335a1561b8442f8648ca07cd518310aeb45d6f0807ef6"},
]
libclang = [
    {file = "libclang-14.0.6-py2.py3-none-macosx_10_9_x86_64.whl", hash = "sha256:8791cf3c3b087c373a6d61e9199da7a541da922c9ddcfed1122090586b996d6e"},
    {file = "libclang-14.0.6-py2.py3-none-macosx_11_0_arm64.whl", hash = "sha256:7b06fc76bd1e67c8b04b5719bf2ac5d6a323b289b245dfa9e468561d99538188"},
    {file = "libclang-14.0.6-py2.py3-none-manylinux1_x86_64.whl", hash = "sha256:e429853939423f276a25140b0b702442d7da9a09e001c05e48df888336947614"},
    {file = "libclang-14.0.6-py2.py3-none-manylinux2010_x86_64.whl", hash = "sha256:206d2789e4450a37d054e63b70451a6fc1873466397443fa13de2b3d4adb2796"},
    {file = "libclang-14.0.6-py2.py3-none-manylinux2014_aarch64.whl", hash = "sha256:e2add1703129b2abe066fb1890afa880870a89fd6ab4ec5d2a7a8dc8d271677e"},
    {file = "libclang-14.0.6-py2.py3-none-manylinux2014_armv7l.whl", hash = "sha256:5dd3c6fca1b007d308a4114afa8e4e9d32f32b2572520701d45fcc626ac5cd6c"},
    {file = "libclang-14.0.6-py2.py3-none-musllinux_1_2_x86_64.whl", hash = "sha256:cfb0e892ebb5dff6bd498ab5778adb8581f26a00fd8347b3c76c989fe2fd04f7"},
    {file = "libclang-14.0.6-py2.py3-none-win_amd64.whl", hash = "sha256:ea03c12675151837660cdd5dce65bd89320896ac3421efef43a36678f113ce95"},
    {file = "libclang-14.0.6-py2.py3-none-win_arm64.whl", hash = "sha256:2e4303e04517fcd11173cb2e51a7070eed71e16ef45d4e26a82c5e881cac3d27"},
    {file = "libclang-14.0.6.tar.gz", hash = "sha256:9052a8284d8846984f6fa826b1d7460a66d3b23a486d782633b42b6e3b418789"},
]
lightgbm = [
    {file = "lightgbm-3.3.3-py3-none-macosx_10_15_x86_64.macosx_11_6_x86_64.macosx_12_0_x86_64.whl", hash = "sha256:27b0ae82549d6c59ede4fa3245f4b21a6bf71ab5ec5c55601cf5a962a18c6f80"},
    {file = "lightgbm-3.3.3-py3-none-manylinux1_x86_64.whl", hash = "sha256:389edda68b7f24a1755a6af4dad06e16236e374e9de64253a105b12982b153e2"},
    {file = "lightgbm-3.3.3-py3-none-manylinux2014_aarch64.whl", hash = "sha256:b0af55bd476785726eaacbd3c880f8168d362d4bba098790f55cd10fe928591b"},
    {file = "lightgbm-3.3.3-py3-none-win_amd64.whl", hash = "sha256:b334dbcd670e3d87f4ff3cfe31d652ab18eb88ad9092a02010916320549b7d10"},
    {file = "lightgbm-3.3.3.tar.gz", hash = "sha256:857e559ae84a22963ce2b62168292969d21add30bc9246a84d4e7eedae67966d"},
]
llvmlite = [
    {file = "llvmlite-0.39.1-cp310-cp310-macosx_10_9_x86_64.whl", hash = "sha256:6717c7a6e93c9d2c3d07c07113ec80ae24af45cde536b34363d4bcd9188091d9"},
    {file = "llvmlite-0.39.1-cp310-cp310-macosx_11_0_arm64.whl", hash = "sha256:ddab526c5a2c4ccb8c9ec4821fcea7606933dc53f510e2a6eebb45a418d3488a"},
    {file = "llvmlite-0.39.1-cp310-cp310-manylinux_2_17_aarch64.manylinux2014_aarch64.whl", hash = "sha256:a3f331a323d0f0ada6b10d60182ef06c20a2f01be21699999d204c5750ffd0b4"},
    {file = "llvmlite-0.39.1-cp310-cp310-manylinux_2_17_i686.manylinux2014_i686.whl", hash = "sha256:e2c00ff204afa721b0bb9835b5bf1ba7fba210eefcec5552a9e05a63219ba0dc"},
    {file = "llvmlite-0.39.1-cp310-cp310-manylinux_2_17_x86_64.manylinux2014_x86_64.whl", hash = "sha256:16f56eb1eec3cda3a5c526bc3f63594fc24e0c8d219375afeb336f289764c6c7"},
    {file = "llvmlite-0.39.1-cp310-cp310-win32.whl", hash = "sha256:d0bfd18c324549c0fec2c5dc610fd024689de6f27c6cc67e4e24a07541d6e49b"},
    {file = "llvmlite-0.39.1-cp310-cp310-win_amd64.whl", hash = "sha256:7ebf1eb9badc2a397d4f6a6c8717447c81ac011db00064a00408bc83c923c0e4"},
    {file = "llvmlite-0.39.1-cp37-cp37m-macosx_10_9_x86_64.whl", hash = "sha256:6546bed4e02a1c3d53a22a0bced254b3b6894693318b16c16c8e43e29d6befb6"},
    {file = "llvmlite-0.39.1-cp37-cp37m-manylinux_2_17_aarch64.manylinux2014_aarch64.whl", hash = "sha256:1578f5000fdce513712e99543c50e93758a954297575610f48cb1fd71b27c08a"},
    {file = "llvmlite-0.39.1-cp37-cp37m-manylinux_2_17_i686.manylinux2014_i686.whl", hash = "sha256:3803f11ad5f6f6c3d2b545a303d68d9fabb1d50e06a8d6418e6fcd2d0df00959"},
    {file = "llvmlite-0.39.1-cp37-cp37m-manylinux_2_17_x86_64.manylinux2014_x86_64.whl", hash = "sha256:50aea09a2b933dab7c9df92361b1844ad3145bfb8dd2deb9cd8b8917d59306fb"},
    {file = "llvmlite-0.39.1-cp37-cp37m-win32.whl", hash = "sha256:b1a0bbdb274fb683f993198775b957d29a6f07b45d184c571ef2a721ce4388cf"},
    {file = "llvmlite-0.39.1-cp37-cp37m-win_amd64.whl", hash = "sha256:e172c73fccf7d6db4bd6f7de963dedded900d1a5c6778733241d878ba613980e"},
    {file = "llvmlite-0.39.1-cp38-cp38-macosx_10_9_x86_64.whl", hash = "sha256:e31f4b799d530255aaf0566e3da2df5bfc35d3cd9d6d5a3dcc251663656c27b1"},
    {file = "llvmlite-0.39.1-cp38-cp38-macosx_11_0_arm64.whl", hash = "sha256:62c0ea22e0b9dffb020601bb65cb11dd967a095a488be73f07d8867f4e327ca5"},
    {file = "llvmlite-0.39.1-cp38-cp38-manylinux_2_17_aarch64.manylinux2014_aarch64.whl", hash = "sha256:9ffc84ade195abd4abcf0bd3b827b9140ae9ef90999429b9ea84d5df69c9058c"},
    {file = "llvmlite-0.39.1-cp38-cp38-manylinux_2_17_i686.manylinux2014_i686.whl", hash = "sha256:c0f158e4708dda6367d21cf15afc58de4ebce979c7a1aa2f6b977aae737e2a54"},
    {file = "llvmlite-0.39.1-cp38-cp38-manylinux_2_17_x86_64.manylinux2014_x86_64.whl", hash = "sha256:22d36591cd5d02038912321d9ab8e4668e53ae2211da5523f454e992b5e13c36"},
    {file = "llvmlite-0.39.1-cp38-cp38-win32.whl", hash = "sha256:4c6ebace910410daf0bebda09c1859504fc2f33d122e9a971c4c349c89cca630"},
    {file = "llvmlite-0.39.1-cp38-cp38-win_amd64.whl", hash = "sha256:fb62fc7016b592435d3e3a8f680e3ea8897c3c9e62e6e6cc58011e7a4801439e"},
    {file = "llvmlite-0.39.1-cp39-cp39-macosx_10_9_x86_64.whl", hash = "sha256:fa9b26939ae553bf30a9f5c4c754db0fb2d2677327f2511e674aa2f5df941789"},
    {file = "llvmlite-0.39.1-cp39-cp39-macosx_11_0_arm64.whl", hash = "sha256:e4f212c018db951da3e1dc25c2651abc688221934739721f2dad5ff1dd5f90e7"},
    {file = "llvmlite-0.39.1-cp39-cp39-manylinux_2_17_aarch64.manylinux2014_aarch64.whl", hash = "sha256:39dc2160aed36e989610fc403487f11b8764b6650017ff367e45384dff88ffbf"},
    {file = "llvmlite-0.39.1-cp39-cp39-manylinux_2_17_i686.manylinux2014_i686.whl", hash = "sha256:1ec3d70b3e507515936e475d9811305f52d049281eaa6c8273448a61c9b5b7e2"},
    {file = "llvmlite-0.39.1-cp39-cp39-manylinux_2_17_x86_64.manylinux2014_x86_64.whl", hash = "sha256:60f8dd1e76f47b3dbdee4b38d9189f3e020d22a173c00f930b52131001d801f9"},
    {file = "llvmlite-0.39.1-cp39-cp39-win32.whl", hash = "sha256:03aee0ccd81735696474dc4f8b6be60774892a2929d6c05d093d17392c237f32"},
    {file = "llvmlite-0.39.1-cp39-cp39-win_amd64.whl", hash = "sha256:3fc14e757bc07a919221f0cbaacb512704ce5774d7fcada793f1996d6bc75f2a"},
    {file = "llvmlite-0.39.1.tar.gz", hash = "sha256:b43abd7c82e805261c425d50335be9a6c4f84264e34d6d6e475207300005d572"},
]
locket = [
    {file = "locket-1.0.0-py2.py3-none-any.whl", hash = "sha256:b6c819a722f7b6bd955b80781788e4a66a55628b858d347536b7e81325a3a5e3"},
    {file = "locket-1.0.0.tar.gz", hash = "sha256:5c0d4c052a8bbbf750e056a8e65ccd309086f4f0f18a2eac306a8dfa4112a632"},
]
markdown = [
    {file = "Markdown-3.4.1-py3-none-any.whl", hash = "sha256:08fb8465cffd03d10b9dd34a5c3fea908e20391a2a90b88d66362cb05beed186"},
    {file = "Markdown-3.4.1.tar.gz", hash = "sha256:3b809086bb6efad416156e00a0da66fe47618a5d6918dd688f53f40c8e4cfeff"},
]
markupsafe = [
    {file = "MarkupSafe-2.1.1-cp310-cp310-macosx_10_9_universal2.whl", hash = "sha256:86b1f75c4e7c2ac2ccdaec2b9022845dbb81880ca318bb7a0a01fbf7813e3812"},
    {file = "MarkupSafe-2.1.1-cp310-cp310-macosx_10_9_x86_64.whl", hash = "sha256:f121a1420d4e173a5d96e47e9a0c0dcff965afdf1626d28de1460815f7c4ee7a"},
    {file = "MarkupSafe-2.1.1-cp310-cp310-manylinux_2_17_aarch64.manylinux2014_aarch64.whl", hash = "sha256:a49907dd8420c5685cfa064a1335b6754b74541bbb3706c259c02ed65b644b3e"},
    {file = "MarkupSafe-2.1.1-cp310-cp310-manylinux_2_17_x86_64.manylinux2014_x86_64.whl", hash = "sha256:10c1bfff05d95783da83491be968e8fe789263689c02724e0c691933c52994f5"},
    {file = "MarkupSafe-2.1.1-cp310-cp310-manylinux_2_5_i686.manylinux1_i686.manylinux_2_17_i686.manylinux2014_i686.whl", hash = "sha256:b7bd98b796e2b6553da7225aeb61f447f80a1ca64f41d83612e6139ca5213aa4"},
    {file = "MarkupSafe-2.1.1-cp310-cp310-musllinux_1_1_aarch64.whl", hash = "sha256:b09bf97215625a311f669476f44b8b318b075847b49316d3e28c08e41a7a573f"},
    {file = "MarkupSafe-2.1.1-cp310-cp310-musllinux_1_1_i686.whl", hash = "sha256:694deca8d702d5db21ec83983ce0bb4b26a578e71fbdbd4fdcd387daa90e4d5e"},
    {file = "MarkupSafe-2.1.1-cp310-cp310-musllinux_1_1_x86_64.whl", hash = "sha256:efc1913fd2ca4f334418481c7e595c00aad186563bbc1ec76067848c7ca0a933"},
    {file = "MarkupSafe-2.1.1-cp310-cp310-win32.whl", hash = "sha256:4a33dea2b688b3190ee12bd7cfa29d39c9ed176bda40bfa11099a3ce5d3a7ac6"},
    {file = "MarkupSafe-2.1.1-cp310-cp310-win_amd64.whl", hash = "sha256:dda30ba7e87fbbb7eab1ec9f58678558fd9a6b8b853530e176eabd064da81417"},
    {file = "MarkupSafe-2.1.1-cp37-cp37m-macosx_10_9_x86_64.whl", hash = "sha256:671cd1187ed5e62818414afe79ed29da836dde67166a9fac6d435873c44fdd02"},
    {file = "MarkupSafe-2.1.1-cp37-cp37m-manylinux_2_17_aarch64.manylinux2014_aarch64.whl", hash = "sha256:3799351e2336dc91ea70b034983ee71cf2f9533cdff7c14c90ea126bfd95d65a"},
    {file = "MarkupSafe-2.1.1-cp37-cp37m-manylinux_2_17_x86_64.manylinux2014_x86_64.whl", hash = "sha256:e72591e9ecd94d7feb70c1cbd7be7b3ebea3f548870aa91e2732960fa4d57a37"},
    {file = "MarkupSafe-2.1.1-cp37-cp37m-manylinux_2_5_i686.manylinux1_i686.manylinux_2_17_i686.manylinux2014_i686.whl", hash = "sha256:6fbf47b5d3728c6aea2abb0589b5d30459e369baa772e0f37a0320185e87c980"},
    {file = "MarkupSafe-2.1.1-cp37-cp37m-musllinux_1_1_aarch64.whl", hash = "sha256:d5ee4f386140395a2c818d149221149c54849dfcfcb9f1debfe07a8b8bd63f9a"},
    {file = "MarkupSafe-2.1.1-cp37-cp37m-musllinux_1_1_i686.whl", hash = "sha256:bcb3ed405ed3222f9904899563d6fc492ff75cce56cba05e32eff40e6acbeaa3"},
    {file = "MarkupSafe-2.1.1-cp37-cp37m-musllinux_1_1_x86_64.whl", hash = "sha256:e1c0b87e09fa55a220f058d1d49d3fb8df88fbfab58558f1198e08c1e1de842a"},
    {file = "MarkupSafe-2.1.1-cp37-cp37m-win32.whl", hash = "sha256:8dc1c72a69aa7e082593c4a203dcf94ddb74bb5c8a731e4e1eb68d031e8498ff"},
    {file = "MarkupSafe-2.1.1-cp37-cp37m-win_amd64.whl", hash = "sha256:97a68e6ada378df82bc9f16b800ab77cbf4b2fada0081794318520138c088e4a"},
    {file = "MarkupSafe-2.1.1-cp38-cp38-macosx_10_9_universal2.whl", hash = "sha256:e8c843bbcda3a2f1e3c2ab25913c80a3c5376cd00c6e8c4a86a89a28c8dc5452"},
    {file = "MarkupSafe-2.1.1-cp38-cp38-macosx_10_9_x86_64.whl", hash = "sha256:0212a68688482dc52b2d45013df70d169f542b7394fc744c02a57374a4207003"},
    {file = "MarkupSafe-2.1.1-cp38-cp38-manylinux_2_17_aarch64.manylinux2014_aarch64.whl", hash = "sha256:8e576a51ad59e4bfaac456023a78f6b5e6e7651dcd383bcc3e18d06f9b55d6d1"},
    {file = "MarkupSafe-2.1.1-cp38-cp38-manylinux_2_17_x86_64.manylinux2014_x86_64.whl", hash = "sha256:4b9fe39a2ccc108a4accc2676e77da025ce383c108593d65cc909add5c3bd601"},
    {file = "MarkupSafe-2.1.1-cp38-cp38-manylinux_2_5_i686.manylinux1_i686.manylinux_2_17_i686.manylinux2014_i686.whl", hash = "sha256:96e37a3dc86e80bf81758c152fe66dbf60ed5eca3d26305edf01892257049925"},
    {file = "MarkupSafe-2.1.1-cp38-cp38-musllinux_1_1_aarch64.whl", hash = "sha256:6d0072fea50feec76a4c418096652f2c3238eaa014b2f94aeb1d56a66b41403f"},
    {file = "MarkupSafe-2.1.1-cp38-cp38-musllinux_1_1_i686.whl", hash = "sha256:089cf3dbf0cd6c100f02945abeb18484bd1ee57a079aefd52cffd17fba910b88"},
    {file = "MarkupSafe-2.1.1-cp38-cp38-musllinux_1_1_x86_64.whl", hash = "sha256:6a074d34ee7a5ce3effbc526b7083ec9731bb3cbf921bbe1d3005d4d2bdb3a63"},
    {file = "MarkupSafe-2.1.1-cp38-cp38-win32.whl", hash = "sha256:421be9fbf0ffe9ffd7a378aafebbf6f4602d564d34be190fc19a193232fd12b1"},
    {file = "MarkupSafe-2.1.1-cp38-cp38-win_amd64.whl", hash = "sha256:fc7b548b17d238737688817ab67deebb30e8073c95749d55538ed473130ec0c7"},
    {file = "MarkupSafe-2.1.1-cp39-cp39-macosx_10_9_universal2.whl", hash = "sha256:e04e26803c9c3851c931eac40c695602c6295b8d432cbe78609649ad9bd2da8a"},
    {file = "MarkupSafe-2.1.1-cp39-cp39-macosx_10_9_x86_64.whl", hash = "sha256:b87db4360013327109564f0e591bd2a3b318547bcef31b468a92ee504d07ae4f"},
    {file = "MarkupSafe-2.1.1-cp39-cp39-manylinux_2_17_aarch64.manylinux2014_aarch64.whl", hash = "sha256:99a2a507ed3ac881b975a2976d59f38c19386d128e7a9a18b7df6fff1fd4c1d6"},
    {file = "MarkupSafe-2.1.1-cp39-cp39-manylinux_2_17_x86_64.manylinux2014_x86_64.whl", hash = "sha256:56442863ed2b06d19c37f94d999035e15ee982988920e12a5b4ba29b62ad1f77"},
    {file = "MarkupSafe-2.1.1-cp39-cp39-manylinux_2_5_i686.manylinux1_i686.manylinux_2_17_i686.manylinux2014_i686.whl", hash = "sha256:3ce11ee3f23f79dbd06fb3d63e2f6af7b12db1d46932fe7bd8afa259a5996603"},
    {file = "MarkupSafe-2.1.1-cp39-cp39-musllinux_1_1_aarch64.whl", hash = "sha256:33b74d289bd2f5e527beadcaa3f401e0df0a89927c1559c8566c066fa4248ab7"},
    {file = "MarkupSafe-2.1.1-cp39-cp39-musllinux_1_1_i686.whl", hash = "sha256:43093fb83d8343aac0b1baa75516da6092f58f41200907ef92448ecab8825135"},
    {file = "MarkupSafe-2.1.1-cp39-cp39-musllinux_1_1_x86_64.whl", hash = "sha256:8e3dcf21f367459434c18e71b2a9532d96547aef8a871872a5bd69a715c15f96"},
    {file = "MarkupSafe-2.1.1-cp39-cp39-win32.whl", hash = "sha256:d4306c36ca495956b6d568d276ac11fdd9c30a36f1b6eb928070dc5360b22e1c"},
    {file = "MarkupSafe-2.1.1-cp39-cp39-win_amd64.whl", hash = "sha256:46d00d6cfecdde84d40e572d63735ef81423ad31184100411e6e3388d405e247"},
    {file = "MarkupSafe-2.1.1.tar.gz", hash = "sha256:7f91197cc9e48f989d12e4e6fbc46495c446636dfc81b9ccf50bb0ec74b91d4b"},
]
matplotlib = [
    {file = "matplotlib-3.6.2-cp310-cp310-macosx_10_12_universal2.whl", hash = "sha256:8d0068e40837c1d0df6e3abf1cdc9a34a6d2611d90e29610fa1d2455aeb4e2e5"},
    {file = "matplotlib-3.6.2-cp310-cp310-macosx_10_12_x86_64.whl", hash = "sha256:252957e208c23db72ca9918cb33e160c7833faebf295aaedb43f5b083832a267"},
    {file = "matplotlib-3.6.2-cp310-cp310-macosx_11_0_arm64.whl", hash = "sha256:d50e8c1e571ee39b5dfbc295c11ad65988879f68009dd281a6e1edbc2ff6c18c"},
    {file = "matplotlib-3.6.2-cp310-cp310-manylinux_2_17_aarch64.manylinux2014_aarch64.whl", hash = "sha256:d840adcad7354be6f2ec28d0706528b0026e4c3934cc6566b84eac18633eab1b"},
    {file = "matplotlib-3.6.2-cp310-cp310-manylinux_2_17_i686.manylinux2014_i686.whl", hash = "sha256:78ec3c3412cf277e6252764ee4acbdbec6920cc87ad65862272aaa0e24381eee"},
    {file = "matplotlib-3.6.2-cp310-cp310-manylinux_2_17_x86_64.manylinux2014_x86_64.whl", hash = "sha256:9347cc6822f38db2b1d1ce992f375289670e595a2d1c15961aacbe0977407dfc"},
    {file = "matplotlib-3.6.2-cp310-cp310-win32.whl", hash = "sha256:e0bbee6c2a5bf2a0017a9b5e397babb88f230e6f07c3cdff4a4c4bc75ed7c617"},
    {file = "matplotlib-3.6.2-cp310-cp310-win_amd64.whl", hash = "sha256:8a0ae37576ed444fe853709bdceb2be4c7df6f7acae17b8378765bd28e61b3ae"},
    {file = "matplotlib-3.6.2-cp311-cp311-macosx_10_12_universal2.whl", hash = "sha256:5ecfc6559132116dedfc482d0ad9df8a89dc5909eebffd22f3deb684132d002f"},
    {file = "matplotlib-3.6.2-cp311-cp311-macosx_10_12_x86_64.whl", hash = "sha256:9f335e5625feb90e323d7e3868ec337f7b9ad88b5d633f876e3b778813021dab"},
    {file = "matplotlib-3.6.2-cp311-cp311-macosx_11_0_arm64.whl", hash = "sha256:b2604c6450f9dd2c42e223b1f5dca9643a23cfecc9fde4a94bb38e0d2693b136"},
    {file = "matplotlib-3.6.2-cp311-cp311-manylinux_2_17_aarch64.manylinux2014_aarch64.whl", hash = "sha256:e5afe0a7ea0e3a7a257907060bee6724a6002b7eec55d0db16fd32409795f3e1"},
    {file = "matplotlib-3.6.2-cp311-cp311-manylinux_2_17_i686.manylinux2014_i686.whl", hash = "sha256:ca0e7a658fbafcddcaefaa07ba8dae9384be2343468a8e011061791588d839fa"},
    {file = "matplotlib-3.6.2-cp311-cp311-manylinux_2_17_x86_64.manylinux2014_x86_64.whl", hash = "sha256:32d29c8c26362169c80c5718ce367e8c64f4dd068a424e7110df1dd2ed7bd428"},
    {file = "matplotlib-3.6.2-cp311-cp311-win32.whl", hash = "sha256:5024b8ed83d7f8809982d095d8ab0b179bebc07616a9713f86d30cf4944acb73"},
    {file = "matplotlib-3.6.2-cp311-cp311-win_amd64.whl", hash = "sha256:52c2bdd7cd0bf9d5ccdf9c1816568fd4ccd51a4d82419cc5480f548981b47dd0"},
    {file = "matplotlib-3.6.2-cp38-cp38-macosx_10_12_universal2.whl", hash = "sha256:8a8dbe2cb7f33ff54b16bb5c500673502a35f18ac1ed48625e997d40c922f9cc"},
    {file = "matplotlib-3.6.2-cp38-cp38-macosx_10_12_x86_64.whl", hash = "sha256:380d48c15ec41102a2b70858ab1dedfa33eb77b2c0982cb65a200ae67a48e9cb"},
    {file = "matplotlib-3.6.2-cp38-cp38-macosx_11_0_arm64.whl", hash = "sha256:0844523dfaaff566e39dbfa74e6f6dc42e92f7a365ce80929c5030b84caa563a"},
    {file = "matplotlib-3.6.2-cp38-cp38-manylinux_2_12_i686.manylinux2010_i686.whl", hash = "sha256:7f716b6af94dc1b6b97c46401774472f0867e44595990fe80a8ba390f7a0a028"},
    {file = "matplotlib-3.6.2-cp38-cp38-manylinux_2_12_x86_64.manylinux2010_x86_64.whl", hash = "sha256:74153008bd24366cf099d1f1e83808d179d618c4e32edb0d489d526523a94d9f"},
    {file = "matplotlib-3.6.2-cp38-cp38-manylinux_2_17_aarch64.manylinux2014_aarch64.whl", hash = "sha256:f41e57ad63d336fe50d3a67bb8eaa26c09f6dda6a59f76777a99b8ccd8e26aec"},
    {file = "matplotlib-3.6.2-cp38-cp38-win32.whl", hash = "sha256:d0e9ac04065a814d4cf2c6791a2ad563f739ae3ae830d716d54245c2b96fead6"},
    {file = "matplotlib-3.6.2-cp38-cp38-win_amd64.whl", hash = "sha256:8a9d899953c722b9afd7e88dbefd8fb276c686c3116a43c577cfabf636180558"},
    {file = "matplotlib-3.6.2-cp39-cp39-macosx_10_12_universal2.whl", hash = "sha256:f04f97797df35e442ed09f529ad1235d1f1c0f30878e2fe09a2676b71a8801e0"},
    {file = "matplotlib-3.6.2-cp39-cp39-macosx_10_12_x86_64.whl", hash = "sha256:3964934731fd7a289a91d315919cf757f293969a4244941ab10513d2351b4e83"},
    {file = "matplotlib-3.6.2-cp39-cp39-macosx_11_0_arm64.whl", hash = "sha256:168093410b99f647ba61361b208f7b0d64dde1172b5b1796d765cd243cadb501"},
    {file = "matplotlib-3.6.2-cp39-cp39-manylinux_2_17_aarch64.manylinux2014_aarch64.whl", hash = "sha256:5e16dcaecffd55b955aa5e2b8a804379789c15987e8ebd2f32f01398a81e975b"},
    {file = "matplotlib-3.6.2-cp39-cp39-manylinux_2_17_i686.manylinux2014_i686.whl", hash = "sha256:83dc89c5fd728fdb03b76f122f43b4dcee8c61f1489e232d9ad0f58020523e1c"},
    {file = "matplotlib-3.6.2-cp39-cp39-manylinux_2_17_x86_64.manylinux2014_x86_64.whl", hash = "sha256:795ad83940732b45d39b82571f87af0081c120feff2b12e748d96bb191169e33"},
    {file = "matplotlib-3.6.2-cp39-cp39-win32.whl", hash = "sha256:19d61ee6414c44a04addbe33005ab1f87539d9f395e25afcbe9a3c50ce77c65c"},
    {file = "matplotlib-3.6.2-cp39-cp39-win_amd64.whl", hash = "sha256:5ba73aa3aca35d2981e0b31230d58abb7b5d7ca104e543ae49709208d8ce706a"},
    {file = "matplotlib-3.6.2-pp38-pypy38_pp73-macosx_10_12_x86_64.whl", hash = "sha256:1836f366272b1557a613f8265db220eb8dd883202bbbabe01bad5a4eadfd0c95"},
    {file = "matplotlib-3.6.2-pp38-pypy38_pp73-manylinux_2_17_i686.manylinux2014_i686.whl", hash = "sha256:0eda9d1b43f265da91fb9ae10d6922b5a986e2234470a524e6b18f14095b20d2"},
    {file = "matplotlib-3.6.2-pp38-pypy38_pp73-manylinux_2_17_x86_64.manylinux2014_x86_64.whl", hash = "sha256:ec9be0f4826cdb3a3a517509dcc5f87f370251b76362051ab59e42b6b765f8c4"},
    {file = "matplotlib-3.6.2-pp38-pypy38_pp73-win_amd64.whl", hash = "sha256:3cef89888a466228fc4e4b2954e740ce8e9afde7c4315fdd18caa1b8de58ca17"},
    {file = "matplotlib-3.6.2-pp39-pypy39_pp73-macosx_10_12_x86_64.whl", hash = "sha256:54fa9fe27f5466b86126ff38123261188bed568c1019e4716af01f97a12fe812"},
    {file = "matplotlib-3.6.2-pp39-pypy39_pp73-manylinux_2_17_i686.manylinux2014_i686.whl", hash = "sha256:e68be81cd8c22b029924b6d0ee814c337c0e706b8d88495a617319e5dd5441c3"},
    {file = "matplotlib-3.6.2-pp39-pypy39_pp73-manylinux_2_17_x86_64.manylinux2014_x86_64.whl", hash = "sha256:b0ca2c60d3966dfd6608f5f8c49b8a0fcf76de6654f2eda55fc6ef038d5a6f27"},
    {file = "matplotlib-3.6.2-pp39-pypy39_pp73-win_amd64.whl", hash = "sha256:4426c74761790bff46e3d906c14c7aab727543293eed5a924300a952e1a3a3c1"},
    {file = "matplotlib-3.6.2.tar.gz", hash = "sha256:b03fd10a1709d0101c054883b550f7c4c5e974f751e2680318759af005964990"},
]
matplotlib-inline = [
    {file = "matplotlib-inline-0.1.6.tar.gz", hash = "sha256:f887e5f10ba98e8d2b150ddcf4702c1e5f8b3a20005eb0f74bfdbd360ee6f304"},
    {file = "matplotlib_inline-0.1.6-py3-none-any.whl", hash = "sha256:f1f41aab5328aa5aaea9b16d083b128102f8712542f819fe7e6a420ff581b311"},
]
mccabe = [
    {file = "mccabe-0.6.1-py2.py3-none-any.whl", hash = "sha256:ab8a6258860da4b6677da4bd2fe5dc2c659cff31b3ee4f7f5d64e79735b80d42"},
    {file = "mccabe-0.6.1.tar.gz", hash = "sha256:dd8d182285a0fe56bace7f45b5e7d1a6ebcbf524e8f3bd87eb0f125271b8831f"},
]
mistune = [
    {file = "mistune-2.0.4-py2.py3-none-any.whl", hash = "sha256:182cc5ee6f8ed1b807de6b7bb50155df7b66495412836b9a74c8fbdfc75fe36d"},
    {file = "mistune-2.0.4.tar.gz", hash = "sha256:9ee0a66053e2267aba772c71e06891fa8f1af6d4b01d5e84e267b4570d4d9808"},
]
mpmath = [
    {file = "mpmath-1.2.1-py3-none-any.whl", hash = "sha256:604bc21bd22d2322a177c73bdb573994ef76e62edd595d17e00aff24b0667e5c"},
    {file = "mpmath-1.2.1.tar.gz", hash = "sha256:79ffb45cf9f4b101a807595bcb3e72e0396202e0b1d25d689134b48c4216a81a"},
]
msgpack = [
    {file = "msgpack-1.0.4-cp310-cp310-macosx_10_9_universal2.whl", hash = "sha256:4ab251d229d10498e9a2f3b1e68ef64cb393394ec477e3370c457f9430ce9250"},
    {file = "msgpack-1.0.4-cp310-cp310-macosx_10_9_x86_64.whl", hash = "sha256:112b0f93202d7c0fef0b7810d465fde23c746a2d482e1e2de2aafd2ce1492c88"},
    {file = "msgpack-1.0.4-cp310-cp310-macosx_11_0_arm64.whl", hash = "sha256:002b5c72b6cd9b4bafd790f364b8480e859b4712e91f43014fe01e4f957b8467"},
    {file = "msgpack-1.0.4-cp310-cp310-manylinux_2_17_aarch64.manylinux2014_aarch64.whl", hash = "sha256:35bc0faa494b0f1d851fd29129b2575b2e26d41d177caacd4206d81502d4c6a6"},
    {file = "msgpack-1.0.4-cp310-cp310-manylinux_2_17_x86_64.manylinux2014_x86_64.whl", hash = "sha256:4733359808c56d5d7756628736061c432ded018e7a1dff2d35a02439043321aa"},
    {file = "msgpack-1.0.4-cp310-cp310-manylinux_2_5_i686.manylinux1_i686.manylinux_2_17_i686.manylinux2014_i686.whl", hash = "sha256:eb514ad14edf07a1dbe63761fd30f89ae79b42625731e1ccf5e1f1092950eaa6"},
    {file = "msgpack-1.0.4-cp310-cp310-musllinux_1_1_aarch64.whl", hash = "sha256:c23080fdeec4716aede32b4e0ef7e213c7b1093eede9ee010949f2a418ced6ba"},
    {file = "msgpack-1.0.4-cp310-cp310-musllinux_1_1_i686.whl", hash = "sha256:49565b0e3d7896d9ea71d9095df15b7f75a035c49be733051c34762ca95bbf7e"},
    {file = "msgpack-1.0.4-cp310-cp310-musllinux_1_1_x86_64.whl", hash = "sha256:aca0f1644d6b5a73eb3e74d4d64d5d8c6c3d577e753a04c9e9c87d07692c58db"},
    {file = "msgpack-1.0.4-cp310-cp310-win32.whl", hash = "sha256:0dfe3947db5fb9ce52aaea6ca28112a170db9eae75adf9339a1aec434dc954ef"},
    {file = "msgpack-1.0.4-cp310-cp310-win_amd64.whl", hash = "sha256:4dea20515f660aa6b7e964433b1808d098dcfcabbebeaaad240d11f909298075"},
    {file = "msgpack-1.0.4-cp36-cp36m-macosx_10_9_x86_64.whl", hash = "sha256:e83f80a7fec1a62cf4e6c9a660e39c7f878f603737a0cdac8c13131d11d97f52"},
    {file = "msgpack-1.0.4-cp36-cp36m-manylinux_2_17_aarch64.manylinux2014_aarch64.whl", hash = "sha256:3c11a48cf5e59026ad7cb0dc29e29a01b5a66a3e333dc11c04f7e991fc5510a9"},
    {file = "msgpack-1.0.4-cp36-cp36m-manylinux_2_17_x86_64.manylinux2014_x86_64.whl", hash = "sha256:1276e8f34e139aeff1c77a3cefb295598b504ac5314d32c8c3d54d24fadb94c9"},
    {file = "msgpack-1.0.4-cp36-cp36m-manylinux_2_5_i686.manylinux1_i686.manylinux_2_17_i686.manylinux2014_i686.whl", hash = "sha256:6c9566f2c39ccced0a38d37c26cc3570983b97833c365a6044edef3574a00c08"},
    {file = "msgpack-1.0.4-cp36-cp36m-musllinux_1_1_aarch64.whl", hash = "sha256:fcb8a47f43acc113e24e910399376f7277cf8508b27e5b88499f053de6b115a8"},
    {file = "msgpack-1.0.4-cp36-cp36m-musllinux_1_1_i686.whl", hash = "sha256:76ee788122de3a68a02ed6f3a16bbcd97bc7c2e39bd4d94be2f1821e7c4a64e6"},
    {file = "msgpack-1.0.4-cp36-cp36m-musllinux_1_1_x86_64.whl", hash = "sha256:0a68d3ac0104e2d3510de90a1091720157c319ceeb90d74f7b5295a6bee51bae"},
    {file = "msgpack-1.0.4-cp36-cp36m-win32.whl", hash = "sha256:85f279d88d8e833ec015650fd15ae5eddce0791e1e8a59165318f371158efec6"},
    {file = "msgpack-1.0.4-cp36-cp36m-win_amd64.whl", hash = "sha256:c1683841cd4fa45ac427c18854c3ec3cd9b681694caf5bff04edb9387602d661"},
    {file = "msgpack-1.0.4-cp37-cp37m-macosx_10_9_x86_64.whl", hash = "sha256:a75dfb03f8b06f4ab093dafe3ddcc2d633259e6c3f74bb1b01996f5d8aa5868c"},
    {file = "msgpack-1.0.4-cp37-cp37m-manylinux_2_17_aarch64.manylinux2014_aarch64.whl", hash = "sha256:9667bdfdf523c40d2511f0e98a6c9d3603be6b371ae9a238b7ef2dc4e7a427b0"},
    {file = "msgpack-1.0.4-cp37-cp37m-manylinux_2_17_x86_64.manylinux2014_x86_64.whl", hash = "sha256:11184bc7e56fd74c00ead4f9cc9a3091d62ecb96e97653add7a879a14b003227"},
    {file = "msgpack-1.0.4-cp37-cp37m-manylinux_2_5_i686.manylinux1_i686.manylinux_2_17_i686.manylinux2014_i686.whl", hash = "sha256:ac5bd7901487c4a1dd51a8c58f2632b15d838d07ceedaa5e4c080f7190925bff"},
    {file = "msgpack-1.0.4-cp37-cp37m-musllinux_1_1_aarch64.whl", hash = "sha256:1e91d641d2bfe91ba4c52039adc5bccf27c335356055825c7f88742c8bb900dd"},
    {file = "msgpack-1.0.4-cp37-cp37m-musllinux_1_1_i686.whl", hash = "sha256:2a2df1b55a78eb5f5b7d2a4bb221cd8363913830145fad05374a80bf0877cb1e"},
    {file = "msgpack-1.0.4-cp37-cp37m-musllinux_1_1_x86_64.whl", hash = "sha256:545e3cf0cf74f3e48b470f68ed19551ae6f9722814ea969305794645da091236"},
    {file = "msgpack-1.0.4-cp37-cp37m-win32.whl", hash = "sha256:2cc5ca2712ac0003bcb625c96368fd08a0f86bbc1a5578802512d87bc592fe44"},
    {file = "msgpack-1.0.4-cp37-cp37m-win_amd64.whl", hash = "sha256:eba96145051ccec0ec86611fe9cf693ce55f2a3ce89c06ed307de0e085730ec1"},
    {file = "msgpack-1.0.4-cp38-cp38-macosx_10_9_universal2.whl", hash = "sha256:7760f85956c415578c17edb39eed99f9181a48375b0d4a94076d84148cf67b2d"},
    {file = "msgpack-1.0.4-cp38-cp38-macosx_10_9_x86_64.whl", hash = "sha256:449e57cc1ff18d3b444eb554e44613cffcccb32805d16726a5494038c3b93dab"},
    {file = "msgpack-1.0.4-cp38-cp38-macosx_11_0_arm64.whl", hash = "sha256:d603de2b8d2ea3f3bcb2efe286849aa7a81531abc52d8454da12f46235092bcb"},
    {file = "msgpack-1.0.4-cp38-cp38-manylinux_2_17_aarch64.manylinux2014_aarch64.whl", hash = "sha256:48f5d88c99f64c456413d74a975bd605a9b0526293218a3b77220a2c15458ba9"},
    {file = "msgpack-1.0.4-cp38-cp38-manylinux_2_17_x86_64.manylinux2014_x86_64.whl", hash = "sha256:6916c78f33602ecf0509cc40379271ba0f9ab572b066bd4bdafd7434dee4bc6e"},
    {file = "msgpack-1.0.4-cp38-cp38-manylinux_2_5_i686.manylinux1_i686.manylinux_2_17_i686.manylinux2014_i686.whl", hash = "sha256:81fc7ba725464651190b196f3cd848e8553d4d510114a954681fd0b9c479d7e1"},
    {file = "msgpack-1.0.4-cp38-cp38-musllinux_1_1_aarch64.whl", hash = "sha256:d5b5b962221fa2c5d3a7f8133f9abffc114fe218eb4365e40f17732ade576c8e"},
    {file = "msgpack-1.0.4-cp38-cp38-musllinux_1_1_i686.whl", hash = "sha256:77ccd2af37f3db0ea59fb280fa2165bf1b096510ba9fe0cc2bf8fa92a22fdb43"},
    {file = "msgpack-1.0.4-cp38-cp38-musllinux_1_1_x86_64.whl", hash = "sha256:b17be2478b622939e39b816e0aa8242611cc8d3583d1cd8ec31b249f04623243"},
    {file = "msgpack-1.0.4-cp38-cp38-win32.whl", hash = "sha256:2bb8cdf50dd623392fa75525cce44a65a12a00c98e1e37bf0fb08ddce2ff60d2"},
    {file = "msgpack-1.0.4-cp38-cp38-win_amd64.whl", hash = "sha256:26b8feaca40a90cbe031b03d82b2898bf560027160d3eae1423f4a67654ec5d6"},
    {file = "msgpack-1.0.4-cp39-cp39-macosx_10_9_universal2.whl", hash = "sha256:462497af5fd4e0edbb1559c352ad84f6c577ffbbb708566a0abaaa84acd9f3ae"},
    {file = "msgpack-1.0.4-cp39-cp39-macosx_10_9_x86_64.whl", hash = "sha256:2999623886c5c02deefe156e8f869c3b0aaeba14bfc50aa2486a0415178fce55"},
    {file = "msgpack-1.0.4-cp39-cp39-macosx_11_0_arm64.whl", hash = "sha256:f0029245c51fd9473dc1aede1160b0a29f4a912e6b1dd353fa6d317085b219da"},
    {file = "msgpack-1.0.4-cp39-cp39-manylinux_2_17_aarch64.manylinux2014_aarch64.whl", hash = "sha256:ed6f7b854a823ea44cf94919ba3f727e230da29feb4a99711433f25800cf747f"},
    {file = "msgpack-1.0.4-cp39-cp39-manylinux_2_17_x86_64.manylinux2014_x86_64.whl", hash = "sha256:0df96d6eaf45ceca04b3f3b4b111b86b33785683d682c655063ef8057d61fd92"},
    {file = "msgpack-1.0.4-cp39-cp39-manylinux_2_5_i686.manylinux1_i686.manylinux_2_17_i686.manylinux2014_i686.whl", hash = "sha256:6a4192b1ab40f8dca3f2877b70e63799d95c62c068c84dc028b40a6cb03ccd0f"},
    {file = "msgpack-1.0.4-cp39-cp39-musllinux_1_1_aarch64.whl", hash = "sha256:0e3590f9fb9f7fbc36df366267870e77269c03172d086fa76bb4eba8b2b46624"},
    {file = "msgpack-1.0.4-cp39-cp39-musllinux_1_1_i686.whl", hash = "sha256:1576bd97527a93c44fa856770197dec00d223b0b9f36ef03f65bac60197cedf8"},
    {file = "msgpack-1.0.4-cp39-cp39-musllinux_1_1_x86_64.whl", hash = "sha256:63e29d6e8c9ca22b21846234913c3466b7e4ee6e422f205a2988083de3b08cae"},
    {file = "msgpack-1.0.4-cp39-cp39-win32.whl", hash = "sha256:fb62ea4b62bfcb0b380d5680f9a4b3f9a2d166d9394e9bbd9666c0ee09a3645c"},
    {file = "msgpack-1.0.4-cp39-cp39-win_amd64.whl", hash = "sha256:4d5834a2a48965a349da1c5a79760d94a1a0172fbb5ab6b5b33cbf8447e109ce"},
    {file = "msgpack-1.0.4.tar.gz", hash = "sha256:f5d869c18f030202eb412f08b28d2afeea553d6613aee89e200d7aca7ef01f5f"},
]
murmurhash = [
    {file = "murmurhash-1.0.9-cp310-cp310-macosx_10_9_x86_64.whl", hash = "sha256:697ed01454d92681c7ae26eb1adcdc654b54062bcc59db38ed03cad71b23d449"},
    {file = "murmurhash-1.0.9-cp310-cp310-macosx_11_0_arm64.whl", hash = "sha256:5ef31b5c11be2c064dbbdd0e22ab3effa9ceb5b11ae735295c717c120087dd94"},
    {file = "murmurhash-1.0.9-cp310-cp310-manylinux_2_17_aarch64.manylinux2014_aarch64.whl", hash = "sha256:d7a2bd203377a31bbb2d83fe3f968756d6c9bbfa36c64c6ebfc3c6494fc680bc"},
    {file = "murmurhash-1.0.9-cp310-cp310-manylinux_2_5_x86_64.manylinux1_x86_64.manylinux_2_17_x86_64.manylinux2014_x86_64.whl", hash = "sha256:0eb0f8e652431ea238c11bcb671fef5c03aff0544bf7e098df81ea4b6d495405"},
    {file = "murmurhash-1.0.9-cp310-cp310-win_amd64.whl", hash = "sha256:cf0b3fe54dca598f5b18c9951e70812e070ecb4c0672ad2cc32efde8a33b3df6"},
    {file = "murmurhash-1.0.9-cp311-cp311-macosx_10_9_x86_64.whl", hash = "sha256:5dc41be79ba4d09aab7e9110a8a4d4b37b184b63767b1b247411667cdb1057a3"},
    {file = "murmurhash-1.0.9-cp311-cp311-macosx_11_0_arm64.whl", hash = "sha256:c0f84ecdf37c06eda0222f2f9e81c0974e1a7659c35b755ab2fdc642ebd366db"},
    {file = "murmurhash-1.0.9-cp311-cp311-manylinux_2_17_aarch64.manylinux2014_aarch64.whl", hash = "sha256:241693c1c819148eac29d7882739b1099c891f1f7431127b2652c23f81722cec"},
    {file = "murmurhash-1.0.9-cp311-cp311-manylinux_2_5_x86_64.manylinux1_x86_64.manylinux_2_17_x86_64.manylinux2014_x86_64.whl", hash = "sha256:47f5ca56c430230d3b581dfdbc54eb3ad8b0406dcc9afdd978da2e662c71d370"},
    {file = "murmurhash-1.0.9-cp311-cp311-win_amd64.whl", hash = "sha256:660ae41fc6609abc05130543011a45b33ca5d8318ae5c70e66bbd351ca936063"},
    {file = "murmurhash-1.0.9-cp36-cp36m-manylinux_2_17_aarch64.manylinux2014_aarch64.whl", hash = "sha256:01137d688a6b259bde642513506b062364ea4e1609f886d9bd095c3ae6da0b94"},
    {file = "murmurhash-1.0.9-cp36-cp36m-manylinux_2_5_x86_64.manylinux1_x86_64.manylinux_2_17_x86_64.manylinux2014_x86_64.whl", hash = "sha256:1b70bbf55d89713873a35bd4002bc231d38e530e1051d57ca5d15f96c01fd778"},
    {file = "murmurhash-1.0.9-cp36-cp36m-win_amd64.whl", hash = "sha256:3e802fa5b0e618ee99e8c114ce99fc91677f14e9de6e18b945d91323a93c84e8"},
    {file = "murmurhash-1.0.9-cp37-cp37m-macosx_10_9_x86_64.whl", hash = "sha256:213d0248e586082e1cab6157d9945b846fd2b6be34357ad5ea0d03a1931d82ba"},
    {file = "murmurhash-1.0.9-cp37-cp37m-manylinux_2_17_aarch64.manylinux2014_aarch64.whl", hash = "sha256:94b89d02aeab5e6bad5056f9d08df03ac7cfe06e61ff4b6340feb227fda80ce8"},
    {file = "murmurhash-1.0.9-cp37-cp37m-manylinux_2_5_x86_64.manylinux1_x86_64.manylinux_2_17_x86_64.manylinux2014_x86_64.whl", hash = "sha256:0c2e2ee2d91a87952fe0f80212e86119aa1fd7681f03e6c99b279e50790dc2b3"},
    {file = "murmurhash-1.0.9-cp37-cp37m-win_amd64.whl", hash = "sha256:8c3d69fb649c77c74a55624ebf7a0df3c81629e6ea6e80048134f015da57b2ea"},
    {file = "murmurhash-1.0.9-cp38-cp38-macosx_10_9_x86_64.whl", hash = "sha256:ab78675510f83e7a3c6bd0abdc448a9a2b0b385b0d7ee766cbbfc5cc278a3042"},
    {file = "murmurhash-1.0.9-cp38-cp38-macosx_11_0_arm64.whl", hash = "sha256:0ac5530c250d2b0073ed058555847c8d88d2d00229e483d45658c13b32398523"},
    {file = "murmurhash-1.0.9-cp38-cp38-manylinux_2_17_aarch64.manylinux2014_aarch64.whl", hash = "sha256:69157e8fa6b25c4383645227069f6a1f8738d32ed2a83558961019ca3ebef56a"},
    {file = "murmurhash-1.0.9-cp38-cp38-manylinux_2_5_x86_64.manylinux1_x86_64.manylinux_2_17_x86_64.manylinux2014_x86_64.whl", hash = "sha256:2aebe2ae016525a662ff772b72a2c9244a673e3215fcd49897f494258b96f3e7"},
    {file = "murmurhash-1.0.9-cp38-cp38-win_amd64.whl", hash = "sha256:a5952f9c18a717fa17579e27f57bfa619299546011a8378a8f73e14eece332f6"},
    {file = "murmurhash-1.0.9-cp39-cp39-macosx_10_9_x86_64.whl", hash = "sha256:ef79202feeac68e83971239169a05fa6514ecc2815ce04c8302076d267870f6e"},
    {file = "murmurhash-1.0.9-cp39-cp39-macosx_11_0_arm64.whl", hash = "sha256:799fcbca5693ad6a40f565ae6b8e9718e5875a63deddf343825c0f31c32348fa"},
    {file = "murmurhash-1.0.9-cp39-cp39-manylinux_2_17_aarch64.manylinux2014_aarch64.whl", hash = "sha256:f9b995bc82eaf9223e045210207b8878fdfe099a788dd8abd708d9ee58459a9d"},
    {file = "murmurhash-1.0.9-cp39-cp39-manylinux_2_5_x86_64.manylinux1_x86_64.manylinux_2_17_x86_64.manylinux2014_x86_64.whl", hash = "sha256:b129e1c5ebd772e6ff5ef925bcce695df13169bd885337e6074b923ab6edcfc8"},
    {file = "murmurhash-1.0.9-cp39-cp39-win_amd64.whl", hash = "sha256:379bf6b414bd27dd36772dd1570565a7d69918e980457370838bd514df0d91e9"},
    {file = "murmurhash-1.0.9.tar.gz", hash = "sha256:fe7a38cb0d3d87c14ec9dddc4932ffe2dbc77d75469ab80fd5014689b0e07b58"},
]
mypy = [
    {file = "mypy-0.971-cp310-cp310-macosx_10_9_universal2.whl", hash = "sha256:f2899a3cbd394da157194f913a931edfd4be5f274a88041c9dc2d9cdcb1c315c"},
    {file = "mypy-0.971-cp310-cp310-macosx_10_9_x86_64.whl", hash = "sha256:98e02d56ebe93981c41211c05adb630d1d26c14195d04d95e49cd97dbc046dc5"},
    {file = "mypy-0.971-cp310-cp310-macosx_11_0_arm64.whl", hash = "sha256:19830b7dba7d5356d3e26e2427a2ec91c994cd92d983142cbd025ebe81d69cf3"},
    {file = "mypy-0.971-cp310-cp310-manylinux_2_5_x86_64.manylinux1_x86_64.manylinux_2_12_x86_64.manylinux2010_x86_64.whl", hash = "sha256:02ef476f6dcb86e6f502ae39a16b93285fef97e7f1ff22932b657d1ef1f28655"},
    {file = "mypy-0.971-cp310-cp310-win_amd64.whl", hash = "sha256:25c5750ba5609a0c7550b73a33deb314ecfb559c350bb050b655505e8aed4103"},
    {file = "mypy-0.971-cp36-cp36m-macosx_10_9_x86_64.whl", hash = "sha256:d3348e7eb2eea2472db611486846742d5d52d1290576de99d59edeb7cd4a42ca"},
    {file = "mypy-0.971-cp36-cp36m-manylinux_2_5_x86_64.manylinux1_x86_64.manylinux_2_12_x86_64.manylinux2010_x86_64.whl", hash = "sha256:3fa7a477b9900be9b7dd4bab30a12759e5abe9586574ceb944bc29cddf8f0417"},
    {file = "mypy-0.971-cp36-cp36m-win_amd64.whl", hash = "sha256:2ad53cf9c3adc43cf3bea0a7d01a2f2e86db9fe7596dfecb4496a5dda63cbb09"},
    {file = "mypy-0.971-cp37-cp37m-macosx_10_9_x86_64.whl", hash = "sha256:855048b6feb6dfe09d3353466004490b1872887150c5bb5caad7838b57328cc8"},
    {file = "mypy-0.971-cp37-cp37m-manylinux_2_5_x86_64.manylinux1_x86_64.manylinux_2_12_x86_64.manylinux2010_x86_64.whl", hash = "sha256:23488a14a83bca6e54402c2e6435467a4138785df93ec85aeff64c6170077fb0"},
    {file = "mypy-0.971-cp37-cp37m-win_amd64.whl", hash = "sha256:4b21e5b1a70dfb972490035128f305c39bc4bc253f34e96a4adf9127cf943eb2"},
    {file = "mypy-0.971-cp38-cp38-macosx_10_9_universal2.whl", hash = "sha256:9796a2ba7b4b538649caa5cecd398d873f4022ed2333ffde58eaf604c4d2cb27"},
    {file = "mypy-0.971-cp38-cp38-macosx_10_9_x86_64.whl", hash = "sha256:5a361d92635ad4ada1b1b2d3630fc2f53f2127d51cf2def9db83cba32e47c856"},
    {file = "mypy-0.971-cp38-cp38-macosx_11_0_arm64.whl", hash = "sha256:b793b899f7cf563b1e7044a5c97361196b938e92f0a4343a5d27966a53d2ec71"},
    {file = "mypy-0.971-cp38-cp38-manylinux_2_5_x86_64.manylinux1_x86_64.manylinux_2_12_x86_64.manylinux2010_x86_64.whl", hash = "sha256:d1ea5d12c8e2d266b5fb8c7a5d2e9c0219fedfeb493b7ed60cd350322384ac27"},
    {file = "mypy-0.971-cp38-cp38-win_amd64.whl", hash = "sha256:23c7ff43fff4b0df93a186581885c8512bc50fc4d4910e0f838e35d6bb6b5e58"},
    {file = "mypy-0.971-cp39-cp39-macosx_10_9_universal2.whl", hash = "sha256:1f7656b69974a6933e987ee8ffb951d836272d6c0f81d727f1d0e2696074d9e6"},
    {file = "mypy-0.971-cp39-cp39-macosx_10_9_x86_64.whl", hash = "sha256:d2022bfadb7a5c2ef410d6a7c9763188afdb7f3533f22a0a32be10d571ee4bbe"},
    {file = "mypy-0.971-cp39-cp39-macosx_11_0_arm64.whl", hash = "sha256:ef943c72a786b0f8d90fd76e9b39ce81fb7171172daf84bf43eaf937e9f220a9"},
    {file = "mypy-0.971-cp39-cp39-manylinux_2_5_x86_64.manylinux1_x86_64.manylinux_2_12_x86_64.manylinux2010_x86_64.whl", hash = "sha256:d744f72eb39f69312bc6c2abf8ff6656973120e2eb3f3ec4f758ed47e414a4bf"},
    {file = "mypy-0.971-cp39-cp39-win_amd64.whl", hash = "sha256:77a514ea15d3007d33a9e2157b0ba9c267496acf12a7f2b9b9f8446337aac5b0"},
    {file = "mypy-0.971-py3-none-any.whl", hash = "sha256:0d054ef16b071149917085f51f89555a576e2618d5d9dd70bd6eea6410af3ac9"},
    {file = "mypy-0.971.tar.gz", hash = "sha256:40b0f21484238269ae6a57200c807d80debc6459d444c0489a102d7c6a75fa56"},
]
mypy-extensions = [
    {file = "mypy_extensions-0.4.3-py2.py3-none-any.whl", hash = "sha256:090fedd75945a69ae91ce1303b5824f428daf5a028d2f6ab8a299250a846f15d"},
    {file = "mypy_extensions-0.4.3.tar.gz", hash = "sha256:2d82818f5bb3e369420cb3c4060a7970edba416647068eb4c5343488a6c604a8"},
]
nbclassic = [
    {file = "nbclassic-0.4.8-py3-none-any.whl", hash = "sha256:cbf05df5842b420d5cece0143462380ea9d308ff57c2dc0eb4d6e035b18fbfb3"},
    {file = "nbclassic-0.4.8.tar.gz", hash = "sha256:c74d8a500f8e058d46b576a41e5bc640711e1032cf7541dde5f73ea49497e283"},
]
nbclient = [
    {file = "nbclient-0.7.2-py3-none-any.whl", hash = "sha256:d97ac6257de2794f5397609df754fcbca1a603e94e924eb9b99787c031ae2e7c"},
    {file = "nbclient-0.7.2.tar.gz", hash = "sha256:884a3f4a8c4fc24bb9302f263e0af47d97f0d01fe11ba714171b320c8ac09547"},
]
nbconvert = [
    {file = "nbconvert-7.0.0rc3-py3-none-any.whl", hash = "sha256:6774a0bf293d76fa2e886255812d953b750059330c3d7305ad271c02590f1957"},
    {file = "nbconvert-7.0.0rc3.tar.gz", hash = "sha256:efb9aae47dad2eae02dd9e7d2cc8add6b7e8f15c6548c0de3363f6d2f8a39146"},
]
nbformat = [
    {file = "nbformat-5.7.0-py3-none-any.whl", hash = "sha256:1b05ec2c552c2f1adc745f4eddce1eac8ca9ffd59bb9fd859e827eaa031319f9"},
    {file = "nbformat-5.7.0.tar.gz", hash = "sha256:1d4760c15c1a04269ef5caf375be8b98dd2f696e5eb9e603ec2bf091f9b0d3f3"},
]
nbsphinx = [
    {file = "nbsphinx-0.8.10-py3-none-any.whl", hash = "sha256:6076fba58020420927899362579f12779a43091eb238f414519ec25b4a8cfc96"},
    {file = "nbsphinx-0.8.10.tar.gz", hash = "sha256:a8d68046f8aab916e2940b9b3819bd3ef9ddce868aa38845ea366645cabb6254"},
]
nest-asyncio = [
    {file = "nest_asyncio-1.5.6-py3-none-any.whl", hash = "sha256:b9a953fb40dceaa587d109609098db21900182b16440652454a146cffb06e8b8"},
    {file = "nest_asyncio-1.5.6.tar.gz", hash = "sha256:d267cc1ff794403f7df692964d1d2a3fa9418ffea2a3f6859a439ff482fef290"},
]
networkx = [
    {file = "networkx-2.8.8-py3-none-any.whl", hash = "sha256:e435dfa75b1d7195c7b8378c3859f0445cd88c6b0375c181ed66823a9ceb7524"},
    {file = "networkx-2.8.8.tar.gz", hash = "sha256:230d388117af870fce5647a3c52401fcf753e94720e6ea6b4197a5355648885e"},
]
notebook = [
    {file = "notebook-6.5.2-py3-none-any.whl", hash = "sha256:e04f9018ceb86e4fa841e92ea8fb214f8d23c1cedfde530cc96f92446924f0e4"},
    {file = "notebook-6.5.2.tar.gz", hash = "sha256:c1897e5317e225fc78b45549a6ab4b668e4c996fd03a04e938fe5e7af2bfffd0"},
]
notebook-shim = [
    {file = "notebook_shim-0.2.2-py3-none-any.whl", hash = "sha256:9c6c30f74c4fbea6fce55c1be58e7fd0409b1c681b075dcedceb005db5026949"},
    {file = "notebook_shim-0.2.2.tar.gz", hash = "sha256:090e0baf9a5582ff59b607af523ca2db68ff216da0c69956b62cab2ef4fc9c3f"},
]
numba = [
    {file = "numba-0.56.4-cp310-cp310-macosx_10_14_x86_64.whl", hash = "sha256:9f62672145f8669ec08762895fe85f4cf0ead08ce3164667f2b94b2f62ab23c3"},
    {file = "numba-0.56.4-cp310-cp310-macosx_11_0_arm64.whl", hash = "sha256:c602d015478b7958408d788ba00a50272649c5186ea8baa6cf71d4a1c761bba1"},
    {file = "numba-0.56.4-cp310-cp310-manylinux2014_aarch64.manylinux_2_17_aarch64.whl", hash = "sha256:85dbaed7a05ff96492b69a8900c5ba605551afb9b27774f7f10511095451137c"},
    {file = "numba-0.56.4-cp310-cp310-manylinux2014_i686.manylinux_2_17_i686.whl", hash = "sha256:f4cfc3a19d1e26448032049c79fc60331b104f694cf570a9e94f4e2c9d0932bb"},
    {file = "numba-0.56.4-cp310-cp310-manylinux2014_x86_64.manylinux_2_17_x86_64.whl", hash = "sha256:4e08e203b163ace08bad500b0c16f6092b1eb34fd1fce4feaf31a67a3a5ecf3b"},
    {file = "numba-0.56.4-cp310-cp310-win32.whl", hash = "sha256:0611e6d3eebe4cb903f1a836ffdb2bda8d18482bcd0a0dcc56e79e2aa3fefef5"},
    {file = "numba-0.56.4-cp310-cp310-win_amd64.whl", hash = "sha256:fbfb45e7b297749029cb28694abf437a78695a100e7c2033983d69f0ba2698d4"},
    {file = "numba-0.56.4-cp37-cp37m-macosx_10_14_x86_64.whl", hash = "sha256:3cb1a07a082a61df80a468f232e452d818f5ae254b40c26390054e4e868556e0"},
    {file = "numba-0.56.4-cp37-cp37m-manylinux2014_aarch64.manylinux_2_17_aarch64.whl", hash = "sha256:d69ad934e13c15684e7887100a8f5f0f61d7a8e57e0fd29d9993210089a5b531"},
    {file = "numba-0.56.4-cp37-cp37m-manylinux2014_i686.manylinux_2_17_i686.whl", hash = "sha256:dbcc847bac2d225265d054993a7f910fda66e73d6662fe7156452cac0325b073"},
    {file = "numba-0.56.4-cp37-cp37m-manylinux2014_x86_64.manylinux_2_17_x86_64.whl", hash = "sha256:8a95ca9cc77ea4571081f6594e08bd272b66060634b8324e99cd1843020364f9"},
    {file = "numba-0.56.4-cp37-cp37m-win32.whl", hash = "sha256:fcdf84ba3ed8124eb7234adfbb8792f311991cbf8aed1cad4b1b1a7ee08380c1"},
    {file = "numba-0.56.4-cp37-cp37m-win_amd64.whl", hash = "sha256:42f9e1be942b215df7e6cc9948cf9c15bb8170acc8286c063a9e57994ef82fd1"},
    {file = "numba-0.56.4-cp38-cp38-macosx_10_14_x86_64.whl", hash = "sha256:553da2ce74e8862e18a72a209ed3b6d2924403bdd0fb341fa891c6455545ba7c"},
    {file = "numba-0.56.4-cp38-cp38-macosx_11_0_arm64.whl", hash = "sha256:4373da9757049db7c90591e9ec55a2e97b2b36ba7ae3bf9c956a513374077470"},
    {file = "numba-0.56.4-cp38-cp38-manylinux2014_aarch64.manylinux_2_17_aarch64.whl", hash = "sha256:3a993349b90569518739009d8f4b523dfedd7e0049e6838c0e17435c3e70dcc4"},
    {file = "numba-0.56.4-cp38-cp38-manylinux2014_i686.manylinux_2_17_i686.whl", hash = "sha256:720886b852a2d62619ae3900fe71f1852c62db4f287d0c275a60219e1643fc04"},
    {file = "numba-0.56.4-cp38-cp38-manylinux2014_x86_64.manylinux_2_17_x86_64.whl", hash = "sha256:e64d338b504c9394a4a34942df4627e1e6cb07396ee3b49fe7b8d6420aa5104f"},
    {file = "numba-0.56.4-cp38-cp38-win32.whl", hash = "sha256:03fe94cd31e96185cce2fae005334a8cc712fc2ba7756e52dff8c9400718173f"},
    {file = "numba-0.56.4-cp38-cp38-win_amd64.whl", hash = "sha256:91f021145a8081f881996818474ef737800bcc613ffb1e618a655725a0f9e246"},
    {file = "numba-0.56.4-cp39-cp39-macosx_10_14_x86_64.whl", hash = "sha256:d0ae9270a7a5cc0ede63cd234b4ff1ce166c7a749b91dbbf45e0000c56d3eade"},
    {file = "numba-0.56.4-cp39-cp39-macosx_11_0_arm64.whl", hash = "sha256:c75e8a5f810ce80a0cfad6e74ee94f9fde9b40c81312949bf356b7304ef20740"},
    {file = "numba-0.56.4-cp39-cp39-manylinux2014_aarch64.manylinux_2_17_aarch64.whl", hash = "sha256:a12ef323c0f2101529d455cfde7f4135eaa147bad17afe10b48634f796d96abd"},
    {file = "numba-0.56.4-cp39-cp39-manylinux2014_i686.manylinux_2_17_i686.whl", hash = "sha256:03634579d10a6129181129de293dd6b5eaabee86881369d24d63f8fe352dd6cb"},
    {file = "numba-0.56.4-cp39-cp39-manylinux2014_x86_64.manylinux_2_17_x86_64.whl", hash = "sha256:0240f9026b015e336069329839208ebd70ec34ae5bfbf402e4fcc8e06197528e"},
    {file = "numba-0.56.4-cp39-cp39-win32.whl", hash = "sha256:14dbbabf6ffcd96ee2ac827389afa59a70ffa9f089576500434c34abf9b054a4"},
    {file = "numba-0.56.4-cp39-cp39-win_amd64.whl", hash = "sha256:0da583c532cd72feefd8e551435747e0e0fbb3c0530357e6845fcc11e38d6aea"},
    {file = "numba-0.56.4.tar.gz", hash = "sha256:32d9fef412c81483d7efe0ceb6cf4d3310fde8b624a9cecca00f790573ac96ee"},
]
numpy = [
    {file = "numpy-1.23.5-cp310-cp310-macosx_10_9_x86_64.whl", hash = "sha256:9c88793f78fca17da0145455f0d7826bcb9f37da4764af27ac945488116efe63"},
    {file = "numpy-1.23.5-cp310-cp310-macosx_11_0_arm64.whl", hash = "sha256:e9f4c4e51567b616be64e05d517c79a8a22f3606499941d97bb76f2ca59f982d"},
    {file = "numpy-1.23.5-cp310-cp310-manylinux_2_17_aarch64.manylinux2014_aarch64.whl", hash = "sha256:7903ba8ab592b82014713c491f6c5d3a1cde5b4a3bf116404e08f5b52f6daf43"},
    {file = "numpy-1.23.5-cp310-cp310-manylinux_2_17_x86_64.manylinux2014_x86_64.whl", hash = "sha256:5e05b1c973a9f858c74367553e236f287e749465f773328c8ef31abe18f691e1"},
    {file = "numpy-1.23.5-cp310-cp310-win32.whl", hash = "sha256:522e26bbf6377e4d76403826ed689c295b0b238f46c28a7251ab94716da0b280"},
    {file = "numpy-1.23.5-cp310-cp310-win_amd64.whl", hash = "sha256:dbee87b469018961d1ad79b1a5d50c0ae850000b639bcb1b694e9981083243b6"},
    {file = "numpy-1.23.5-cp311-cp311-macosx_10_9_x86_64.whl", hash = "sha256:ce571367b6dfe60af04e04a1834ca2dc5f46004ac1cc756fb95319f64c095a96"},
    {file = "numpy-1.23.5-cp311-cp311-macosx_11_0_arm64.whl", hash = "sha256:56e454c7833e94ec9769fa0f86e6ff8e42ee38ce0ce1fa4cbb747ea7e06d56aa"},
    {file = "numpy-1.23.5-cp311-cp311-manylinux_2_17_aarch64.manylinux2014_aarch64.whl", hash = "sha256:5039f55555e1eab31124a5768898c9e22c25a65c1e0037f4d7c495a45778c9f2"},
    {file = "numpy-1.23.5-cp311-cp311-manylinux_2_17_x86_64.manylinux2014_x86_64.whl", hash = "sha256:58f545efd1108e647604a1b5aa809591ccd2540f468a880bedb97247e72db387"},
    {file = "numpy-1.23.5-cp311-cp311-win32.whl", hash = "sha256:b2a9ab7c279c91974f756c84c365a669a887efa287365a8e2c418f8b3ba73fb0"},
    {file = "numpy-1.23.5-cp311-cp311-win_amd64.whl", hash = "sha256:0cbe9848fad08baf71de1a39e12d1b6310f1d5b2d0ea4de051058e6e1076852d"},
    {file = "numpy-1.23.5-cp38-cp38-macosx_10_9_x86_64.whl", hash = "sha256:f063b69b090c9d918f9df0a12116029e274daf0181df392839661c4c7ec9018a"},
    {file = "numpy-1.23.5-cp38-cp38-macosx_11_0_arm64.whl", hash = "sha256:0aaee12d8883552fadfc41e96b4c82ee7d794949e2a7c3b3a7201e968c7ecab9"},
    {file = "numpy-1.23.5-cp38-cp38-manylinux_2_17_aarch64.manylinux2014_aarch64.whl", hash = "sha256:92c8c1e89a1f5028a4c6d9e3ccbe311b6ba53694811269b992c0b224269e2398"},
    {file = "numpy-1.23.5-cp38-cp38-manylinux_2_17_x86_64.manylinux2014_x86_64.whl", hash = "sha256:d208a0f8729f3fb790ed18a003f3a57895b989b40ea4dce4717e9cf4af62c6bb"},
    {file = "numpy-1.23.5-cp38-cp38-win32.whl", hash = "sha256:06005a2ef6014e9956c09ba07654f9837d9e26696a0470e42beedadb78c11b07"},
    {file = "numpy-1.23.5-cp38-cp38-win_amd64.whl", hash = "sha256:ca51fcfcc5f9354c45f400059e88bc09215fb71a48d3768fb80e357f3b457e1e"},
    {file = "numpy-1.23.5-cp39-cp39-macosx_10_9_x86_64.whl", hash = "sha256:8969bfd28e85c81f3f94eb4a66bc2cf1dbdc5c18efc320af34bffc54d6b1e38f"},
    {file = "numpy-1.23.5-cp39-cp39-macosx_11_0_arm64.whl", hash = "sha256:a7ac231a08bb37f852849bbb387a20a57574a97cfc7b6cabb488a4fc8be176de"},
    {file = "numpy-1.23.5-cp39-cp39-manylinux_2_17_aarch64.manylinux2014_aarch64.whl", hash = "sha256:bf837dc63ba5c06dc8797c398db1e223a466c7ece27a1f7b5232ba3466aafe3d"},
    {file = "numpy-1.23.5-cp39-cp39-manylinux_2_17_x86_64.manylinux2014_x86_64.whl", hash = "sha256:33161613d2269025873025b33e879825ec7b1d831317e68f4f2f0f84ed14c719"},
    {file = "numpy-1.23.5-cp39-cp39-win32.whl", hash = "sha256:af1da88f6bc3d2338ebbf0e22fe487821ea4d8e89053e25fa59d1d79786e7481"},
    {file = "numpy-1.23.5-cp39-cp39-win_amd64.whl", hash = "sha256:09b7847f7e83ca37c6e627682f145856de331049013853f344f37b0c9690e3df"},
    {file = "numpy-1.23.5-pp38-pypy38_pp73-macosx_10_9_x86_64.whl", hash = "sha256:abdde9f795cf292fb9651ed48185503a2ff29be87770c3b8e2a14b0cd7aa16f8"},
    {file = "numpy-1.23.5-pp38-pypy38_pp73-manylinux_2_17_x86_64.manylinux2014_x86_64.whl", hash = "sha256:f9a909a8bae284d46bbfdefbdd4a262ba19d3bc9921b1e76126b1d21c3c34135"},
    {file = "numpy-1.23.5-pp38-pypy38_pp73-win_amd64.whl", hash = "sha256:01dd17cbb340bf0fc23981e52e1d18a9d4050792e8fb8363cecbf066a84b827d"},
    {file = "numpy-1.23.5.tar.gz", hash = "sha256:1b1766d6f397c18153d40015ddfc79ddb715cabadc04d2d228d4e5a8bc4ded1a"},
]
oauthlib = [
    {file = "oauthlib-3.2.2-py3-none-any.whl", hash = "sha256:8139f29aac13e25d502680e9e19963e83f16838d48a0d71c287fe40e7067fbca"},
    {file = "oauthlib-3.2.2.tar.gz", hash = "sha256:9859c40929662bec5d64f34d01c99e093149682a3f38915dc0655d5a633dd918"},
]
opt-einsum = [
    {file = "opt_einsum-3.3.0-py3-none-any.whl", hash = "sha256:2455e59e3947d3c275477df7f5205b30635e266fe6dc300e3d9f9646bfcea147"},
    {file = "opt_einsum-3.3.0.tar.gz", hash = "sha256:59f6475f77bbc37dcf7cd748519c0ec60722e91e63ca114e68821c0c54a46549"},
]
osqp = [
    {file = "osqp-0.6.2.post8-cp310-cp310-macosx_10_9_x86_64.whl", hash = "sha256:c9705647d7e6171b3baaa68b0c159c43ea69cba22fbdbd8f79f86ae404a3d96f"},
    {file = "osqp-0.6.2.post8-cp310-cp310-manylinux_2_17_aarch64.manylinux2014_aarch64.whl", hash = "sha256:1ecbd173c21805b64a0b736d051312241a84327759526505578f83f7dcc81c66"},
    {file = "osqp-0.6.2.post8-cp310-cp310-manylinux_2_5_x86_64.manylinux1_x86_64.manylinux_2_17_x86_64.manylinux2014_x86_64.whl", hash = "sha256:7f888eaa54bac0261cadb145b3bcf8b2da9109cbf53fc4fdbdc6c6f6c04e2bb9"},
    {file = "osqp-0.6.2.post8-cp310-cp310-win_amd64.whl", hash = "sha256:1d635a321686d15aaf2d91b05f41f736333d6adb0639bc14fc1c22b2cfce9c80"},
    {file = "osqp-0.6.2.post8-cp311-cp311-macosx_10_9_x86_64.whl", hash = "sha256:b30e7a2f49103622fdad9ed9c127c47afae01f5a8a6994d04803d3d5deadab4e"},
    {file = "osqp-0.6.2.post8-cp311-cp311-manylinux_2_17_aarch64.manylinux2014_aarch64.whl", hash = "sha256:e2475e1417e0ff86b5cd363d9dc2796d54f2a42f67a95fc527eb2ed15df6a1ac"},
    {file = "osqp-0.6.2.post8-cp311-cp311-manylinux_2_5_x86_64.manylinux1_x86_64.manylinux_2_17_x86_64.manylinux2014_x86_64.whl", hash = "sha256:ac9c6aaebe56eae33d7545564148a8fab1d71117cbbe0eedbd2c658bc3455df9"},
    {file = "osqp-0.6.2.post8-cp311-cp311-win_amd64.whl", hash = "sha256:0a6e36151d088a9196b24fffc6b1d3a8bf79dcf9e7a5bd5f9c76c9ee1e019edf"},
    {file = "osqp-0.6.2.post8-cp36-cp36m-macosx_10_9_x86_64.whl", hash = "sha256:2f8647e63bba38f57161d80dda251c06c290bb99e4767cc58a37727ee3c8b912"},
    {file = "osqp-0.6.2.post8-cp36-cp36m-manylinux_2_17_aarch64.manylinux2014_aarch64.whl", hash = "sha256:dd4b2ee44ec08253bcafb4d8a45c7d8278caa0bc13ac7ed24aa35249da7f1d2a"},
    {file = "osqp-0.6.2.post8-cp36-cp36m-manylinux_2_5_x86_64.manylinux1_x86_64.manylinux_2_17_x86_64.manylinux2014_x86_64.whl", hash = "sha256:dea8085760268971985bb3366bf4d5fb2e8291d7013c47e6178abb964cf05b86"},
    {file = "osqp-0.6.2.post8-cp36-cp36m-win_amd64.whl", hash = "sha256:866f1bc2386b15393a68d379447808bbf3c8b2a126b0fc0669b27fcf3985b86c"},
    {file = "osqp-0.6.2.post8-cp37-cp37m-macosx_10_9_x86_64.whl", hash = "sha256:bd956b7af9d524aed60ab41ec47b20519aede28538dea8f3188ad9056c4c0b01"},
    {file = "osqp-0.6.2.post8-cp37-cp37m-manylinux_2_17_aarch64.manylinux2014_aarch64.whl", hash = "sha256:2d39020616c8b4fd9b3ec11f96bd3d68f366ab161323ecb9c1f9c7024eda2d28"},
    {file = "osqp-0.6.2.post8-cp37-cp37m-manylinux_2_5_x86_64.manylinux1_x86_64.manylinux_2_17_x86_64.manylinux2014_x86_64.whl", hash = "sha256:f30b405ec0e6a2acf52f59e04f1c258480be172f64c2d37c24adcbf2ac400548"},
    {file = "osqp-0.6.2.post8-cp37-cp37m-win_amd64.whl", hash = "sha256:2cc3a966afc4c6ef29dbeb92c59aec7479451149bb77f5c318767433da2c1863"},
    {file = "osqp-0.6.2.post8-cp38-cp38-macosx_10_9_x86_64.whl", hash = "sha256:52daa25502056aa1643e2d23ee230a7fe1c399e1a8b35a7b5dd2b77c7b356007"},
    {file = "osqp-0.6.2.post8-cp38-cp38-manylinux_2_17_aarch64.manylinux2014_aarch64.whl", hash = "sha256:58b38557b0a6181dff8f557244758b955ff27384a1f67b83d75e51fd34c9e842"},
    {file = "osqp-0.6.2.post8-cp38-cp38-manylinux_2_5_x86_64.manylinux1_x86_64.manylinux_2_17_x86_64.manylinux2014_x86_64.whl", hash = "sha256:8d4920fb588d861d0d92874cb5b4435db16fe1e36a986d30638106afe374c1a8"},
    {file = "osqp-0.6.2.post8-cp38-cp38-win_amd64.whl", hash = "sha256:497a2fb0d14d20185eaa32aa5f98374fe9a57df09ed0aedb2c27c37d0aa54afa"},
    {file = "osqp-0.6.2.post8-cp39-cp39-macosx_10_9_x86_64.whl", hash = "sha256:6a009c100eaaf93e9b2b790af61e209090d2a60b629893e21052d7216e572bbe"},
    {file = "osqp-0.6.2.post8-cp39-cp39-manylinux_2_17_aarch64.manylinux2014_aarch64.whl", hash = "sha256:470c07e7dd06588576155133ae9aea62077dbaa4310aa8e387e879403de42369"},
    {file = "osqp-0.6.2.post8-cp39-cp39-manylinux_2_5_x86_64.manylinux1_x86_64.manylinux_2_17_x86_64.manylinux2014_x86_64.whl", hash = "sha256:22724b3ac4eaf17582e3ff35cb6660c026e71138f27fc21dbae4f1dc60904c64"},
    {file = "osqp-0.6.2.post8-cp39-cp39-win_amd64.whl", hash = "sha256:02175818a0b1715ae0aab88a23678a44b269587af0ef655457042ca69a45eddd"},
    {file = "osqp-0.6.2.post8.tar.gz", hash = "sha256:23d6bae4a3612f60d5f652d0e5fa4b2ead507cabfff5d930d822057ae6ed6677"},
]
packaging = [
    {file = "packaging-22.0-py3-none-any.whl", hash = "sha256:957e2148ba0e1a3b282772e791ef1d8083648bc131c8ab0c1feba110ce1146c3"},
    {file = "packaging-22.0.tar.gz", hash = "sha256:2198ec20bd4c017b8f9717e00f0c8714076fc2fd93816750ab48e2c41de2cfd3"},
]
pandas = [
    {file = "pandas-1.5.2-cp310-cp310-macosx_10_9_universal2.whl", hash = "sha256:e9dbacd22555c2d47f262ef96bb4e30880e5956169741400af8b306bbb24a273"},
    {file = "pandas-1.5.2-cp310-cp310-macosx_10_9_x86_64.whl", hash = "sha256:e2b83abd292194f350bb04e188f9379d36b8dfac24dd445d5c87575f3beaf789"},
    {file = "pandas-1.5.2-cp310-cp310-macosx_11_0_arm64.whl", hash = "sha256:2552bffc808641c6eb471e55aa6899fa002ac94e4eebfa9ec058649122db5824"},
    {file = "pandas-1.5.2-cp310-cp310-manylinux_2_17_aarch64.manylinux2014_aarch64.whl", hash = "sha256:1fc87eac0541a7d24648a001d553406f4256e744d92df1df8ebe41829a915028"},
    {file = "pandas-1.5.2-cp310-cp310-manylinux_2_17_x86_64.manylinux2014_x86_64.whl", hash = "sha256:d0d8fd58df5d17ddb8c72a5075d87cd80d71b542571b5f78178fb067fa4e9c72"},
    {file = "pandas-1.5.2-cp310-cp310-win_amd64.whl", hash = "sha256:4aed257c7484d01c9a194d9a94758b37d3d751849c05a0050c087a358c41ad1f"},
    {file = "pandas-1.5.2-cp311-cp311-macosx_10_9_universal2.whl", hash = "sha256:375262829c8c700c3e7cbb336810b94367b9c4889818bbd910d0ecb4e45dc261"},
    {file = "pandas-1.5.2-cp311-cp311-macosx_10_9_x86_64.whl", hash = "sha256:cc3cd122bea268998b79adebbb8343b735a5511ec14efb70a39e7acbc11ccbdc"},
    {file = "pandas-1.5.2-cp311-cp311-macosx_11_0_arm64.whl", hash = "sha256:b4f5a82afa4f1ff482ab8ded2ae8a453a2cdfde2001567b3ca24a4c5c5ca0db3"},
    {file = "pandas-1.5.2-cp311-cp311-manylinux_2_17_aarch64.manylinux2014_aarch64.whl", hash = "sha256:8092a368d3eb7116e270525329a3e5c15ae796ccdf7ccb17839a73b4f5084a39"},
    {file = "pandas-1.5.2-cp311-cp311-manylinux_2_17_x86_64.manylinux2014_x86_64.whl", hash = "sha256:f6257b314fc14958f8122779e5a1557517b0f8e500cfb2bd53fa1f75a8ad0af2"},
    {file = "pandas-1.5.2-cp311-cp311-win_amd64.whl", hash = "sha256:82ae615826da838a8e5d4d630eb70c993ab8636f0eff13cb28aafc4291b632b5"},
    {file = "pandas-1.5.2-cp38-cp38-macosx_10_9_universal2.whl", hash = "sha256:457d8c3d42314ff47cc2d6c54f8fc0d23954b47977b2caed09cd9635cb75388b"},
    {file = "pandas-1.5.2-cp38-cp38-macosx_10_9_x86_64.whl", hash = "sha256:c009a92e81ce836212ce7aa98b219db7961a8b95999b97af566b8dc8c33e9519"},
    {file = "pandas-1.5.2-cp38-cp38-macosx_11_0_arm64.whl", hash = "sha256:71f510b0efe1629bf2f7c0eadb1ff0b9cf611e87b73cd017e6b7d6adb40e2b3a"},
    {file = "pandas-1.5.2-cp38-cp38-manylinux_2_17_aarch64.manylinux2014_aarch64.whl", hash = "sha256:a40dd1e9f22e01e66ed534d6a965eb99546b41d4d52dbdb66565608fde48203f"},
    {file = "pandas-1.5.2-cp38-cp38-manylinux_2_17_x86_64.manylinux2014_x86_64.whl", hash = "sha256:5ae7e989f12628f41e804847a8cc2943d362440132919a69429d4dea1f164da0"},
    {file = "pandas-1.5.2-cp38-cp38-win32.whl", hash = "sha256:530948945e7b6c95e6fa7aa4be2be25764af53fba93fe76d912e35d1c9ee46f5"},
    {file = "pandas-1.5.2-cp38-cp38-win_amd64.whl", hash = "sha256:73f219fdc1777cf3c45fde7f0708732ec6950dfc598afc50588d0d285fddaefc"},
    {file = "pandas-1.5.2-cp39-cp39-macosx_10_9_universal2.whl", hash = "sha256:9608000a5a45f663be6af5c70c3cbe634fa19243e720eb380c0d378666bc7702"},
    {file = "pandas-1.5.2-cp39-cp39-macosx_10_9_x86_64.whl", hash = "sha256:315e19a3e5c2ab47a67467fc0362cb36c7c60a93b6457f675d7d9615edad2ebe"},
    {file = "pandas-1.5.2-cp39-cp39-macosx_11_0_arm64.whl", hash = "sha256:e18bc3764cbb5e118be139b3b611bc3fbc5d3be42a7e827d1096f46087b395eb"},
    {file = "pandas-1.5.2-cp39-cp39-manylinux_2_17_aarch64.manylinux2014_aarch64.whl", hash = "sha256:0183cb04a057cc38fde5244909fca9826d5d57c4a5b7390c0cc3fa7acd9fa883"},
    {file = "pandas-1.5.2-cp39-cp39-manylinux_2_17_x86_64.manylinux2014_x86_64.whl", hash = "sha256:344021ed3e639e017b452aa8f5f6bf38a8806f5852e217a7594417fb9bbfa00e"},
    {file = "pandas-1.5.2-cp39-cp39-win32.whl", hash = "sha256:e7469271497960b6a781eaa930cba8af400dd59b62ec9ca2f4d31a19f2f91090"},
    {file = "pandas-1.5.2-cp39-cp39-win_amd64.whl", hash = "sha256:c218796d59d5abd8780170c937b812c9637e84c32f8271bbf9845970f8c1351f"},
    {file = "pandas-1.5.2.tar.gz", hash = "sha256:220b98d15cee0b2cd839a6358bd1f273d0356bf964c1a1aeb32d47db0215488b"},
]
pandocfilters = [
    {file = "pandocfilters-1.5.0-py2.py3-none-any.whl", hash = "sha256:33aae3f25fd1a026079f5d27bdd52496f0e0803b3469282162bafdcbdf6ef14f"},
    {file = "pandocfilters-1.5.0.tar.gz", hash = "sha256:0b679503337d233b4339a817bfc8c50064e2eff681314376a47cb582305a7a38"},
]
parso = [
    {file = "parso-0.8.3-py2.py3-none-any.whl", hash = "sha256:c001d4636cd3aecdaf33cbb40aebb59b094be2a74c556778ef5576c175e19e75"},
    {file = "parso-0.8.3.tar.gz", hash = "sha256:8c07be290bb59f03588915921e29e8a50002acaf2cdc5fa0e0114f91709fafa0"},
]
partd = [
    {file = "partd-1.3.0-py3-none-any.whl", hash = "sha256:6393a0c898a0ad945728e34e52de0df3ae295c5aff2e2926ba7cc3c60a734a15"},
    {file = "partd-1.3.0.tar.gz", hash = "sha256:ce91abcdc6178d668bcaa431791a5a917d902341cb193f543fe445d494660485"},
]
pastel = [
    {file = "pastel-0.2.1-py2.py3-none-any.whl", hash = "sha256:4349225fcdf6c2bb34d483e523475de5bb04a5c10ef711263452cb37d7dd4364"},
    {file = "pastel-0.2.1.tar.gz", hash = "sha256:e6581ac04e973cac858828c6202c1e1e81fee1dc7de7683f3e1ffe0bfd8a573d"},
]
pathspec = [
    {file = "pathspec-0.10.3-py3-none-any.whl", hash = "sha256:3c95343af8b756205e2aba76e843ba9520a24dd84f68c22b9f93251507509dd6"},
    {file = "pathspec-0.10.3.tar.gz", hash = "sha256:56200de4077d9d0791465aa9095a01d421861e405b5096955051deefd697d6f6"},
]
pathy = [
    {file = "pathy-0.10.1-py3-none-any.whl", hash = "sha256:a7613ee2d99a0a3300e1d836322e2d947c85449fde59f52906f995dbff67dad4"},
    {file = "pathy-0.10.1.tar.gz", hash = "sha256:4cd6e71b4cd5ff875cfbb949ad9fa5519d8d1dbe69d5fc1d1b23aa3cb049618b"},
]
patsy = [
    {file = "patsy-0.5.3-py2.py3-none-any.whl", hash = "sha256:7eb5349754ed6aa982af81f636479b1b8db9d5b1a6e957a6016ec0534b5c86b7"},
    {file = "patsy-0.5.3.tar.gz", hash = "sha256:bdc18001875e319bc91c812c1eb6a10be4bb13cb81eb763f466179dca3b67277"},
]
pexpect = [
    {file = "pexpect-4.8.0-py2.py3-none-any.whl", hash = "sha256:0b48a55dcb3c05f3329815901ea4fc1537514d6ba867a152b581d69ae3710937"},
    {file = "pexpect-4.8.0.tar.gz", hash = "sha256:fc65a43959d153d0114afe13997d439c22823a27cefceb5ff35c2178c6784c0c"},
]
pickleshare = [
    {file = "pickleshare-0.7.5-py2.py3-none-any.whl", hash = "sha256:9649af414d74d4df115d5d718f82acb59c9d418196b7b4290ed47a12ce62df56"},
    {file = "pickleshare-0.7.5.tar.gz", hash = "sha256:87683d47965c1da65cdacaf31c8441d12b8044cdec9aca500cd78fc2c683afca"},
]
pillow = [
    {file = "Pillow-9.3.0-cp310-cp310-macosx_10_10_x86_64.whl", hash = "sha256:0b7257127d646ff8676ec8a15520013a698d1fdc48bc2a79ba4e53df792526f2"},
    {file = "Pillow-9.3.0-cp310-cp310-macosx_11_0_arm64.whl", hash = "sha256:b90f7616ea170e92820775ed47e136208e04c967271c9ef615b6fbd08d9af0e3"},
    {file = "Pillow-9.3.0-cp310-cp310-manylinux_2_17_aarch64.manylinux2014_aarch64.whl", hash = "sha256:68943d632f1f9e3dce98908e873b3a090f6cba1cbb1b892a9e8d97c938871fbe"},
    {file = "Pillow-9.3.0-cp310-cp310-manylinux_2_17_i686.manylinux2014_i686.whl", hash = "sha256:be55f8457cd1eac957af0c3f5ece7bc3f033f89b114ef30f710882717670b2a8"},
    {file = "Pillow-9.3.0-cp310-cp310-manylinux_2_17_x86_64.manylinux2014_x86_64.whl", hash = "sha256:5d77adcd56a42d00cc1be30843d3426aa4e660cab4a61021dc84467123f7a00c"},
    {file = "Pillow-9.3.0-cp310-cp310-manylinux_2_28_aarch64.whl", hash = "sha256:829f97c8e258593b9daa80638aee3789b7df9da5cf1336035016d76f03b8860c"},
    {file = "Pillow-9.3.0-cp310-cp310-manylinux_2_28_x86_64.whl", hash = "sha256:801ec82e4188e935c7f5e22e006d01611d6b41661bba9fe45b60e7ac1a8f84de"},
    {file = "Pillow-9.3.0-cp310-cp310-musllinux_1_1_x86_64.whl", hash = "sha256:871b72c3643e516db4ecf20efe735deb27fe30ca17800e661d769faab45a18d7"},
    {file = "Pillow-9.3.0-cp310-cp310-win32.whl", hash = "sha256:655a83b0058ba47c7c52e4e2df5ecf484c1b0b0349805896dd350cbc416bdd91"},
    {file = "Pillow-9.3.0-cp310-cp310-win_amd64.whl", hash = "sha256:9f47eabcd2ded7698106b05c2c338672d16a6f2a485e74481f524e2a23c2794b"},
    {file = "Pillow-9.3.0-cp311-cp311-macosx_10_10_x86_64.whl", hash = "sha256:57751894f6618fd4308ed8e0c36c333e2f5469744c34729a27532b3db106ee20"},
    {file = "Pillow-9.3.0-cp311-cp311-macosx_11_0_arm64.whl", hash = "sha256:7db8b751ad307d7cf238f02101e8e36a128a6cb199326e867d1398067381bff4"},
    {file = "Pillow-9.3.0-cp311-cp311-manylinux_2_17_aarch64.manylinux2014_aarch64.whl", hash = "sha256:3033fbe1feb1b59394615a1cafaee85e49d01b51d54de0cbf6aa8e64182518a1"},
    {file = "Pillow-9.3.0-cp311-cp311-manylinux_2_17_i686.manylinux2014_i686.whl", hash = "sha256:22b012ea2d065fd163ca096f4e37e47cd8b59cf4b0fd47bfca6abb93df70b34c"},
    {file = "Pillow-9.3.0-cp311-cp311-manylinux_2_17_x86_64.manylinux2014_x86_64.whl", hash = "sha256:b9a65733d103311331875c1dca05cb4606997fd33d6acfed695b1232ba1df193"},
    {file = "Pillow-9.3.0-cp311-cp311-manylinux_2_28_aarch64.whl", hash = "sha256:502526a2cbfa431d9fc2a079bdd9061a2397b842bb6bc4239bb176da00993812"},
    {file = "Pillow-9.3.0-cp311-cp311-manylinux_2_28_x86_64.whl", hash = "sha256:90fb88843d3902fe7c9586d439d1e8c05258f41da473952aa8b328d8b907498c"},
    {file = "Pillow-9.3.0-cp311-cp311-musllinux_1_1_x86_64.whl", hash = "sha256:89dca0ce00a2b49024df6325925555d406b14aa3efc2f752dbb5940c52c56b11"},
    {file = "Pillow-9.3.0-cp311-cp311-win32.whl", hash = "sha256:3168434d303babf495d4ba58fc22d6604f6e2afb97adc6a423e917dab828939c"},
    {file = "Pillow-9.3.0-cp311-cp311-win_amd64.whl", hash = "sha256:18498994b29e1cf86d505edcb7edbe814d133d2232d256db8c7a8ceb34d18cef"},
    {file = "Pillow-9.3.0-cp37-cp37m-macosx_10_10_x86_64.whl", hash = "sha256:772a91fc0e03eaf922c63badeca75e91baa80fe2f5f87bdaed4280662aad25c9"},
    {file = "Pillow-9.3.0-cp37-cp37m-manylinux_2_17_aarch64.manylinux2014_aarch64.whl", hash = "sha256:afa4107d1b306cdf8953edde0534562607fe8811b6c4d9a486298ad31de733b2"},
    {file = "Pillow-9.3.0-cp37-cp37m-manylinux_2_17_i686.manylinux2014_i686.whl", hash = "sha256:b4012d06c846dc2b80651b120e2cdd787b013deb39c09f407727ba90015c684f"},
    {file = "Pillow-9.3.0-cp37-cp37m-manylinux_2_17_x86_64.manylinux2014_x86_64.whl", hash = "sha256:77ec3e7be99629898c9a6d24a09de089fa5356ee408cdffffe62d67bb75fdd72"},
    {file = "Pillow-9.3.0-cp37-cp37m-manylinux_2_28_aarch64.whl", hash = "sha256:6c738585d7a9961d8c2821a1eb3dcb978d14e238be3d70f0a706f7fa9316946b"},
    {file = "Pillow-9.3.0-cp37-cp37m-manylinux_2_28_x86_64.whl", hash = "sha256:828989c45c245518065a110434246c44a56a8b2b2f6347d1409c787e6e4651ee"},
    {file = "Pillow-9.3.0-cp37-cp37m-win32.whl", hash = "sha256:82409ffe29d70fd733ff3c1025a602abb3e67405d41b9403b00b01debc4c9a29"},
    {file = "Pillow-9.3.0-cp37-cp37m-win_amd64.whl", hash = "sha256:41e0051336807468be450d52b8edd12ac60bebaa97fe10c8b660f116e50b30e4"},
    {file = "Pillow-9.3.0-cp38-cp38-macosx_10_10_x86_64.whl", hash = "sha256:b03ae6f1a1878233ac620c98f3459f79fd77c7e3c2b20d460284e1fb370557d4"},
    {file = "Pillow-9.3.0-cp38-cp38-macosx_11_0_arm64.whl", hash = "sha256:4390e9ce199fc1951fcfa65795f239a8a4944117b5935a9317fb320e7767b40f"},
    {file = "Pillow-9.3.0-cp38-cp38-manylinux_2_17_aarch64.manylinux2014_aarch64.whl", hash = "sha256:40e1ce476a7804b0fb74bcfa80b0a2206ea6a882938eaba917f7a0f004b42502"},
    {file = "Pillow-9.3.0-cp38-cp38-manylinux_2_17_i686.manylinux2014_i686.whl", hash = "sha256:a0a06a052c5f37b4ed81c613a455a81f9a3a69429b4fd7bb913c3fa98abefc20"},
    {file = "Pillow-9.3.0-cp38-cp38-manylinux_2_17_x86_64.manylinux2014_x86_64.whl", hash = "sha256:03150abd92771742d4a8cd6f2fa6246d847dcd2e332a18d0c15cc75bf6703040"},
    {file = "Pillow-9.3.0-cp38-cp38-manylinux_2_28_aarch64.whl", hash = "sha256:15c42fb9dea42465dfd902fb0ecf584b8848ceb28b41ee2b58f866411be33f07"},
    {file = "Pillow-9.3.0-cp38-cp38-manylinux_2_28_x86_64.whl", hash = "sha256:51e0e543a33ed92db9f5ef69a0356e0b1a7a6b6a71b80df99f1d181ae5875636"},
    {file = "Pillow-9.3.0-cp38-cp38-musllinux_1_1_x86_64.whl", hash = "sha256:3dd6caf940756101205dffc5367babf288a30043d35f80936f9bfb37f8355b32"},
    {file = "Pillow-9.3.0-cp38-cp38-win32.whl", hash = "sha256:f1ff2ee69f10f13a9596480335f406dd1f70c3650349e2be67ca3139280cade0"},
    {file = "Pillow-9.3.0-cp38-cp38-win_amd64.whl", hash = "sha256:276a5ca930c913f714e372b2591a22c4bd3b81a418c0f6635ba832daec1cbcfc"},
    {file = "Pillow-9.3.0-cp39-cp39-macosx_10_10_x86_64.whl", hash = "sha256:73bd195e43f3fadecfc50c682f5055ec32ee2c933243cafbfdec69ab1aa87cad"},
    {file = "Pillow-9.3.0-cp39-cp39-macosx_11_0_arm64.whl", hash = "sha256:1c7c8ae3864846fc95f4611c78129301e203aaa2af813b703c55d10cc1628535"},
    {file = "Pillow-9.3.0-cp39-cp39-manylinux_2_17_aarch64.manylinux2014_aarch64.whl", hash = "sha256:2e0918e03aa0c72ea56edbb00d4d664294815aa11291a11504a377ea018330d3"},
    {file = "Pillow-9.3.0-cp39-cp39-manylinux_2_17_i686.manylinux2014_i686.whl", hash = "sha256:b0915e734b33a474d76c28e07292f196cdf2a590a0d25bcc06e64e545f2d146c"},
    {file = "Pillow-9.3.0-cp39-cp39-manylinux_2_17_x86_64.manylinux2014_x86_64.whl", hash = "sha256:af0372acb5d3598f36ec0914deed2a63f6bcdb7b606da04dc19a88d31bf0c05b"},
    {file = "Pillow-9.3.0-cp39-cp39-manylinux_2_28_aarch64.whl", hash = "sha256:ad58d27a5b0262c0c19b47d54c5802db9b34d38bbf886665b626aff83c74bacd"},
    {file = "Pillow-9.3.0-cp39-cp39-manylinux_2_28_x86_64.whl", hash = "sha256:97aabc5c50312afa5e0a2b07c17d4ac5e865b250986f8afe2b02d772567a380c"},
    {file = "Pillow-9.3.0-cp39-cp39-musllinux_1_1_x86_64.whl", hash = "sha256:9aaa107275d8527e9d6e7670b64aabaaa36e5b6bd71a1015ddd21da0d4e06448"},
    {file = "Pillow-9.3.0-cp39-cp39-win32.whl", hash = "sha256:bac18ab8d2d1e6b4ce25e3424f709aceef668347db8637c2296bcf41acb7cf48"},
    {file = "Pillow-9.3.0-cp39-cp39-win_amd64.whl", hash = "sha256:b472b5ea442148d1c3e2209f20f1e0bb0eb556538690fa70b5e1f79fa0ba8dc2"},
    {file = "Pillow-9.3.0-pp37-pypy37_pp73-macosx_10_10_x86_64.whl", hash = "sha256:ab388aaa3f6ce52ac1cb8e122c4bd46657c15905904b3120a6248b5b8b0bc228"},
    {file = "Pillow-9.3.0-pp37-pypy37_pp73-manylinux_2_17_i686.manylinux2014_i686.whl", hash = "sha256:dbb8e7f2abee51cef77673be97760abff1674ed32847ce04b4af90f610144c7b"},
    {file = "Pillow-9.3.0-pp37-pypy37_pp73-manylinux_2_17_x86_64.manylinux2014_x86_64.whl", hash = "sha256:bca31dd6014cb8b0b2db1e46081b0ca7d936f856da3b39744aef499db5d84d02"},
    {file = "Pillow-9.3.0-pp37-pypy37_pp73-manylinux_2_28_x86_64.whl", hash = "sha256:c7025dce65566eb6e89f56c9509d4f628fddcedb131d9465cacd3d8bac337e7e"},
    {file = "Pillow-9.3.0-pp37-pypy37_pp73-win_amd64.whl", hash = "sha256:ebf2029c1f464c59b8bdbe5143c79fa2045a581ac53679733d3a91d400ff9efb"},
    {file = "Pillow-9.3.0-pp38-pypy38_pp73-macosx_10_10_x86_64.whl", hash = "sha256:b59430236b8e58840a0dfb4099a0e8717ffb779c952426a69ae435ca1f57210c"},
    {file = "Pillow-9.3.0-pp38-pypy38_pp73-manylinux_2_17_i686.manylinux2014_i686.whl", hash = "sha256:12ce4932caf2ddf3e41d17fc9c02d67126935a44b86df6a206cf0d7161548627"},
    {file = "Pillow-9.3.0-pp38-pypy38_pp73-manylinux_2_17_x86_64.manylinux2014_x86_64.whl", hash = "sha256:ae5331c23ce118c53b172fa64a4c037eb83c9165aba3a7ba9ddd3ec9fa64a699"},
    {file = "Pillow-9.3.0-pp38-pypy38_pp73-manylinux_2_28_x86_64.whl", hash = "sha256:0b07fffc13f474264c336298d1b4ce01d9c5a011415b79d4ee5527bb69ae6f65"},
    {file = "Pillow-9.3.0-pp38-pypy38_pp73-win_amd64.whl", hash = "sha256:073adb2ae23431d3b9bcbcff3fe698b62ed47211d0716b067385538a1b0f28b8"},
    {file = "Pillow-9.3.0.tar.gz", hash = "sha256:c935a22a557a560108d780f9a0fc426dd7459940dc54faa49d83249c8d3e760f"},
]
pip = [
    {file = "pip-22.3.1-py3-none-any.whl", hash = "sha256:908c78e6bc29b676ede1c4d57981d490cb892eb45cd8c214ab6298125119e077"},
    {file = "pip-22.3.1.tar.gz", hash = "sha256:65fd48317359f3af8e593943e6ae1506b66325085ea64b706a998c6e83eeaf38"},
]
pkgutil-resolve-name = [
    {file = "pkgutil_resolve_name-1.3.10-py3-none-any.whl", hash = "sha256:ca27cc078d25c5ad71a9de0a7a330146c4e014c2462d9af19c6b828280649c5e"},
    {file = "pkgutil_resolve_name-1.3.10.tar.gz", hash = "sha256:357d6c9e6a755653cfd78893817c0853af365dd51ec97f3d358a819373bbd174"},
]
platformdirs = [
    {file = "platformdirs-2.6.0-py3-none-any.whl", hash = "sha256:1a89a12377800c81983db6be069ec068eee989748799b946cce2a6e80dcc54ca"},
    {file = "platformdirs-2.6.0.tar.gz", hash = "sha256:b46ffafa316e6b83b47489d240ce17173f123a9b9c83282141c3daf26ad9ac2e"},
]
plotly = [
    {file = "plotly-5.11.0-py2.py3-none-any.whl", hash = "sha256:52fd74b08aa4fd5a55b9d3034a30dbb746e572d7ed84897422f927fdf687ea5f"},
    {file = "plotly-5.11.0.tar.gz", hash = "sha256:4efef479c2ec1d86dcdac8405b6ca70ca65649a77408e39a7e84a1ea2db6c787"},
]
pluggy = [
    {file = "pluggy-1.0.0-py2.py3-none-any.whl", hash = "sha256:74134bbf457f031a36d68416e1509f34bd5ccc019f0bcc952c7b909d06b37bd3"},
    {file = "pluggy-1.0.0.tar.gz", hash = "sha256:4224373bacce55f955a878bf9cfa763c1e360858e330072059e10bad68531159"},
]
poethepoet = [
    {file = "poethepoet-0.16.5-py3-none-any.whl", hash = "sha256:493d5d47b4cb0894dde6a69d14129ba39ef3f124fabda1f83ebb39bbf737a40e"},
    {file = "poethepoet-0.16.5.tar.gz", hash = "sha256:3c958792ce488661ba09df67ba832a1b3141aa640236505ee60c23f4b1db4dbc"},
]
preshed = [
    {file = "preshed-3.0.8-cp310-cp310-macosx_10_9_x86_64.whl", hash = "sha256:ea4b6df8ef7af38e864235256793bc3056e9699d991afcf6256fa298858582fc"},
    {file = "preshed-3.0.8-cp310-cp310-macosx_11_0_arm64.whl", hash = "sha256:8e945fc814bdc29564a2ce137c237b3a9848aa1e76a1160369b6e0d328151fdd"},
    {file = "preshed-3.0.8-cp310-cp310-manylinux_2_17_aarch64.manylinux2014_aarch64.whl", hash = "sha256:f9a4833530fe53001c351974e0c8bb660211b8d0358e592af185fec1ae12b2d0"},
    {file = "preshed-3.0.8-cp310-cp310-manylinux_2_5_x86_64.manylinux1_x86_64.manylinux_2_17_x86_64.manylinux2014_x86_64.whl", hash = "sha256:e1472ee231f323b4f4368b1b5f8f08481ed43af89697d45450c6ae4af46ac08a"},
    {file = "preshed-3.0.8-cp310-cp310-win_amd64.whl", hash = "sha256:c8a2e2931eea7e500fbf8e014b69022f3fab2e35a70da882e2fc753e5e487ae3"},
    {file = "preshed-3.0.8-cp311-cp311-macosx_10_9_x86_64.whl", hash = "sha256:0e1bb8701df7861af26a312225bdf7c4822ac06fcf75aeb60fe2b0a20e64c222"},
    {file = "preshed-3.0.8-cp311-cp311-macosx_11_0_arm64.whl", hash = "sha256:e9aef2b0b7687aecef48b1c6ff657d407ff24e75462877dcb888fa904c4a9c6d"},
    {file = "preshed-3.0.8-cp311-cp311-manylinux_2_17_aarch64.manylinux2014_aarch64.whl", hash = "sha256:854d58a8913ebf3b193b0dc8064155b034e8987de25f26838dfeca09151fda8a"},
    {file = "preshed-3.0.8-cp311-cp311-manylinux_2_5_x86_64.manylinux1_x86_64.manylinux_2_17_x86_64.manylinux2014_x86_64.whl", hash = "sha256:135e2ac0db1a3948d6ec295598c7e182b52c394663f2fcfe36a97ae51186be21"},
    {file = "preshed-3.0.8-cp311-cp311-win_amd64.whl", hash = "sha256:019d8fa4161035811fb2804d03214143298739e162d0ad24e087bd46c50970f5"},
    {file = "preshed-3.0.8-cp36-cp36m-manylinux_2_17_aarch64.manylinux2014_aarch64.whl", hash = "sha256:6a49ce52856fbb3ef4f1cc744c53f5d7e1ca370b1939620ac2509a6d25e02a50"},
    {file = "preshed-3.0.8-cp36-cp36m-manylinux_2_5_x86_64.manylinux1_x86_64.manylinux_2_17_x86_64.manylinux2014_x86_64.whl", hash = "sha256:fdbc2957b36115a576c515ffe963919f19d2683f3c76c9304ae88ef59f6b5ca6"},
    {file = "preshed-3.0.8-cp36-cp36m-win_amd64.whl", hash = "sha256:09cc9da2ac1b23010ce7d88a5e20f1033595e6dd80be14318e43b9409f4c7697"},
    {file = "preshed-3.0.8-cp37-cp37m-macosx_10_9_x86_64.whl", hash = "sha256:e19c8069f1a1450f835f23d47724530cf716d581fcafb398f534d044f806b8c2"},
    {file = "preshed-3.0.8-cp37-cp37m-manylinux_2_17_aarch64.manylinux2014_aarch64.whl", hash = "sha256:25b5ef5e387a0e17ff41202a8c1816184ab6fb3c0d0b847bf8add0ed5941eb8d"},
    {file = "preshed-3.0.8-cp37-cp37m-manylinux_2_5_x86_64.manylinux1_x86_64.manylinux_2_17_x86_64.manylinux2014_x86_64.whl", hash = "sha256:53d3e2456a085425c66af7baba62d7eaa24aa5e460e1a9e02c401a2ed59abd7b"},
    {file = "preshed-3.0.8-cp37-cp37m-win_amd64.whl", hash = "sha256:85e98a618fb36cdcc37501d8b9b8c1246651cc2f2db3a70702832523e0ae12f4"},
    {file = "preshed-3.0.8-cp38-cp38-macosx_10_9_x86_64.whl", hash = "sha256:7f8837bf616335464f3713cbf562a3dcaad22c3ca9193f957018964ef871a68b"},
    {file = "preshed-3.0.8-cp38-cp38-macosx_11_0_arm64.whl", hash = "sha256:720593baf2c2e295f855192974799e486da5f50d4548db93c44f5726a43cefb9"},
    {file = "preshed-3.0.8-cp38-cp38-manylinux_2_17_aarch64.manylinux2014_aarch64.whl", hash = "sha256:e0ad3d860b9ce88a74cf7414bb4b1c6fd833813e7b818e76f49272c4974b19ce"},
    {file = "preshed-3.0.8-cp38-cp38-manylinux_2_5_x86_64.manylinux1_x86_64.manylinux_2_17_x86_64.manylinux2014_x86_64.whl", hash = "sha256:fd19d48440b152657966a52e627780c0ddbe9d907b8d7ee4598505e80a3c55c7"},
    {file = "preshed-3.0.8-cp38-cp38-win_amd64.whl", hash = "sha256:246e7c6890dc7fe9b10f0e31de3346b906e3862b6ef42fcbede37968f46a73bf"},
    {file = "preshed-3.0.8-cp39-cp39-macosx_10_9_x86_64.whl", hash = "sha256:67643e66691770dc3434b01671648f481e3455209ce953727ef2330b16790aaa"},
    {file = "preshed-3.0.8-cp39-cp39-macosx_11_0_arm64.whl", hash = "sha256:0ae25a010c9f551aa2247ee621457f679e07c57fc99d3fd44f84cb40b925f12c"},
    {file = "preshed-3.0.8-cp39-cp39-manylinux_2_17_aarch64.manylinux2014_aarch64.whl", hash = "sha256:5a6a7fcf7dd2e7711051b3f0432da9ec9c748954c989f49d2cd8eabf8c2d953e"},
    {file = "preshed-3.0.8-cp39-cp39-manylinux_2_5_x86_64.manylinux1_x86_64.manylinux_2_17_x86_64.manylinux2014_x86_64.whl", hash = "sha256:5942858170c4f53d9afc6352a86bbc72fc96cc4d8964b6415492114a5920d3ed"},
    {file = "preshed-3.0.8-cp39-cp39-win_amd64.whl", hash = "sha256:06793022a56782ef51d74f1399925a2ba958e50c5cfbc6fa5b25c4945e158a07"},
    {file = "preshed-3.0.8.tar.gz", hash = "sha256:6c74c70078809bfddda17be96483c41d06d717934b07cab7921011d81758b357"},
]
prometheus-client = [
    {file = "prometheus_client-0.15.0-py3-none-any.whl", hash = "sha256:db7c05cbd13a0f79975592d112320f2605a325969b270a94b71dcabc47b931d2"},
    {file = "prometheus_client-0.15.0.tar.gz", hash = "sha256:be26aa452490cfcf6da953f9436e95a9f2b4d578ca80094b4458930e5f584ab1"},
]
prompt-toolkit = [
    {file = "prompt_toolkit-3.0.36-py3-none-any.whl", hash = "sha256:aa64ad242a462c5ff0363a7b9cfe696c20d55d9fc60c11fd8e632d064804d305"},
    {file = "prompt_toolkit-3.0.36.tar.gz", hash = "sha256:3e163f254bef5a03b146397d7c1963bd3e2812f0964bb9a24e6ec761fd28db63"},
]
protobuf = [
    {file = "protobuf-3.19.6-cp310-cp310-macosx_10_9_universal2.whl", hash = "sha256:5e2e5d83c75fb61be40c001cfbcb0e5f912a30e147b369e0ed3744406098a779"},
    {file = "protobuf-3.19.6-cp310-cp310-manylinux2014_aarch64.whl", hash = "sha256:010be24d5a44be7b0613750ab40bc8b8cedc796db468eae6c779b395f50d1fa1"},
    {file = "protobuf-3.19.6-cp310-cp310-manylinux_2_17_x86_64.manylinux2014_x86_64.whl", hash = "sha256:11478547958c2dfea921920617eb457bc26867b0d1aa065ab05f35080c5d9eb6"},
    {file = "protobuf-3.19.6-cp310-cp310-win32.whl", hash = "sha256:559670e006e3173308c9254d63facb2c03865818f22204037ab76f7a0ff70b5f"},
    {file = "protobuf-3.19.6-cp310-cp310-win_amd64.whl", hash = "sha256:347b393d4dd06fb93a77620781e11c058b3b0a5289262f094379ada2920a3730"},
    {file = "protobuf-3.19.6-cp36-cp36m-macosx_10_9_x86_64.whl", hash = "sha256:a8ce5ae0de28b51dff886fb922012dad885e66176663950cb2344c0439ecb473"},
    {file = "protobuf-3.19.6-cp36-cp36m-manylinux_2_17_x86_64.manylinux2014_x86_64.whl", hash = "sha256:90b0d02163c4e67279ddb6dc25e063db0130fc299aefabb5d481053509fae5c8"},
    {file = "protobuf-3.19.6-cp36-cp36m-win32.whl", hash = "sha256:30f5370d50295b246eaa0296533403961f7e64b03ea12265d6dfce3a391d8992"},
    {file = "protobuf-3.19.6-cp36-cp36m-win_amd64.whl", hash = "sha256:0c0714b025ec057b5a7600cb66ce7c693815f897cfda6d6efb58201c472e3437"},
    {file = "protobuf-3.19.6-cp37-cp37m-macosx_10_9_x86_64.whl", hash = "sha256:5057c64052a1f1dd7d4450e9aac25af6bf36cfbfb3a1cd89d16393a036c49157"},
    {file = "protobuf-3.19.6-cp37-cp37m-manylinux2014_aarch64.whl", hash = "sha256:bb6776bd18f01ffe9920e78e03a8676530a5d6c5911934c6a1ac6eb78973ecb6"},
    {file = "protobuf-3.19.6-cp37-cp37m-manylinux_2_17_x86_64.manylinux2014_x86_64.whl", hash = "sha256:84a04134866861b11556a82dd91ea6daf1f4925746b992f277b84013a7cc1229"},
    {file = "protobuf-3.19.6-cp37-cp37m-win32.whl", hash = "sha256:4bc98de3cdccfb5cd769620d5785b92c662b6bfad03a202b83799b6ed3fa1fa7"},
    {file = "protobuf-3.19.6-cp37-cp37m-win_amd64.whl", hash = "sha256:aa3b82ca1f24ab5326dcf4ea00fcbda703e986b22f3d27541654f749564d778b"},
    {file = "protobuf-3.19.6-cp38-cp38-macosx_10_9_x86_64.whl", hash = "sha256:2b2d2913bcda0e0ec9a784d194bc490f5dc3d9d71d322d070b11a0ade32ff6ba"},
    {file = "protobuf-3.19.6-cp38-cp38-manylinux2014_aarch64.whl", hash = "sha256:d0b635cefebd7a8a0f92020562dead912f81f401af7e71f16bf9506ff3bdbb38"},
    {file = "protobuf-3.19.6-cp38-cp38-manylinux_2_17_x86_64.manylinux2014_x86_64.whl", hash = "sha256:7a552af4dc34793803f4e735aabe97ffc45962dfd3a237bdde242bff5a3de684"},
    {file = "protobuf-3.19.6-cp38-cp38-win32.whl", hash = "sha256:0469bc66160180165e4e29de7f445e57a34ab68f49357392c5b2f54c656ab25e"},
    {file = "protobuf-3.19.6-cp38-cp38-win_amd64.whl", hash = "sha256:91d5f1e139ff92c37e0ff07f391101df77e55ebb97f46bbc1535298d72019462"},
    {file = "protobuf-3.19.6-cp39-cp39-macosx_10_9_x86_64.whl", hash = "sha256:c0ccd3f940fe7f3b35a261b1dd1b4fc850c8fde9f74207015431f174be5976b3"},
    {file = "protobuf-3.19.6-cp39-cp39-manylinux2014_aarch64.whl", hash = "sha256:30a15015d86b9c3b8d6bf78d5b8c7749f2512c29f168ca259c9d7727604d0e39"},
    {file = "protobuf-3.19.6-cp39-cp39-manylinux_2_17_x86_64.manylinux2014_x86_64.whl", hash = "sha256:878b4cd080a21ddda6ac6d1e163403ec6eea2e206cf225982ae04567d39be7b0"},
    {file = "protobuf-3.19.6-cp39-cp39-win32.whl", hash = "sha256:5a0d7539a1b1fb7e76bf5faa0b44b30f812758e989e59c40f77a7dab320e79b9"},
    {file = "protobuf-3.19.6-cp39-cp39-win_amd64.whl", hash = "sha256:bbf5cea5048272e1c60d235c7bd12ce1b14b8a16e76917f371c718bd3005f045"},
    {file = "protobuf-3.19.6-py2.py3-none-any.whl", hash = "sha256:14082457dc02be946f60b15aad35e9f5c69e738f80ebbc0900a19bc83734a5a4"},
    {file = "protobuf-3.19.6.tar.gz", hash = "sha256:5f5540d57a43042389e87661c6eaa50f47c19c6176e8cf1c4f287aeefeccb5c4"},
]
psutil = [
    {file = "psutil-5.9.4-cp27-cp27m-macosx_10_9_x86_64.whl", hash = "sha256:c1ca331af862803a42677c120aff8a814a804e09832f166f226bfd22b56feee8"},
    {file = "psutil-5.9.4-cp27-cp27m-manylinux2010_i686.whl", hash = "sha256:68908971daf802203f3d37e78d3f8831b6d1014864d7a85937941bb35f09aefe"},
    {file = "psutil-5.9.4-cp27-cp27m-manylinux2010_x86_64.whl", hash = "sha256:3ff89f9b835100a825b14c2808a106b6fdcc4b15483141482a12c725e7f78549"},
    {file = "psutil-5.9.4-cp27-cp27m-win32.whl", hash = "sha256:852dd5d9f8a47169fe62fd4a971aa07859476c2ba22c2254d4a1baa4e10b95ad"},
    {file = "psutil-5.9.4-cp27-cp27m-win_amd64.whl", hash = "sha256:9120cd39dca5c5e1c54b59a41d205023d436799b1c8c4d3ff71af18535728e94"},
    {file = "psutil-5.9.4-cp27-cp27mu-manylinux2010_i686.whl", hash = "sha256:6b92c532979bafc2df23ddc785ed116fced1f492ad90a6830cf24f4d1ea27d24"},
    {file = "psutil-5.9.4-cp27-cp27mu-manylinux2010_x86_64.whl", hash = "sha256:efeae04f9516907be44904cc7ce08defb6b665128992a56957abc9b61dca94b7"},
    {file = "psutil-5.9.4-cp36-abi3-macosx_10_9_x86_64.whl", hash = "sha256:54d5b184728298f2ca8567bf83c422b706200bcbbfafdc06718264f9393cfeb7"},
    {file = "psutil-5.9.4-cp36-abi3-manylinux_2_12_i686.manylinux2010_i686.manylinux_2_17_i686.manylinux2014_i686.whl", hash = "sha256:16653106f3b59386ffe10e0bad3bb6299e169d5327d3f187614b1cb8f24cf2e1"},
    {file = "psutil-5.9.4-cp36-abi3-manylinux_2_12_x86_64.manylinux2010_x86_64.manylinux_2_17_x86_64.manylinux2014_x86_64.whl", hash = "sha256:54c0d3d8e0078b7666984e11b12b88af2db11d11249a8ac8920dd5ef68a66e08"},
    {file = "psutil-5.9.4-cp36-abi3-win32.whl", hash = "sha256:149555f59a69b33f056ba1c4eb22bb7bf24332ce631c44a319cec09f876aaeff"},
    {file = "psutil-5.9.4-cp36-abi3-win_amd64.whl", hash = "sha256:fd8522436a6ada7b4aad6638662966de0d61d241cb821239b2ae7013d41a43d4"},
    {file = "psutil-5.9.4-cp38-abi3-macosx_11_0_arm64.whl", hash = "sha256:6001c809253a29599bc0dfd5179d9f8a5779f9dffea1da0f13c53ee568115e1e"},
    {file = "psutil-5.9.4.tar.gz", hash = "sha256:3d7f9739eb435d4b1338944abe23f49584bde5395f27487d2ee25ad9a8774a62"},
]
ptyprocess = [
    {file = "ptyprocess-0.7.0-py2.py3-none-any.whl", hash = "sha256:4b41f3967fce3af57cc7e94b888626c18bf37a083e3651ca8feeb66d492fef35"},
    {file = "ptyprocess-0.7.0.tar.gz", hash = "sha256:5c5d0a3b48ceee0b48485e0c26037c0acd7d29765ca3fbb5cb3831d347423220"},
]
pure-eval = [
    {file = "pure_eval-0.2.2-py3-none-any.whl", hash = "sha256:01eaab343580944bc56080ebe0a674b39ec44a945e6d09ba7db3cb8cec289350"},
    {file = "pure_eval-0.2.2.tar.gz", hash = "sha256:2b45320af6dfaa1750f543d714b6d1c520a1688dec6fd24d339063ce0aaa9ac3"},
]
py = [
    {file = "py-1.11.0-py2.py3-none-any.whl", hash = "sha256:607c53218732647dff4acdfcd50cb62615cedf612e72d1724fb1a0cc6405b378"},
    {file = "py-1.11.0.tar.gz", hash = "sha256:51c75c4126074b472f746a24399ad32f6053d1b34b68d2fa41e558e6f4a98719"},
]
pyasn1 = [
    {file = "pyasn1-0.4.8-py2.4.egg", hash = "sha256:fec3e9d8e36808a28efb59b489e4528c10ad0f480e57dcc32b4de5c9d8c9fdf3"},
    {file = "pyasn1-0.4.8-py2.5.egg", hash = "sha256:0458773cfe65b153891ac249bcf1b5f8f320b7c2ce462151f8fa74de8934becf"},
    {file = "pyasn1-0.4.8-py2.6.egg", hash = "sha256:5c9414dcfede6e441f7e8f81b43b34e834731003427e5b09e4e00e3172a10f00"},
    {file = "pyasn1-0.4.8-py2.7.egg", hash = "sha256:6e7545f1a61025a4e58bb336952c5061697da694db1cae97b116e9c46abcf7c8"},
    {file = "pyasn1-0.4.8-py2.py3-none-any.whl", hash = "sha256:39c7e2ec30515947ff4e87fb6f456dfc6e84857d34be479c9d4a4ba4bf46aa5d"},
    {file = "pyasn1-0.4.8-py3.1.egg", hash = "sha256:78fa6da68ed2727915c4767bb386ab32cdba863caa7dbe473eaae45f9959da86"},
    {file = "pyasn1-0.4.8-py3.2.egg", hash = "sha256:08c3c53b75eaa48d71cf8c710312316392ed40899cb34710d092e96745a358b7"},
    {file = "pyasn1-0.4.8-py3.3.egg", hash = "sha256:03840c999ba71680a131cfaee6fab142e1ed9bbd9c693e285cc6aca0d555e576"},
    {file = "pyasn1-0.4.8-py3.4.egg", hash = "sha256:7ab8a544af125fb704feadb008c99a88805126fb525280b2270bb25cc1d78a12"},
    {file = "pyasn1-0.4.8-py3.5.egg", hash = "sha256:e89bf84b5437b532b0803ba5c9a5e054d21fec423a89952a74f87fa2c9b7bce2"},
    {file = "pyasn1-0.4.8-py3.6.egg", hash = "sha256:014c0e9976956a08139dc0712ae195324a75e142284d5f87f1a87ee1b068a359"},
    {file = "pyasn1-0.4.8-py3.7.egg", hash = "sha256:99fcc3c8d804d1bc6d9a099921e39d827026409a58f2a720dcdb89374ea0c776"},
    {file = "pyasn1-0.4.8.tar.gz", hash = "sha256:aef77c9fb94a3ac588e87841208bdec464471d9871bd5050a287cc9a475cd0ba"},
]
pyasn1-modules = [
    {file = "pyasn1-modules-0.2.8.tar.gz", hash = "sha256:905f84c712230b2c592c19470d3ca8d552de726050d1d1716282a1f6146be65e"},
    {file = "pyasn1_modules-0.2.8-py2.4.egg", hash = "sha256:0fe1b68d1e486a1ed5473f1302bd991c1611d319bba158e98b106ff86e1d7199"},
    {file = "pyasn1_modules-0.2.8-py2.5.egg", hash = "sha256:fe0644d9ab041506b62782e92b06b8c68cca799e1a9636ec398675459e031405"},
    {file = "pyasn1_modules-0.2.8-py2.6.egg", hash = "sha256:a99324196732f53093a84c4369c996713eb8c89d360a496b599fb1a9c47fc3eb"},
    {file = "pyasn1_modules-0.2.8-py2.7.egg", hash = "sha256:0845a5582f6a02bb3e1bde9ecfc4bfcae6ec3210dd270522fee602365430c3f8"},
    {file = "pyasn1_modules-0.2.8-py2.py3-none-any.whl", hash = "sha256:a50b808ffeb97cb3601dd25981f6b016cbb3d31fbf57a8b8a87428e6158d0c74"},
    {file = "pyasn1_modules-0.2.8-py3.1.egg", hash = "sha256:f39edd8c4ecaa4556e989147ebf219227e2cd2e8a43c7e7fcb1f1c18c5fd6a3d"},
    {file = "pyasn1_modules-0.2.8-py3.2.egg", hash = "sha256:b80486a6c77252ea3a3e9b1e360bc9cf28eaac41263d173c032581ad2f20fe45"},
    {file = "pyasn1_modules-0.2.8-py3.3.egg", hash = "sha256:65cebbaffc913f4fe9e4808735c95ea22d7a7775646ab690518c056784bc21b4"},
    {file = "pyasn1_modules-0.2.8-py3.4.egg", hash = "sha256:15b7c67fabc7fc240d87fb9aabf999cf82311a6d6fb2c70d00d3d0604878c811"},
    {file = "pyasn1_modules-0.2.8-py3.5.egg", hash = "sha256:426edb7a5e8879f1ec54a1864f16b882c2837bfd06eee62f2c982315ee2473ed"},
    {file = "pyasn1_modules-0.2.8-py3.6.egg", hash = "sha256:cbac4bc38d117f2a49aeedec4407d23e8866ea4ac27ff2cf7fb3e5b570df19e0"},
    {file = "pyasn1_modules-0.2.8-py3.7.egg", hash = "sha256:c29a5e5cc7a3f05926aff34e097e84f8589cd790ce0ed41b67aed6857b26aafd"},
]
pycodestyle = [
    {file = "pycodestyle-2.8.0-py2.py3-none-any.whl", hash = "sha256:720f8b39dde8b293825e7ff02c475f3077124006db4f440dcbc9a20b76548a20"},
    {file = "pycodestyle-2.8.0.tar.gz", hash = "sha256:eddd5847ef438ea1c7870ca7eb78a9d47ce0cdb4851a5523949f2601d0cbbe7f"},
]
pycparser = [
    {file = "pycparser-2.21-py2.py3-none-any.whl", hash = "sha256:8ee45429555515e1f6b185e78100aea234072576aa43ab53aefcae078162fca9"},
    {file = "pycparser-2.21.tar.gz", hash = "sha256:e644fdec12f7872f86c58ff790da456218b10f863970249516d60a5eaca77206"},
]
pydantic = [
    {file = "pydantic-1.10.2-cp310-cp310-macosx_10_9_x86_64.whl", hash = "sha256:bb6ad4489af1bac6955d38ebcb95079a836af31e4c4f74aba1ca05bb9f6027bd"},
    {file = "pydantic-1.10.2-cp310-cp310-macosx_11_0_arm64.whl", hash = "sha256:a1f5a63a6dfe19d719b1b6e6106561869d2efaca6167f84f5ab9347887d78b98"},
    {file = "pydantic-1.10.2-cp310-cp310-manylinux_2_17_x86_64.manylinux2014_x86_64.whl", hash = "sha256:352aedb1d71b8b0736c6d56ad2bd34c6982720644b0624462059ab29bd6e5912"},
    {file = "pydantic-1.10.2-cp310-cp310-manylinux_2_5_i686.manylinux1_i686.manylinux_2_17_i686.manylinux2014_i686.whl", hash = "sha256:19b3b9ccf97af2b7519c42032441a891a5e05c68368f40865a90eb88833c2559"},
    {file = "pydantic-1.10.2-cp310-cp310-musllinux_1_1_i686.whl", hash = "sha256:e9069e1b01525a96e6ff49e25876d90d5a563bc31c658289a8772ae186552236"},
    {file = "pydantic-1.10.2-cp310-cp310-musllinux_1_1_x86_64.whl", hash = "sha256:355639d9afc76bcb9b0c3000ddcd08472ae75318a6eb67a15866b87e2efa168c"},
    {file = "pydantic-1.10.2-cp310-cp310-win_amd64.whl", hash = "sha256:ae544c47bec47a86bc7d350f965d8b15540e27e5aa4f55170ac6a75e5f73b644"},
    {file = "pydantic-1.10.2-cp311-cp311-macosx_10_9_x86_64.whl", hash = "sha256:a4c805731c33a8db4b6ace45ce440c4ef5336e712508b4d9e1aafa617dc9907f"},
    {file = "pydantic-1.10.2-cp311-cp311-macosx_11_0_arm64.whl", hash = "sha256:d49f3db871575e0426b12e2f32fdb25e579dea16486a26e5a0474af87cb1ab0a"},
    {file = "pydantic-1.10.2-cp311-cp311-manylinux_2_17_x86_64.manylinux2014_x86_64.whl", hash = "sha256:37c90345ec7dd2f1bcef82ce49b6235b40f282b94d3eec47e801baf864d15525"},
    {file = "pydantic-1.10.2-cp311-cp311-manylinux_2_5_i686.manylinux1_i686.manylinux_2_17_i686.manylinux2014_i686.whl", hash = "sha256:7b5ba54d026c2bd2cb769d3468885f23f43710f651688e91f5fb1edcf0ee9283"},
    {file = "pydantic-1.10.2-cp311-cp311-musllinux_1_1_i686.whl", hash = "sha256:05e00dbebbe810b33c7a7362f231893183bcc4251f3f2ff991c31d5c08240c42"},
    {file = "pydantic-1.10.2-cp311-cp311-musllinux_1_1_x86_64.whl", hash = "sha256:2d0567e60eb01bccda3a4df01df677adf6b437958d35c12a3ac3e0f078b0ee52"},
    {file = "pydantic-1.10.2-cp311-cp311-win_amd64.whl", hash = "sha256:c6f981882aea41e021f72779ce2a4e87267458cc4d39ea990729e21ef18f0f8c"},
    {file = "pydantic-1.10.2-cp37-cp37m-macosx_10_9_x86_64.whl", hash = "sha256:c4aac8e7103bf598373208f6299fa9a5cfd1fc571f2d40bf1dd1955a63d6eeb5"},
    {file = "pydantic-1.10.2-cp37-cp37m-manylinux_2_17_x86_64.manylinux2014_x86_64.whl", hash = "sha256:81a7b66c3f499108b448f3f004801fcd7d7165fb4200acb03f1c2402da73ce4c"},
    {file = "pydantic-1.10.2-cp37-cp37m-manylinux_2_5_i686.manylinux1_i686.manylinux_2_17_i686.manylinux2014_i686.whl", hash = "sha256:bedf309630209e78582ffacda64a21f96f3ed2e51fbf3962d4d488e503420254"},
    {file = "pydantic-1.10.2-cp37-cp37m-musllinux_1_1_i686.whl", hash = "sha256:9300fcbebf85f6339a02c6994b2eb3ff1b9c8c14f502058b5bf349d42447dcf5"},
    {file = "pydantic-1.10.2-cp37-cp37m-musllinux_1_1_x86_64.whl", hash = "sha256:216f3bcbf19c726b1cc22b099dd409aa371f55c08800bcea4c44c8f74b73478d"},
    {file = "pydantic-1.10.2-cp37-cp37m-win_amd64.whl", hash = "sha256:dd3f9a40c16daf323cf913593083698caee97df2804aa36c4b3175d5ac1b92a2"},
    {file = "pydantic-1.10.2-cp38-cp38-macosx_10_9_x86_64.whl", hash = "sha256:b97890e56a694486f772d36efd2ba31612739bc6f3caeee50e9e7e3ebd2fdd13"},
    {file = "pydantic-1.10.2-cp38-cp38-macosx_11_0_arm64.whl", hash = "sha256:9cabf4a7f05a776e7793e72793cd92cc865ea0e83a819f9ae4ecccb1b8aa6116"},
    {file = "pydantic-1.10.2-cp38-cp38-manylinux_2_17_x86_64.manylinux2014_x86_64.whl", hash = "sha256:06094d18dd5e6f2bbf93efa54991c3240964bb663b87729ac340eb5014310624"},
    {file = "pydantic-1.10.2-cp38-cp38-manylinux_2_5_i686.manylinux1_i686.manylinux_2_17_i686.manylinux2014_i686.whl", hash = "sha256:cc78cc83110d2f275ec1970e7a831f4e371ee92405332ebfe9860a715f8336e1"},
    {file = "pydantic-1.10.2-cp38-cp38-musllinux_1_1_i686.whl", hash = "sha256:1ee433e274268a4b0c8fde7ad9d58ecba12b069a033ecc4645bb6303c062d2e9"},
    {file = "pydantic-1.10.2-cp38-cp38-musllinux_1_1_x86_64.whl", hash = "sha256:7c2abc4393dea97a4ccbb4ec7d8658d4e22c4765b7b9b9445588f16c71ad9965"},
    {file = "pydantic-1.10.2-cp38-cp38-win_amd64.whl", hash = "sha256:0b959f4d8211fc964772b595ebb25f7652da3f22322c007b6fed26846a40685e"},
    {file = "pydantic-1.10.2-cp39-cp39-macosx_10_9_x86_64.whl", hash = "sha256:c33602f93bfb67779f9c507e4d69451664524389546bacfe1bee13cae6dc7488"},
    {file = "pydantic-1.10.2-cp39-cp39-macosx_11_0_arm64.whl", hash = "sha256:5760e164b807a48a8f25f8aa1a6d857e6ce62e7ec83ea5d5c5a802eac81bad41"},
    {file = "pydantic-1.10.2-cp39-cp39-manylinux_2_17_x86_64.manylinux2014_x86_64.whl", hash = "sha256:6eb843dcc411b6a2237a694f5e1d649fc66c6064d02b204a7e9d194dff81eb4b"},
    {file = "pydantic-1.10.2-cp39-cp39-manylinux_2_5_i686.manylinux1_i686.manylinux_2_17_i686.manylinux2014_i686.whl", hash = "sha256:4b8795290deaae348c4eba0cebb196e1c6b98bdbe7f50b2d0d9a4a99716342fe"},
    {file = "pydantic-1.10.2-cp39-cp39-musllinux_1_1_i686.whl", hash = "sha256:e0bedafe4bc165ad0a56ac0bd7695df25c50f76961da29c050712596cf092d6d"},
    {file = "pydantic-1.10.2-cp39-cp39-musllinux_1_1_x86_64.whl", hash = "sha256:2e05aed07fa02231dbf03d0adb1be1d79cabb09025dd45aa094aa8b4e7b9dcda"},
    {file = "pydantic-1.10.2-cp39-cp39-win_amd64.whl", hash = "sha256:c1ba1afb396148bbc70e9eaa8c06c1716fdddabaf86e7027c5988bae2a829ab6"},
    {file = "pydantic-1.10.2-py3-none-any.whl", hash = "sha256:1b6ee725bd6e83ec78b1aa32c5b1fa67a3a65badddde3976bca5fe4568f27709"},
    {file = "pydantic-1.10.2.tar.gz", hash = "sha256:91b8e218852ef6007c2b98cd861601c6a09f1aa32bbbb74fab5b1c33d4a1e410"},
]
pydata-sphinx-theme = [
    {file = "pydata_sphinx_theme-0.9.0-py3-none-any.whl", hash = "sha256:b22b442a6d6437e5eaf0a1f057169ffcb31eaa9f10be7d5481a125e735c71c12"},
    {file = "pydata_sphinx_theme-0.9.0.tar.gz", hash = "sha256:03598a86915b596f4bf80bef79a4d33276a83e670bf360def699dbb9f99dc57a"},
]
pydot = [
    {file = "pydot-1.4.2-py2.py3-none-any.whl", hash = "sha256:66c98190c65b8d2e2382a441b4c0edfdb4f4c025ef9cb9874de478fb0793a451"},
    {file = "pydot-1.4.2.tar.gz", hash = "sha256:248081a39bcb56784deb018977e428605c1c758f10897a339fce1dd728ff007d"},
]
pyflakes = [
    {file = "pyflakes-2.4.0-py2.py3-none-any.whl", hash = "sha256:3bb3a3f256f4b7968c9c788781e4ff07dce46bdf12339dcda61053375426ee2e"},
    {file = "pyflakes-2.4.0.tar.gz", hash = "sha256:05a85c2872edf37a4ed30b0cce2f6093e1d0581f8c19d7393122da7e25b2b24c"},
]
pygments = [
    {file = "Pygments-2.13.0-py3-none-any.whl", hash = "sha256:f643f331ab57ba3c9d89212ee4a2dabc6e94f117cf4eefde99a0574720d14c42"},
    {file = "Pygments-2.13.0.tar.gz", hash = "sha256:56a8508ae95f98e2b9bdf93a6be5ae3f7d8af858b43e02c5a2ff083726be40c1"},
]
pygraphviz = [
    {file = "pygraphviz-1.10.zip", hash = "sha256:457e093a888128903251a266a8cc16b4ba93f3f6334b3ebfed92c7471a74d867"},
]
pyparsing = [
    {file = "pyparsing-3.0.9-py3-none-any.whl", hash = "sha256:5026bae9a10eeaefb61dab2f09052b9f4307d44aee4eda64b309723d8d206bbc"},
    {file = "pyparsing-3.0.9.tar.gz", hash = "sha256:2b020ecf7d21b687f219b71ecad3631f644a47f01403fa1d1036b0c6416d70fb"},
]
pyrsistent = [
    {file = "pyrsistent-0.19.2-cp310-cp310-macosx_10_9_universal2.whl", hash = "sha256:d6982b5a0237e1b7d876b60265564648a69b14017f3b5f908c5be2de3f9abb7a"},
    {file = "pyrsistent-0.19.2-cp310-cp310-manylinux_2_17_aarch64.manylinux2014_aarch64.whl", hash = "sha256:187d5730b0507d9285a96fca9716310d572e5464cadd19f22b63a6976254d77a"},
    {file = "pyrsistent-0.19.2-cp310-cp310-manylinux_2_5_i686.manylinux1_i686.manylinux_2_17_i686.manylinux2014_i686.whl", hash = "sha256:055ab45d5911d7cae397dc418808d8802fb95262751872c841c170b0dbf51eed"},
    {file = "pyrsistent-0.19.2-cp310-cp310-win32.whl", hash = "sha256:456cb30ca8bff00596519f2c53e42c245c09e1a4543945703acd4312949bfd41"},
    {file = "pyrsistent-0.19.2-cp310-cp310-win_amd64.whl", hash = "sha256:b39725209e06759217d1ac5fcdb510e98670af9e37223985f330b611f62e7425"},
    {file = "pyrsistent-0.19.2-cp37-cp37m-macosx_10_9_x86_64.whl", hash = "sha256:2aede922a488861de0ad00c7630a6e2d57e8023e4be72d9d7147a9fcd2d30712"},
    {file = "pyrsistent-0.19.2-cp37-cp37m-manylinux_2_17_aarch64.manylinux2014_aarch64.whl", hash = "sha256:879b4c2f4d41585c42df4d7654ddffff1239dc4065bc88b745f0341828b83e78"},
    {file = "pyrsistent-0.19.2-cp37-cp37m-manylinux_2_5_i686.manylinux1_i686.manylinux_2_17_i686.manylinux2014_i686.whl", hash = "sha256:c43bec251bbd10e3cb58ced80609c5c1eb238da9ca78b964aea410fb820d00d6"},
    {file = "pyrsistent-0.19.2-cp37-cp37m-win32.whl", hash = "sha256:d690b18ac4b3e3cab73b0b7aa7dbe65978a172ff94970ff98d82f2031f8971c2"},
    {file = "pyrsistent-0.19.2-cp37-cp37m-win_amd64.whl", hash = "sha256:3ba4134a3ff0fc7ad225b6b457d1309f4698108fb6b35532d015dca8f5abed73"},
    {file = "pyrsistent-0.19.2-cp38-cp38-macosx_10_9_universal2.whl", hash = "sha256:a178209e2df710e3f142cbd05313ba0c5ebed0a55d78d9945ac7a4e09d923308"},
    {file = "pyrsistent-0.19.2-cp38-cp38-manylinux_2_17_aarch64.manylinux2014_aarch64.whl", hash = "sha256:e371b844cec09d8dc424d940e54bba8f67a03ebea20ff7b7b0d56f526c71d584"},
    {file = "pyrsistent-0.19.2-cp38-cp38-manylinux_2_5_i686.manylinux1_i686.manylinux_2_17_i686.manylinux2014_i686.whl", hash = "sha256:111156137b2e71f3a9936baf27cb322e8024dac3dc54ec7fb9f0bcf3249e68bb"},
    {file = "pyrsistent-0.19.2-cp38-cp38-win32.whl", hash = "sha256:e5d8f84d81e3729c3b506657dddfe46e8ba9c330bf1858ee33108f8bb2adb38a"},
    {file = "pyrsistent-0.19.2-cp38-cp38-win_amd64.whl", hash = "sha256:9cd3e9978d12b5d99cbdc727a3022da0430ad007dacf33d0bf554b96427f33ab"},
    {file = "pyrsistent-0.19.2-cp39-cp39-macosx_10_9_universal2.whl", hash = "sha256:f1258f4e6c42ad0b20f9cfcc3ada5bd6b83374516cd01c0960e3cb75fdca6770"},
    {file = "pyrsistent-0.19.2-cp39-cp39-manylinux_2_17_aarch64.manylinux2014_aarch64.whl", hash = "sha256:21455e2b16000440e896ab99e8304617151981ed40c29e9507ef1c2e4314ee95"},
    {file = "pyrsistent-0.19.2-cp39-cp39-manylinux_2_5_i686.manylinux1_i686.manylinux_2_17_i686.manylinux2014_i686.whl", hash = "sha256:bfd880614c6237243ff53a0539f1cb26987a6dc8ac6e66e0c5a40617296a045e"},
    {file = "pyrsistent-0.19.2-cp39-cp39-win32.whl", hash = "sha256:71d332b0320642b3261e9fee47ab9e65872c2bd90260e5d225dabeed93cbd42b"},
    {file = "pyrsistent-0.19.2-cp39-cp39-win_amd64.whl", hash = "sha256:dec3eac7549869365fe263831f576c8457f6c833937c68542d08fde73457d291"},
    {file = "pyrsistent-0.19.2-py3-none-any.whl", hash = "sha256:ea6b79a02a28550c98b6ca9c35b9f492beaa54d7c5c9e9949555893c8a9234d0"},
    {file = "pyrsistent-0.19.2.tar.gz", hash = "sha256:bfa0351be89c9fcbcb8c9879b826f4353be10f58f8a677efab0c017bf7137ec2"},
]
pytest = [
    {file = "pytest-7.2.0-py3-none-any.whl", hash = "sha256:892f933d339f068883b6fd5a459f03d85bfcb355e4981e146d2c7616c21fef71"},
    {file = "pytest-7.2.0.tar.gz", hash = "sha256:c4014eb40e10f11f355ad4e3c2fb2c6c6d1919c73f3b5a433de4708202cade59"},
]
pytest-cov = [
    {file = "pytest-cov-3.0.0.tar.gz", hash = "sha256:e7f0f5b1617d2210a2cabc266dfe2f4c75a8d32fb89eafb7ad9d06f6d076d470"},
    {file = "pytest_cov-3.0.0-py3-none-any.whl", hash = "sha256:578d5d15ac4a25e5f961c938b85a05b09fdaae9deef3bb6de9a6e766622ca7a6"},
]
pytest-split = [
    {file = "pytest-split-0.8.0.tar.gz", hash = "sha256:8571a3f60ca8656c698ed86b0a3212bb9e79586ecb201daef9988c336ff0e6ff"},
    {file = "pytest_split-0.8.0-py3-none-any.whl", hash = "sha256:2e06b8b1ab7ceb19d0b001548271abaf91d12415a8687086cf40581c555d309f"},
]
python-dateutil = [
    {file = "python-dateutil-2.8.2.tar.gz", hash = "sha256:0123cacc1627ae19ddf3c27a5de5bd67ee4586fbdd6440d9748f8abb483d3e86"},
    {file = "python_dateutil-2.8.2-py2.py3-none-any.whl", hash = "sha256:961d03dc3453ebbc59dbdea9e4e11c5651520a876d0f4db161e8674aae935da9"},
]
python-json-logger = [
    {file = "python-json-logger-2.0.4.tar.gz", hash = "sha256:764d762175f99fcc4630bd4853b09632acb60a6224acb27ce08cd70f0b1b81bd"},
    {file = "python_json_logger-2.0.4-py3-none-any.whl", hash = "sha256:3b03487b14eb9e4f77e4fc2a023358b5394b82fd89cecf5586259baed57d8c6f"},
]
pytz = [
    {file = "pytz-2022.6-py2.py3-none-any.whl", hash = "sha256:222439474e9c98fced559f1709d89e6c9cbf8d79c794ff3eb9f8800064291427"},
    {file = "pytz-2022.6.tar.gz", hash = "sha256:e89512406b793ca39f5971bc999cc538ce125c0e51c27941bef4568b460095e2"},
]
pytz-deprecation-shim = [
    {file = "pytz_deprecation_shim-0.1.0.post0-py2.py3-none-any.whl", hash = "sha256:8314c9692a636c8eb3bda879b9f119e350e93223ae83e70e80c31675a0fdc1a6"},
    {file = "pytz_deprecation_shim-0.1.0.post0.tar.gz", hash = "sha256:af097bae1b616dde5c5744441e2ddc69e74dfdcb0c263129610d85b87445a59d"},
]
pywin32 = [
    {file = "pywin32-305-cp310-cp310-win32.whl", hash = "sha256:421f6cd86e84bbb696d54563c48014b12a23ef95a14e0bdba526be756d89f116"},
    {file = "pywin32-305-cp310-cp310-win_amd64.whl", hash = "sha256:73e819c6bed89f44ff1d690498c0a811948f73777e5f97c494c152b850fad478"},
    {file = "pywin32-305-cp310-cp310-win_arm64.whl", hash = "sha256:742eb905ce2187133a29365b428e6c3b9001d79accdc30aa8969afba1d8470f4"},
    {file = "pywin32-305-cp311-cp311-win32.whl", hash = "sha256:19ca459cd2e66c0e2cc9a09d589f71d827f26d47fe4a9d09175f6aa0256b51c2"},
    {file = "pywin32-305-cp311-cp311-win_amd64.whl", hash = "sha256:326f42ab4cfff56e77e3e595aeaf6c216712bbdd91e464d167c6434b28d65990"},
    {file = "pywin32-305-cp311-cp311-win_arm64.whl", hash = "sha256:4ecd404b2c6eceaca52f8b2e3e91b2187850a1ad3f8b746d0796a98b4cea04db"},
    {file = "pywin32-305-cp36-cp36m-win32.whl", hash = "sha256:48d8b1659284f3c17b68587af047d110d8c44837736b8932c034091683e05863"},
    {file = "pywin32-305-cp36-cp36m-win_amd64.whl", hash = "sha256:13362cc5aa93c2beaf489c9c9017c793722aeb56d3e5166dadd5ef82da021fe1"},
    {file = "pywin32-305-cp37-cp37m-win32.whl", hash = "sha256:a55db448124d1c1484df22fa8bbcbc45c64da5e6eae74ab095b9ea62e6d00496"},
    {file = "pywin32-305-cp37-cp37m-win_amd64.whl", hash = "sha256:109f98980bfb27e78f4df8a51a8198e10b0f347257d1e265bb1a32993d0c973d"},
    {file = "pywin32-305-cp38-cp38-win32.whl", hash = "sha256:9dd98384da775afa009bc04863426cb30596fd78c6f8e4e2e5bbf4edf8029504"},
    {file = "pywin32-305-cp38-cp38-win_amd64.whl", hash = "sha256:56d7a9c6e1a6835f521788f53b5af7912090674bb84ef5611663ee1595860fc7"},
    {file = "pywin32-305-cp39-cp39-win32.whl", hash = "sha256:9d968c677ac4d5cbdaa62fd3014ab241718e619d8e36ef8e11fb930515a1e918"},
    {file = "pywin32-305-cp39-cp39-win_amd64.whl", hash = "sha256:50768c6b7c3f0b38b7fb14dd4104da93ebced5f1a50dc0e834594bff6fbe1271"},
]
pywinpty = [
    {file = "pywinpty-2.0.9-cp310-none-win_amd64.whl", hash = "sha256:30a7b371446a694a6ce5ef906d70ac04e569de5308c42a2bdc9c3bc9275ec51f"},
    {file = "pywinpty-2.0.9-cp311-none-win_amd64.whl", hash = "sha256:d78ef6f4bd7a6c6f94dc1a39ba8fb028540cc39f5cb593e756506db17843125f"},
    {file = "pywinpty-2.0.9-cp37-none-win_amd64.whl", hash = "sha256:5ed36aa087e35a3a183f833631b3e4c1ae92fe2faabfce0fa91b77ed3f0f1382"},
    {file = "pywinpty-2.0.9-cp38-none-win_amd64.whl", hash = "sha256:2352f44ee913faaec0a02d3c112595e56b8af7feeb8100efc6dc1a8685044199"},
    {file = "pywinpty-2.0.9-cp39-none-win_amd64.whl", hash = "sha256:ba75ec55f46c9e17db961d26485b033deb20758b1731e8e208e1e8a387fcf70c"},
    {file = "pywinpty-2.0.9.tar.gz", hash = "sha256:01b6400dd79212f50a2f01af1c65b781290ff39610853db99bf03962eb9a615f"},
]
pyyaml = [
    {file = "PyYAML-6.0-cp310-cp310-macosx_10_9_x86_64.whl", hash = "sha256:d4db7c7aef085872ef65a8fd7d6d09a14ae91f691dec3e87ee5ee0539d516f53"},
    {file = "PyYAML-6.0-cp310-cp310-macosx_11_0_arm64.whl", hash = "sha256:9df7ed3b3d2e0ecfe09e14741b857df43adb5a3ddadc919a2d94fbdf78fea53c"},
    {file = "PyYAML-6.0-cp310-cp310-manylinux_2_17_aarch64.manylinux2014_aarch64.whl", hash = "sha256:77f396e6ef4c73fdc33a9157446466f1cff553d979bd00ecb64385760c6babdc"},
    {file = "PyYAML-6.0-cp310-cp310-manylinux_2_17_s390x.manylinux2014_s390x.whl", hash = "sha256:a80a78046a72361de73f8f395f1f1e49f956c6be882eed58505a15f3e430962b"},
    {file = "PyYAML-6.0-cp310-cp310-manylinux_2_5_x86_64.manylinux1_x86_64.manylinux_2_12_x86_64.manylinux2010_x86_64.whl", hash = "sha256:f84fbc98b019fef2ee9a1cb3ce93e3187a6df0b2538a651bfb890254ba9f90b5"},
    {file = "PyYAML-6.0-cp310-cp310-win32.whl", hash = "sha256:2cd5df3de48857ed0544b34e2d40e9fac445930039f3cfe4bcc592a1f836d513"},
    {file = "PyYAML-6.0-cp310-cp310-win_amd64.whl", hash = "sha256:daf496c58a8c52083df09b80c860005194014c3698698d1a57cbcfa182142a3a"},
    {file = "PyYAML-6.0-cp36-cp36m-macosx_10_9_x86_64.whl", hash = "sha256:897b80890765f037df3403d22bab41627ca8811ae55e9a722fd0392850ec4d86"},
    {file = "PyYAML-6.0-cp36-cp36m-manylinux_2_17_aarch64.manylinux2014_aarch64.whl", hash = "sha256:50602afada6d6cbfad699b0c7bb50d5ccffa7e46a3d738092afddc1f9758427f"},
    {file = "PyYAML-6.0-cp36-cp36m-manylinux_2_17_s390x.manylinux2014_s390x.whl", hash = "sha256:48c346915c114f5fdb3ead70312bd042a953a8ce5c7106d5bfb1a5254e47da92"},
    {file = "PyYAML-6.0-cp36-cp36m-manylinux_2_5_x86_64.manylinux1_x86_64.manylinux_2_12_x86_64.manylinux2010_x86_64.whl", hash = "sha256:98c4d36e99714e55cfbaaee6dd5badbc9a1ec339ebfc3b1f52e293aee6bb71a4"},
    {file = "PyYAML-6.0-cp36-cp36m-win32.whl", hash = "sha256:0283c35a6a9fbf047493e3a0ce8d79ef5030852c51e9d911a27badfde0605293"},
    {file = "PyYAML-6.0-cp36-cp36m-win_amd64.whl", hash = "sha256:07751360502caac1c067a8132d150cf3d61339af5691fe9e87803040dbc5db57"},
    {file = "PyYAML-6.0-cp37-cp37m-macosx_10_9_x86_64.whl", hash = "sha256:819b3830a1543db06c4d4b865e70ded25be52a2e0631ccd2f6a47a2822f2fd7c"},
    {file = "PyYAML-6.0-cp37-cp37m-manylinux_2_17_aarch64.manylinux2014_aarch64.whl", hash = "sha256:473f9edb243cb1935ab5a084eb238d842fb8f404ed2193a915d1784b5a6b5fc0"},
    {file = "PyYAML-6.0-cp37-cp37m-manylinux_2_17_s390x.manylinux2014_s390x.whl", hash = "sha256:0ce82d761c532fe4ec3f87fc45688bdd3a4c1dc5e0b4a19814b9009a29baefd4"},
    {file = "PyYAML-6.0-cp37-cp37m-manylinux_2_5_x86_64.manylinux1_x86_64.manylinux_2_12_x86_64.manylinux2010_x86_64.whl", hash = "sha256:231710d57adfd809ef5d34183b8ed1eeae3f76459c18fb4a0b373ad56bedcdd9"},
    {file = "PyYAML-6.0-cp37-cp37m-win32.whl", hash = "sha256:c5687b8d43cf58545ade1fe3e055f70eac7a5a1a0bf42824308d868289a95737"},
    {file = "PyYAML-6.0-cp37-cp37m-win_amd64.whl", hash = "sha256:d15a181d1ecd0d4270dc32edb46f7cb7733c7c508857278d3d378d14d606db2d"},
    {file = "PyYAML-6.0-cp38-cp38-macosx_10_9_x86_64.whl", hash = "sha256:0b4624f379dab24d3725ffde76559cff63d9ec94e1736b556dacdfebe5ab6d4b"},
    {file = "PyYAML-6.0-cp38-cp38-manylinux_2_17_aarch64.manylinux2014_aarch64.whl", hash = "sha256:213c60cd50106436cc818accf5baa1aba61c0189ff610f64f4a3e8c6726218ba"},
    {file = "PyYAML-6.0-cp38-cp38-manylinux_2_17_s390x.manylinux2014_s390x.whl", hash = "sha256:9fa600030013c4de8165339db93d182b9431076eb98eb40ee068700c9c813e34"},
    {file = "PyYAML-6.0-cp38-cp38-manylinux_2_5_x86_64.manylinux1_x86_64.manylinux_2_12_x86_64.manylinux2010_x86_64.whl", hash = "sha256:277a0ef2981ca40581a47093e9e2d13b3f1fbbeffae064c1d21bfceba2030287"},
    {file = "PyYAML-6.0-cp38-cp38-win32.whl", hash = "sha256:d4eccecf9adf6fbcc6861a38015c2a64f38b9d94838ac1810a9023a0609e1b78"},
    {file = "PyYAML-6.0-cp38-cp38-win_amd64.whl", hash = "sha256:1e4747bc279b4f613a09eb64bba2ba602d8a6664c6ce6396a4d0cd413a50ce07"},
    {file = "PyYAML-6.0-cp39-cp39-macosx_10_9_x86_64.whl", hash = "sha256:055d937d65826939cb044fc8c9b08889e8c743fdc6a32b33e2390f66013e449b"},
    {file = "PyYAML-6.0-cp39-cp39-macosx_11_0_arm64.whl", hash = "sha256:e61ceaab6f49fb8bdfaa0f92c4b57bcfbea54c09277b1b4f7ac376bfb7a7c174"},
    {file = "PyYAML-6.0-cp39-cp39-manylinux_2_17_aarch64.manylinux2014_aarch64.whl", hash = "sha256:d67d839ede4ed1b28a4e8909735fc992a923cdb84e618544973d7dfc71540803"},
    {file = "PyYAML-6.0-cp39-cp39-manylinux_2_17_s390x.manylinux2014_s390x.whl", hash = "sha256:cba8c411ef271aa037d7357a2bc8f9ee8b58b9965831d9e51baf703280dc73d3"},
    {file = "PyYAML-6.0-cp39-cp39-manylinux_2_5_x86_64.manylinux1_x86_64.manylinux_2_12_x86_64.manylinux2010_x86_64.whl", hash = "sha256:40527857252b61eacd1d9af500c3337ba8deb8fc298940291486c465c8b46ec0"},
    {file = "PyYAML-6.0-cp39-cp39-win32.whl", hash = "sha256:b5b9eccad747aabaaffbc6064800670f0c297e52c12754eb1d976c57e4f74dcb"},
    {file = "PyYAML-6.0-cp39-cp39-win_amd64.whl", hash = "sha256:b3d267842bf12586ba6c734f89d1f5b871df0273157918b0ccefa29deb05c21c"},
    {file = "PyYAML-6.0.tar.gz", hash = "sha256:68fb519c14306fec9720a2a5b45bc9f0c8d1b9c72adf45c37baedfcd949c35a2"},
]
pyzmq = [
    {file = "pyzmq-24.0.1-cp310-cp310-macosx_10_15_universal2.whl", hash = "sha256:28b119ba97129d3001673a697b7cce47fe6de1f7255d104c2f01108a5179a066"},
    {file = "pyzmq-24.0.1-cp310-cp310-macosx_10_9_x86_64.whl", hash = "sha256:bcbebd369493d68162cddb74a9c1fcebd139dfbb7ddb23d8f8e43e6c87bac3a6"},
    {file = "pyzmq-24.0.1-cp310-cp310-manylinux_2_17_aarch64.manylinux2014_aarch64.whl", hash = "sha256:ae61446166983c663cee42c852ed63899e43e484abf080089f771df4b9d272ef"},
    {file = "pyzmq-24.0.1-cp310-cp310-manylinux_2_17_i686.manylinux2014_i686.whl", hash = "sha256:87f7ac99b15270db8d53f28c3c7b968612993a90a5cf359da354efe96f5372b4"},
    {file = "pyzmq-24.0.1-cp310-cp310-manylinux_2_17_x86_64.manylinux2014_x86_64.whl", hash = "sha256:9dca7c3956b03b7663fac4d150f5e6d4f6f38b2462c1e9afd83bcf7019f17913"},
    {file = "pyzmq-24.0.1-cp310-cp310-musllinux_1_1_aarch64.whl", hash = "sha256:8c78bfe20d4c890cb5580a3b9290f700c570e167d4cdcc55feec07030297a5e3"},
    {file = "pyzmq-24.0.1-cp310-cp310-musllinux_1_1_i686.whl", hash = "sha256:48f721f070726cd2a6e44f3c33f8ee4b24188e4b816e6dd8ba542c8c3bb5b246"},
    {file = "pyzmq-24.0.1-cp310-cp310-musllinux_1_1_x86_64.whl", hash = "sha256:afe1f3bc486d0ce40abb0a0c9adb39aed3bbac36ebdc596487b0cceba55c21c1"},
    {file = "pyzmq-24.0.1-cp310-cp310-win32.whl", hash = "sha256:3e6192dbcefaaa52ed81be88525a54a445f4b4fe2fffcae7fe40ebb58bd06bfd"},
    {file = "pyzmq-24.0.1-cp310-cp310-win_amd64.whl", hash = "sha256:86de64468cad9c6d269f32a6390e210ca5ada568c7a55de8e681ca3b897bb340"},
    {file = "pyzmq-24.0.1-cp311-cp311-macosx_10_15_universal2.whl", hash = "sha256:838812c65ed5f7c2bd11f7b098d2e5d01685a3f6d1f82849423b570bae698c00"},
    {file = "pyzmq-24.0.1-cp311-cp311-macosx_10_9_x86_64.whl", hash = "sha256:dfb992dbcd88d8254471760879d48fb20836d91baa90f181c957122f9592b3dc"},
    {file = "pyzmq-24.0.1-cp311-cp311-manylinux_2_17_aarch64.manylinux2014_aarch64.whl", hash = "sha256:7abddb2bd5489d30ffeb4b93a428130886c171b4d355ccd226e83254fcb6b9ef"},
    {file = "pyzmq-24.0.1-cp311-cp311-manylinux_2_17_i686.manylinux2014_i686.whl", hash = "sha256:94010bd61bc168c103a5b3b0f56ed3b616688192db7cd5b1d626e49f28ff51b3"},
    {file = "pyzmq-24.0.1-cp311-cp311-manylinux_2_28_x86_64.whl", hash = "sha256:8242543c522d84d033fe79be04cb559b80d7eb98ad81b137ff7e0a9020f00ace"},
    {file = "pyzmq-24.0.1-cp311-cp311-musllinux_1_1_aarch64.whl", hash = "sha256:ccb94342d13e3bf3ffa6e62f95b5e3f0bc6bfa94558cb37f4b3d09d6feb536ff"},
    {file = "pyzmq-24.0.1-cp311-cp311-musllinux_1_1_i686.whl", hash = "sha256:6640f83df0ae4ae1104d4c62b77e9ef39be85ebe53f636388707d532bee2b7b8"},
    {file = "pyzmq-24.0.1-cp311-cp311-musllinux_1_1_x86_64.whl", hash = "sha256:a180dbd5ea5d47c2d3b716d5c19cc3fb162d1c8db93b21a1295d69585bfddac1"},
    {file = "pyzmq-24.0.1-cp311-cp311-win32.whl", hash = "sha256:624321120f7e60336be8ec74a172ae7fba5c3ed5bf787cc85f7e9986c9e0ebc2"},
    {file = "pyzmq-24.0.1-cp311-cp311-win_amd64.whl", hash = "sha256:1724117bae69e091309ffb8255412c4651d3f6355560d9af312d547f6c5bc8b8"},
    {file = "pyzmq-24.0.1-cp36-cp36m-macosx_10_9_x86_64.whl", hash = "sha256:15975747462ec49fdc863af906bab87c43b2491403ab37a6d88410635786b0f4"},
    {file = "pyzmq-24.0.1-cp36-cp36m-manylinux_2_17_aarch64.manylinux2014_aarch64.whl", hash = "sha256:b947e264f0e77d30dcbccbb00f49f900b204b922eb0c3a9f0afd61aaa1cedc3d"},
    {file = "pyzmq-24.0.1-cp36-cp36m-manylinux_2_5_i686.manylinux1_i686.whl", hash = "sha256:0ec91f1bad66f3ee8c6deb65fa1fe418e8ad803efedd69c35f3b5502f43bd1dc"},
    {file = "pyzmq-24.0.1-cp36-cp36m-manylinux_2_5_x86_64.manylinux1_x86_64.whl", hash = "sha256:db03704b3506455d86ec72c3358a779e9b1d07b61220dfb43702b7b668edcd0d"},
    {file = "pyzmq-24.0.1-cp36-cp36m-musllinux_1_1_aarch64.whl", hash = "sha256:e7e66b4e403c2836ac74f26c4b65d8ac0ca1eef41dfcac2d013b7482befaad83"},
    {file = "pyzmq-24.0.1-cp36-cp36m-musllinux_1_1_i686.whl", hash = "sha256:7a23ccc1083c260fa9685c93e3b170baba45aeed4b524deb3f426b0c40c11639"},
    {file = "pyzmq-24.0.1-cp36-cp36m-musllinux_1_1_x86_64.whl", hash = "sha256:fa0ae3275ef706c0309556061185dd0e4c4cd3b7d6f67ae617e4e677c7a41e2e"},
    {file = "pyzmq-24.0.1-cp36-cp36m-win32.whl", hash = "sha256:f01de4ec083daebf210531e2cca3bdb1608dbbbe00a9723e261d92087a1f6ebc"},
    {file = "pyzmq-24.0.1-cp36-cp36m-win_amd64.whl", hash = "sha256:de4217b9eb8b541cf2b7fde4401ce9d9a411cc0af85d410f9d6f4333f43640be"},
    {file = "pyzmq-24.0.1-cp37-cp37m-macosx_10_9_x86_64.whl", hash = "sha256:78068e8678ca023594e4a0ab558905c1033b2d3e806a0ad9e3094e231e115a33"},
    {file = "pyzmq-24.0.1-cp37-cp37m-manylinux_2_17_aarch64.manylinux2014_aarch64.whl", hash = "sha256:77c2713faf25a953c69cf0f723d1b7dd83827b0834e6c41e3fb3bbc6765914a1"},
    {file = "pyzmq-24.0.1-cp37-cp37m-manylinux_2_5_i686.manylinux1_i686.whl", hash = "sha256:8bb4af15f305056e95ca1bd086239b9ebc6ad55e9f49076d27d80027f72752f6"},
    {file = "pyzmq-24.0.1-cp37-cp37m-manylinux_2_5_x86_64.manylinux1_x86_64.whl", hash = "sha256:0f14cffd32e9c4c73da66db97853a6aeceaac34acdc0fae9e5bbc9370281864c"},
    {file = "pyzmq-24.0.1-cp37-cp37m-musllinux_1_1_aarch64.whl", hash = "sha256:0108358dab8c6b27ff6b985c2af4b12665c1bc659648284153ee501000f5c107"},
    {file = "pyzmq-24.0.1-cp37-cp37m-musllinux_1_1_i686.whl", hash = "sha256:d66689e840e75221b0b290b0befa86f059fb35e1ee6443bce51516d4d61b6b99"},
    {file = "pyzmq-24.0.1-cp37-cp37m-musllinux_1_1_x86_64.whl", hash = "sha256:ae08ac90aa8fa14caafc7a6251bd218bf6dac518b7bff09caaa5e781119ba3f2"},
    {file = "pyzmq-24.0.1-cp37-cp37m-win32.whl", hash = "sha256:8421aa8c9b45ea608c205db9e1c0c855c7e54d0e9c2c2f337ce024f6843cab3b"},
    {file = "pyzmq-24.0.1-cp37-cp37m-win_amd64.whl", hash = "sha256:54d8b9c5e288362ec8595c1d98666d36f2070fd0c2f76e2b3c60fbad9bd76227"},
    {file = "pyzmq-24.0.1-cp38-cp38-macosx_10_15_universal2.whl", hash = "sha256:acbd0a6d61cc954b9f535daaa9ec26b0a60a0d4353c5f7c1438ebc88a359a47e"},
    {file = "pyzmq-24.0.1-cp38-cp38-macosx_10_9_x86_64.whl", hash = "sha256:47b11a729d61a47df56346283a4a800fa379ae6a85870d5a2e1e4956c828eedc"},
    {file = "pyzmq-24.0.1-cp38-cp38-manylinux_2_12_i686.manylinux2010_i686.whl", hash = "sha256:abe6eb10122f0d746a0d510c2039ae8edb27bc9af29f6d1b05a66cc2401353ff"},
    {file = "pyzmq-24.0.1-cp38-cp38-manylinux_2_12_x86_64.manylinux2010_x86_64.whl", hash = "sha256:07bec1a1b22dacf718f2c0e71b49600bb6a31a88f06527dfd0b5aababe3fa3f7"},
    {file = "pyzmq-24.0.1-cp38-cp38-manylinux_2_17_aarch64.manylinux2014_aarch64.whl", hash = "sha256:f0d945a85b70da97ae86113faf9f1b9294efe66bd4a5d6f82f2676d567338b66"},
    {file = "pyzmq-24.0.1-cp38-cp38-musllinux_1_1_aarch64.whl", hash = "sha256:1b7928bb7580736ffac5baf814097be342ba08d3cfdfb48e52773ec959572287"},
    {file = "pyzmq-24.0.1-cp38-cp38-musllinux_1_1_i686.whl", hash = "sha256:b946da90dc2799bcafa682692c1d2139b2a96ec3c24fa9fc6f5b0da782675330"},
    {file = "pyzmq-24.0.1-cp38-cp38-musllinux_1_1_x86_64.whl", hash = "sha256:c8840f064b1fb377cffd3efeaad2b190c14d4c8da02316dae07571252d20b31f"},
    {file = "pyzmq-24.0.1-cp38-cp38-win32.whl", hash = "sha256:4854f9edc5208f63f0841c0c667260ae8d6846cfa233c479e29fdc85d42ebd58"},
    {file = "pyzmq-24.0.1-cp38-cp38-win_amd64.whl", hash = "sha256:42d4f97b9795a7aafa152a36fe2ad44549b83a743fd3e77011136def512e6c2a"},
    {file = "pyzmq-24.0.1-cp39-cp39-macosx_10_15_universal2.whl", hash = "sha256:52afb0ac962963fff30cf1be775bc51ae083ef4c1e354266ab20e5382057dd62"},
    {file = "pyzmq-24.0.1-cp39-cp39-macosx_10_9_x86_64.whl", hash = "sha256:8bad8210ad4df68c44ff3685cca3cda448ee46e20d13edcff8909eba6ec01ca4"},
    {file = "pyzmq-24.0.1-cp39-cp39-manylinux_2_12_i686.manylinux2010_i686.whl", hash = "sha256:dabf1a05318d95b1537fd61d9330ef4313ea1216eea128a17615038859da3b3b"},
    {file = "pyzmq-24.0.1-cp39-cp39-manylinux_2_12_x86_64.manylinux2010_x86_64.whl", hash = "sha256:5bd3d7dfd9cd058eb68d9a905dec854f86649f64d4ddf21f3ec289341386c44b"},
    {file = "pyzmq-24.0.1-cp39-cp39-manylinux_2_17_aarch64.manylinux2014_aarch64.whl", hash = "sha256:e8012bce6836d3f20a6c9599f81dfa945f433dab4dbd0c4917a6fb1f998ab33d"},
    {file = "pyzmq-24.0.1-cp39-cp39-musllinux_1_1_aarch64.whl", hash = "sha256:c31805d2c8ade9b11feca4674eee2b9cce1fec3e8ddb7bbdd961a09dc76a80ea"},
    {file = "pyzmq-24.0.1-cp39-cp39-musllinux_1_1_i686.whl", hash = "sha256:3104f4b084ad5d9c0cb87445cc8cfd96bba710bef4a66c2674910127044df209"},
    {file = "pyzmq-24.0.1-cp39-cp39-musllinux_1_1_x86_64.whl", hash = "sha256:df0841f94928f8af9c7a1f0aaaffba1fb74607af023a152f59379c01c53aee58"},
    {file = "pyzmq-24.0.1-cp39-cp39-win32.whl", hash = "sha256:a435ef8a3bd95c8a2d316d6e0ff70d0db524f6037411652803e118871d703333"},
    {file = "pyzmq-24.0.1-cp39-cp39-win_amd64.whl", hash = "sha256:2032d9cb994ce3b4cba2b8dfae08c7e25bc14ba484c770d4d3be33c27de8c45b"},
    {file = "pyzmq-24.0.1-pp37-pypy37_pp73-macosx_10_9_x86_64.whl", hash = "sha256:bb5635c851eef3a7a54becde6da99485eecf7d068bd885ac8e6d173c4ecd68b0"},
    {file = "pyzmq-24.0.1-pp37-pypy37_pp73-manylinux_2_12_i686.manylinux2010_i686.whl", hash = "sha256:83ea1a398f192957cb986d9206ce229efe0ee75e3c6635baff53ddf39bd718d5"},
    {file = "pyzmq-24.0.1-pp37-pypy37_pp73-manylinux_2_12_x86_64.manylinux2010_x86_64.whl", hash = "sha256:941fab0073f0a54dc33d1a0460cb04e0d85893cb0c5e1476c785000f8b359409"},
    {file = "pyzmq-24.0.1-pp37-pypy37_pp73-manylinux_2_17_aarch64.manylinux2014_aarch64.whl", hash = "sha256:0e8f482c44ccb5884bf3f638f29bea0f8dc68c97e38b2061769c4cb697f6140d"},
    {file = "pyzmq-24.0.1-pp37-pypy37_pp73-win_amd64.whl", hash = "sha256:613010b5d17906c4367609e6f52e9a2595e35d5cc27d36ff3f1b6fa6e954d944"},
    {file = "pyzmq-24.0.1-pp38-pypy38_pp73-macosx_10_9_x86_64.whl", hash = "sha256:65c94410b5a8355cfcf12fd600a313efee46ce96a09e911ea92cf2acf6708804"},
    {file = "pyzmq-24.0.1-pp38-pypy38_pp73-manylinux_2_12_i686.manylinux2010_i686.whl", hash = "sha256:20e7eeb1166087db636c06cae04a1ef59298627f56fb17da10528ab52a14c87f"},
    {file = "pyzmq-24.0.1-pp38-pypy38_pp73-manylinux_2_12_x86_64.manylinux2010_x86_64.whl", hash = "sha256:a2712aee7b3834ace51738c15d9ee152cc5a98dc7d57dd93300461b792ab7b43"},
    {file = "pyzmq-24.0.1-pp38-pypy38_pp73-manylinux_2_17_aarch64.manylinux2014_aarch64.whl", hash = "sha256:1a7c280185c4da99e0cc06c63bdf91f5b0b71deb70d8717f0ab870a43e376db8"},
    {file = "pyzmq-24.0.1-pp38-pypy38_pp73-win_amd64.whl", hash = "sha256:858375573c9225cc8e5b49bfac846a77b696b8d5e815711b8d4ba3141e6e8879"},
    {file = "pyzmq-24.0.1-pp39-pypy39_pp73-macosx_10_9_x86_64.whl", hash = "sha256:80093b595921eed1a2cead546a683b9e2ae7f4a4592bb2ab22f70d30174f003a"},
    {file = "pyzmq-24.0.1-pp39-pypy39_pp73-manylinux_2_17_aarch64.manylinux2014_aarch64.whl", hash = "sha256:8f3f3154fde2b1ff3aa7b4f9326347ebc89c8ef425ca1db8f665175e6d3bd42f"},
    {file = "pyzmq-24.0.1-pp39-pypy39_pp73-manylinux_2_17_i686.manylinux2014_i686.whl", hash = "sha256:abb756147314430bee5d10919b8493c0ccb109ddb7f5dfd2fcd7441266a25b75"},
    {file = "pyzmq-24.0.1-pp39-pypy39_pp73-manylinux_2_17_x86_64.manylinux2014_x86_64.whl", hash = "sha256:44e706bac34e9f50779cb8c39f10b53a4d15aebb97235643d3112ac20bd577b4"},
    {file = "pyzmq-24.0.1-pp39-pypy39_pp73-win_amd64.whl", hash = "sha256:687700f8371643916a1d2c61f3fdaa630407dd205c38afff936545d7b7466066"},
    {file = "pyzmq-24.0.1.tar.gz", hash = "sha256:216f5d7dbb67166759e59b0479bca82b8acf9bed6015b526b8eb10143fb08e77"},
]
qdldl = [
    {file = "qdldl-0.1.5.post2-cp310-cp310-macosx_10_9_x86_64.whl", hash = "sha256:408a34b735be5425dc088cdebb1129f0f5d8cc9fd8c888fc9ed0bd1a02a65d6f"},
    {file = "qdldl-0.1.5.post2-cp310-cp310-manylinux_2_17_x86_64.manylinux2014_x86_64.whl", hash = "sha256:227fe8988a86b9f9ed341ad20d11502789b4d05bceddb09a47dbb24b08d79966"},
    {file = "qdldl-0.1.5.post2-cp310-cp310-win_amd64.whl", hash = "sha256:655f5e83c9e46f2d9b32508852d92b6e8fa6d166a6f48960aac54e81cd578417"},
    {file = "qdldl-0.1.5.post2-cp36-cp36m-macosx_10_9_x86_64.whl", hash = "sha256:ae0b70e7599dd58ef16d6500947b8d2bdd4272ffbbd2ebf5c516691fdfb82212"},
    {file = "qdldl-0.1.5.post2-cp36-cp36m-manylinux_2_17_x86_64.manylinux2014_x86_64.whl", hash = "sha256:ae054e987066ae861c0bc648a7cdd523cfb1849353bc9b1591ecbf2a55ca8b7d"},
    {file = "qdldl-0.1.5.post2-cp36-cp36m-win_amd64.whl", hash = "sha256:ab77ca440cbca98377e3ade32860c8d7e4fa97759d6266759a7e2f718ec4ded1"},
    {file = "qdldl-0.1.5.post2-cp37-cp37m-macosx_10_9_x86_64.whl", hash = "sha256:fa7057d8888ea8ebba859da8b25d40e10e2f12013f6b0b033c9ab6e68cd10763"},
    {file = "qdldl-0.1.5.post2-cp37-cp37m-manylinux_2_17_x86_64.manylinux2014_x86_64.whl", hash = "sha256:879cd43b41babda79d4896f6b5a79dfbf96be5f13489553c793659116a2e9ce4"},
    {file = "qdldl-0.1.5.post2-cp37-cp37m-win_amd64.whl", hash = "sha256:05b3079837c0ec86136b4a29b3842eab7bfc7a5517d751a3e5d0d5c111a2e523"},
    {file = "qdldl-0.1.5.post2-cp38-cp38-macosx_10_9_x86_64.whl", hash = "sha256:ffbdd5bd07f2340ad2ce01d44cc95223ffa256136ac5dc32f4f80926701640fb"},
    {file = "qdldl-0.1.5.post2-cp38-cp38-manylinux_2_17_x86_64.manylinux2014_x86_64.whl", hash = "sha256:438b303b8b7b95531d93b457657ec89e742bd90c9a72da1eebfb51095007922c"},
    {file = "qdldl-0.1.5.post2-cp38-cp38-win_amd64.whl", hash = "sha256:53b19b8509f529fa6fdc8f869f6172d5c89587b657aa24d958d339de3bc47a73"},
    {file = "qdldl-0.1.5.post2-cp39-cp39-macosx_10_9_x86_64.whl", hash = "sha256:d6f0f55bb853f10e3a2025193af2d1cc202697cc7985fe7785d681114c5b3cdb"},
    {file = "qdldl-0.1.5.post2-cp39-cp39-manylinux_2_17_x86_64.manylinux2014_x86_64.whl", hash = "sha256:15d0fbff31aa19195b135ca934cf75025d46a275d915eebb7c11a7d16e148096"},
    {file = "qdldl-0.1.5.post2-cp39-cp39-win_amd64.whl", hash = "sha256:5269f40521b12941f1334a162f8f06375df6a89f0f90d8a758ae3b83b8931b18"},
    {file = "qdldl-0.1.5.post2.tar.gz", hash = "sha256:7daf7ad1bfff1da71da06e82d5147bdb1ac866581617d8f06cc4eeda48e2a149"},
]
qtconsole = [
    {file = "qtconsole-5.4.0-py3-none-any.whl", hash = "sha256:be13560c19bdb3b54ed9741a915aa701a68d424519e8341ac479a91209e694b2"},
    {file = "qtconsole-5.4.0.tar.gz", hash = "sha256:57748ea2fd26320a0b77adba20131cfbb13818c7c96d83fafcb110ff55f58b35"},
]
qtpy = [
    {file = "QtPy-2.3.0-py3-none-any.whl", hash = "sha256:8d6d544fc20facd27360ea189592e6135c614785f0dec0b4f083289de6beb408"},
    {file = "QtPy-2.3.0.tar.gz", hash = "sha256:0603c9c83ccc035a4717a12908bf6bc6cb22509827ea2ec0e94c2da7c9ed57c5"},
]
requests = [
    {file = "requests-2.28.1-py3-none-any.whl", hash = "sha256:8fefa2a1a1365bf5520aac41836fbee479da67864514bdb821f31ce07ce65349"},
    {file = "requests-2.28.1.tar.gz", hash = "sha256:7c5599b102feddaa661c826c56ab4fee28bfd17f5abca1ebbe3e7f19d7c97983"},
]
requests-oauthlib = [
    {file = "requests-oauthlib-1.3.1.tar.gz", hash = "sha256:75beac4a47881eeb94d5ea5d6ad31ef88856affe2332b9aafb52c6452ccf0d7a"},
    {file = "requests_oauthlib-1.3.1-py2.py3-none-any.whl", hash = "sha256:2577c501a2fb8d05a304c09d090d6e47c306fef15809d102b327cf8364bddab5"},
]
rfc3339-validator = [
    {file = "rfc3339_validator-0.1.4-py2.py3-none-any.whl", hash = "sha256:24f6ec1eda14ef823da9e36ec7113124b39c04d50a4d3d3a3c2859577e7791fa"},
    {file = "rfc3339_validator-0.1.4.tar.gz", hash = "sha256:138a2abdf93304ad60530167e51d2dfb9549521a836871b88d7f4695d0022f6b"},
]
rfc3986-validator = [
    {file = "rfc3986_validator-0.1.1-py2.py3-none-any.whl", hash = "sha256:2f235c432ef459970b4306369336b9d5dbdda31b510ca1e327636e01f528bfa9"},
    {file = "rfc3986_validator-0.1.1.tar.gz", hash = "sha256:3d44bde7921b3b9ec3ae4e3adca370438eccebc676456449b145d533b240d055"},
]
rpy2 = [
    {file = "rpy2-3.5.6-cp310-cp310-macosx_10_15_x86_64.whl", hash = "sha256:7f56bb66d95aaa59f52c82bdff3bb268a5745cc3779839ca1ac9aecfc411c17a"},
    {file = "rpy2-3.5.6-cp37-cp37m-macosx_10_15_x86_64.whl", hash = "sha256:defff796b43fe230e1e698a1bc353b7a4a25d4d9de856ee1bcffd6831edc825c"},
    {file = "rpy2-3.5.6-cp38-cp38-macosx_10_15_x86_64.whl", hash = "sha256:a3f74cd54bd2e21a94274ae5306113e24f8a15c034b15be931188939292b49f7"},
    {file = "rpy2-3.5.6-cp39-cp39-macosx_10_15_x86_64.whl", hash = "sha256:6a2e4be001b98c00f084a561cfcf9ca52f938cd8fcd8acfa0fbfc6a8be219339"},
    {file = "rpy2-3.5.6.tar.gz", hash = "sha256:3404f1031d2d8ff8a1002656ab8e394b8ac16dd34ca43af68deed102f396e771"},
]
rsa = [
    {file = "rsa-4.9-py3-none-any.whl", hash = "sha256:90260d9058e514786967344d0ef75fa8727eed8a7d2e43ce9f4bcf1b536174f7"},
    {file = "rsa-4.9.tar.gz", hash = "sha256:e38464a49c6c85d7f1351b0126661487a7e0a14a50f1675ec50eb34d4f20ef21"},
]
s3transfer = [
    {file = "s3transfer-0.6.0-py3-none-any.whl", hash = "sha256:06176b74f3a15f61f1b4f25a1fc29a4429040b7647133a463da8fa5bd28d5ecd"},
    {file = "s3transfer-0.6.0.tar.gz", hash = "sha256:2ed07d3866f523cc561bf4a00fc5535827981b117dd7876f036b0c1aca42c947"},
]
scikit-learn = [
    {file = "scikit-learn-1.1.3.tar.gz", hash = "sha256:bef51978a51ec19977700fe7b86aecea49c825884f3811756b74a3b152bb4e35"},
    {file = "scikit_learn-1.1.3-cp310-cp310-macosx_10_9_x86_64.whl", hash = "sha256:8e9dd76c7274055d1acf4526b8efb16a3531c26dcda714a0c16da99bf9d41900"},
    {file = "scikit_learn-1.1.3-cp310-cp310-macosx_12_0_arm64.whl", hash = "sha256:ee47f68d973cee7009f06edb956f2f5588a0f230f24a2a70175fd0ecf36e2653"},
    {file = "scikit_learn-1.1.3-cp310-cp310-manylinux_2_17_aarch64.manylinux2014_aarch64.whl", hash = "sha256:da5a2e95fef9805b1750e4abda4e834bf8835d26fc709a391543b53feee7bd0e"},
    {file = "scikit_learn-1.1.3-cp310-cp310-manylinux_2_17_x86_64.manylinux2014_x86_64.whl", hash = "sha256:701181792a28c82fecae12adb5d15d0ecf57bffab7cf4bdbb52c7b3fd428d540"},
    {file = "scikit_learn-1.1.3-cp310-cp310-win_amd64.whl", hash = "sha256:30e27721adc308e8fd9f419f43068e43490005f911edf4476a9e585059fa8a83"},
    {file = "scikit_learn-1.1.3-cp311-cp311-macosx_10_9_x86_64.whl", hash = "sha256:5699cded6c0685426433c7e5afe0fecad80ec831ec7fa264940e50c796775cc5"},
    {file = "scikit_learn-1.1.3-cp311-cp311-macosx_12_0_arm64.whl", hash = "sha256:2ee2c649f2231b68511aabb0dc827edd8936aad682acc6263c34aed11bc95dac"},
    {file = "scikit_learn-1.1.3-cp311-cp311-manylinux_2_17_aarch64.manylinux2014_aarch64.whl", hash = "sha256:6d1c1394e38a3319ace620381f6f23cc807d8780e9915c152449a86fc8f1db21"},
    {file = "scikit_learn-1.1.3-cp311-cp311-manylinux_2_17_x86_64.manylinux2014_x86_64.whl", hash = "sha256:250da993701da88bf475e7c5746abf1285ea0ae47e4d0917cd13afd6600bb162"},
    {file = "scikit_learn-1.1.3-cp311-cp311-win_amd64.whl", hash = "sha256:fd3ee69d36d42a7dcbb17e355a5653af5fd241a7dfd9133080b3dde8d9e2aafb"},
    {file = "scikit_learn-1.1.3-cp38-cp38-macosx_10_9_x86_64.whl", hash = "sha256:f5644663987ee221f5d1f47a593271b966c271c236fe05634e6bdc06041b5a2b"},
    {file = "scikit_learn-1.1.3-cp38-cp38-macosx_12_0_arm64.whl", hash = "sha256:748f2bd632d6993e8918d43f1a26c380aeda4e122a88840d4c3a9af99d4239fe"},
    {file = "scikit_learn-1.1.3-cp38-cp38-manylinux_2_17_aarch64.manylinux2014_aarch64.whl", hash = "sha256:cd55c6fbef7608dbce1f22baf289dfcc6eb323247daa3c3542f73d389c724786"},
    {file = "scikit_learn-1.1.3-cp38-cp38-manylinux_2_17_x86_64.manylinux2014_x86_64.whl", hash = "sha256:38814f66285318f2e241305cca545eaa9b4126c65aa5dd78c69371f235f78e2b"},
    {file = "scikit_learn-1.1.3-cp38-cp38-win_amd64.whl", hash = "sha256:f4931f2a6c06e02c6c17a05f8ae397e2545965bc7a0a6cb38c8cd7d4fba8624d"},
    {file = "scikit_learn-1.1.3-cp39-cp39-macosx_10_9_x86_64.whl", hash = "sha256:6785b8a3093329bf90ac01801be5525551728ae73edb11baa175df660820add4"},
    {file = "scikit_learn-1.1.3-cp39-cp39-macosx_12_0_arm64.whl", hash = "sha256:28b2bd6a1419acd522ff45d282c8ba23dbccb5338802ab0ee12baa4ade0aba4c"},
    {file = "scikit_learn-1.1.3-cp39-cp39-manylinux_2_17_aarch64.manylinux2014_aarch64.whl", hash = "sha256:23fb9e74b813cc2528b5167d82ed08950b11106ccf50297161875e45152fb311"},
    {file = "scikit_learn-1.1.3-cp39-cp39-manylinux_2_17_x86_64.manylinux2014_x86_64.whl", hash = "sha256:f5d4231af7199531e77da1b78a4cc6b3d960a00b1ec672578ac818aae2b9c35d"},
    {file = "scikit_learn-1.1.3-cp39-cp39-win_amd64.whl", hash = "sha256:4d3a19166d4e1cdfcab975c68f471e046ce01e74c42a9a33fa89a14c2fcedf60"},
]
scipy = [
    {file = "scipy-1.8.1-cp310-cp310-macosx_10_9_x86_64.whl", hash = "sha256:65b77f20202599c51eb2771d11a6b899b97989159b7975e9b5259594f1d35ef4"},
    {file = "scipy-1.8.1-cp310-cp310-macosx_12_0_arm64.whl", hash = "sha256:e013aed00ed776d790be4cb32826adb72799c61e318676172495383ba4570aa4"},
    {file = "scipy-1.8.1-cp310-cp310-macosx_12_0_universal2.macosx_10_9_x86_64.whl", hash = "sha256:02b567e722d62bddd4ac253dafb01ce7ed8742cf8031aea030a41414b86c1125"},
    {file = "scipy-1.8.1-cp310-cp310-manylinux_2_17_aarch64.manylinux2014_aarch64.whl", hash = "sha256:1da52b45ce1a24a4a22db6c157c38b39885a990a566748fc904ec9f03ed8c6ba"},
    {file = "scipy-1.8.1-cp310-cp310-manylinux_2_17_x86_64.manylinux2014_x86_64.whl", hash = "sha256:a0aa8220b89b2e3748a2836fbfa116194378910f1a6e78e4675a095bcd2c762d"},
    {file = "scipy-1.8.1-cp310-cp310-win_amd64.whl", hash = "sha256:4e53a55f6a4f22de01ffe1d2f016e30adedb67a699a310cdcac312806807ca81"},
    {file = "scipy-1.8.1-cp38-cp38-macosx_10_9_x86_64.whl", hash = "sha256:28d2cab0c6ac5aa131cc5071a3a1d8e1366dad82288d9ec2ca44df78fb50e649"},
    {file = "scipy-1.8.1-cp38-cp38-macosx_12_0_arm64.whl", hash = "sha256:6311e3ae9cc75f77c33076cb2794fb0606f14c8f1b1c9ff8ce6005ba2c283621"},
    {file = "scipy-1.8.1-cp38-cp38-macosx_12_0_universal2.macosx_10_9_x86_64.whl", hash = "sha256:3b69b90c9419884efeffaac2c38376d6ef566e6e730a231e15722b0ab58f0328"},
    {file = "scipy-1.8.1-cp38-cp38-manylinux_2_12_i686.manylinux2010_i686.whl", hash = "sha256:6cc6b33139eb63f30725d5f7fa175763dc2df6a8f38ddf8df971f7c345b652dc"},
    {file = "scipy-1.8.1-cp38-cp38-manylinux_2_17_aarch64.manylinux2014_aarch64.whl", hash = "sha256:9c4e3ae8a716c8b3151e16c05edb1daf4cb4d866caa385e861556aff41300c14"},
    {file = "scipy-1.8.1-cp38-cp38-manylinux_2_17_x86_64.manylinux2014_x86_64.whl", hash = "sha256:23b22fbeef3807966ea42d8163322366dd89da9bebdc075da7034cee3a1441ca"},
    {file = "scipy-1.8.1-cp38-cp38-win32.whl", hash = "sha256:4b93ec6f4c3c4d041b26b5f179a6aab8f5045423117ae7a45ba9710301d7e462"},
    {file = "scipy-1.8.1-cp38-cp38-win_amd64.whl", hash = "sha256:70ebc84134cf0c504ce6a5f12d6db92cb2a8a53a49437a6bb4edca0bc101f11c"},
    {file = "scipy-1.8.1-cp39-cp39-macosx_10_9_x86_64.whl", hash = "sha256:f3e7a8867f307e3359cc0ed2c63b61a1e33a19080f92fe377bc7d49f646f2ec1"},
    {file = "scipy-1.8.1-cp39-cp39-macosx_12_0_arm64.whl", hash = "sha256:2ef0fbc8bcf102c1998c1f16f15befe7cffba90895d6e84861cd6c6a33fb54f6"},
    {file = "scipy-1.8.1-cp39-cp39-macosx_12_0_universal2.macosx_10_9_x86_64.whl", hash = "sha256:83606129247e7610b58d0e1e93d2c5133959e9cf93555d3c27e536892f1ba1f2"},
    {file = "scipy-1.8.1-cp39-cp39-manylinux_2_12_i686.manylinux2010_i686.whl", hash = "sha256:93d07494a8900d55492401917a119948ed330b8c3f1d700e0b904a578f10ead4"},
    {file = "scipy-1.8.1-cp39-cp39-manylinux_2_17_aarch64.manylinux2014_aarch64.whl", hash = "sha256:d3b3c8924252caaffc54d4a99f1360aeec001e61267595561089f8b5900821bb"},
    {file = "scipy-1.8.1-cp39-cp39-manylinux_2_17_x86_64.manylinux2014_x86_64.whl", hash = "sha256:70de2f11bf64ca9921fda018864c78af7147025e467ce9f4a11bc877266900a6"},
    {file = "scipy-1.8.1-cp39-cp39-win32.whl", hash = "sha256:1166514aa3bbf04cb5941027c6e294a000bba0cf00f5cdac6c77f2dad479b434"},
    {file = "scipy-1.8.1-cp39-cp39-win_amd64.whl", hash = "sha256:9dd4012ac599a1e7eb63c114d1eee1bcfc6dc75a29b589ff0ad0bb3d9412034f"},
    {file = "scipy-1.8.1.tar.gz", hash = "sha256:9e3fb1b0e896f14a85aa9a28d5f755daaeeb54c897b746df7a55ccb02b340f33"},
    {file = "scipy-1.9.3-cp310-cp310-macosx_10_9_x86_64.whl", hash = "sha256:1884b66a54887e21addf9c16fb588720a8309a57b2e258ae1c7986d4444d3bc0"},
    {file = "scipy-1.9.3-cp310-cp310-macosx_12_0_arm64.whl", hash = "sha256:83b89e9586c62e787f5012e8475fbb12185bafb996a03257e9675cd73d3736dd"},
    {file = "scipy-1.9.3-cp310-cp310-manylinux_2_17_aarch64.manylinux2014_aarch64.whl", hash = "sha256:1a72d885fa44247f92743fc20732ae55564ff2a519e8302fb7e18717c5355a8b"},
    {file = "scipy-1.9.3-cp310-cp310-manylinux_2_17_x86_64.manylinux2014_x86_64.whl", hash = "sha256:d01e1dd7b15bd2449c8bfc6b7cc67d630700ed655654f0dfcf121600bad205c9"},
    {file = "scipy-1.9.3-cp310-cp310-win_amd64.whl", hash = "sha256:68239b6aa6f9c593da8be1509a05cb7f9efe98b80f43a5861cd24c7557e98523"},
    {file = "scipy-1.9.3-cp311-cp311-macosx_10_9_x86_64.whl", hash = "sha256:b41bc822679ad1c9a5f023bc93f6d0543129ca0f37c1ce294dd9d386f0a21096"},
    {file = "scipy-1.9.3-cp311-cp311-macosx_12_0_arm64.whl", hash = "sha256:90453d2b93ea82a9f434e4e1cba043e779ff67b92f7a0e85d05d286a3625df3c"},
    {file = "scipy-1.9.3-cp311-cp311-manylinux_2_17_aarch64.manylinux2014_aarch64.whl", hash = "sha256:83c06e62a390a9167da60bedd4575a14c1f58ca9dfde59830fc42e5197283dab"},
    {file = "scipy-1.9.3-cp311-cp311-manylinux_2_17_x86_64.manylinux2014_x86_64.whl", hash = "sha256:abaf921531b5aeaafced90157db505e10345e45038c39e5d9b6c7922d68085cb"},
    {file = "scipy-1.9.3-cp311-cp311-win_amd64.whl", hash = "sha256:06d2e1b4c491dc7d8eacea139a1b0b295f74e1a1a0f704c375028f8320d16e31"},
    {file = "scipy-1.9.3-cp38-cp38-macosx_10_9_x86_64.whl", hash = "sha256:5a04cd7d0d3eff6ea4719371cbc44df31411862b9646db617c99718ff68d4840"},
    {file = "scipy-1.9.3-cp38-cp38-macosx_12_0_arm64.whl", hash = "sha256:545c83ffb518094d8c9d83cce216c0c32f8c04aaf28b92cc8283eda0685162d5"},
    {file = "scipy-1.9.3-cp38-cp38-manylinux_2_17_aarch64.manylinux2014_aarch64.whl", hash = "sha256:0d54222d7a3ba6022fdf5773931b5d7c56efe41ede7f7128c7b1637700409108"},
    {file = "scipy-1.9.3-cp38-cp38-manylinux_2_17_x86_64.manylinux2014_x86_64.whl", hash = "sha256:cff3a5295234037e39500d35316a4c5794739433528310e117b8a9a0c76d20fc"},
    {file = "scipy-1.9.3-cp38-cp38-win_amd64.whl", hash = "sha256:2318bef588acc7a574f5bfdff9c172d0b1bf2c8143d9582e05f878e580a3781e"},
    {file = "scipy-1.9.3-cp39-cp39-macosx_10_9_x86_64.whl", hash = "sha256:d644a64e174c16cb4b2e41dfea6af722053e83d066da7343f333a54dae9bc31c"},
    {file = "scipy-1.9.3-cp39-cp39-macosx_12_0_arm64.whl", hash = "sha256:da8245491d73ed0a994ed9c2e380fd058ce2fa8a18da204681f2fe1f57f98f95"},
    {file = "scipy-1.9.3-cp39-cp39-manylinux_2_17_aarch64.manylinux2014_aarch64.whl", hash = "sha256:4db5b30849606a95dcf519763dd3ab6fe9bd91df49eba517359e450a7d80ce2e"},
    {file = "scipy-1.9.3-cp39-cp39-manylinux_2_17_x86_64.manylinux2014_x86_64.whl", hash = "sha256:c68db6b290cbd4049012990d7fe71a2abd9ffbe82c0056ebe0f01df8be5436b0"},
    {file = "scipy-1.9.3-cp39-cp39-win_amd64.whl", hash = "sha256:5b88e6d91ad9d59478fafe92a7c757d00c59e3bdc3331be8ada76a4f8d683f58"},
    {file = "scipy-1.9.3.tar.gz", hash = "sha256:fbc5c05c85c1a02be77b1ff591087c83bc44579c6d2bd9fb798bb64ea5e1a027"},
]
scs = [
    {file = "scs-3.2.2-cp310-cp310-macosx_10_9_x86_64.whl", hash = "sha256:14ffecb2e09811f976ae3957ffdf482d9e9fa3224c671028146925c9f226a3f9"},
    {file = "scs-3.2.2-cp310-cp310-manylinux_2_17_x86_64.manylinux2014_x86_64.whl", hash = "sha256:9d631cfac998b9fbb7173059e62ceae95367de261e002c146fa991363996e7f1"},
    {file = "scs-3.2.2-cp310-cp310-win_amd64.whl", hash = "sha256:324bb179191291a93bcb798dac04375c7b5b66aa6b868f9155887ecc629084da"},
    {file = "scs-3.2.2-cp311-cp311-macosx_10_9_x86_64.whl", hash = "sha256:a5877bc447a84e6ad0538376d9783496bec1cd78d0c5b0e92c0867cc09b817aa"},
    {file = "scs-3.2.2-cp311-cp311-manylinux_2_17_x86_64.manylinux2014_x86_64.whl", hash = "sha256:70458d8e1c729ce447386caa001b48c61c21ab937b531ad0345b792de8f45a6e"},
    {file = "scs-3.2.2-cp311-cp311-win_amd64.whl", hash = "sha256:502681de679db3d03906f4d04b0360d20e269d84e31a09b0723b16a0917c5d9b"},
    {file = "scs-3.2.2-cp36-cp36m-macosx_10_9_x86_64.whl", hash = "sha256:4934a88363bef6797ea46024b5a9182b3c5ce1e8f03f6534a8516fdc1f08966c"},
    {file = "scs-3.2.2-cp36-cp36m-manylinux_2_17_x86_64.manylinux2014_x86_64.whl", hash = "sha256:280679c2610c66892f8b41c04045eb45084241f6b8f99c933e5172e5564026d8"},
    {file = "scs-3.2.2-cp36-cp36m-win_amd64.whl", hash = "sha256:bb5ace2196525d29ebf37a421513eed8b06e1966c568e3a8d003a13d7186d9a7"},
    {file = "scs-3.2.2-cp37-cp37m-macosx_10_9_x86_64.whl", hash = "sha256:700732c009ebc2244be129663667d6e7bc1db22926ddb12559b229f97d11ef36"},
    {file = "scs-3.2.2-cp37-cp37m-manylinux_2_17_x86_64.manylinux2014_x86_64.whl", hash = "sha256:6df4c5b1bf9a14f8c092bf555bd0be00593658cabe6b4ac218c5f255c2612de9"},
    {file = "scs-3.2.2-cp37-cp37m-win_amd64.whl", hash = "sha256:e2f0ef31ca1dd53bb7431521640820a1181f4f61bdf6c5f8af28a160af1660c7"},
    {file = "scs-3.2.2-cp38-cp38-macosx_10_9_x86_64.whl", hash = "sha256:91012aa6e1597aa02a73356f4d3d14e9e0628741b3d437462f6d9f3e59ffb209"},
    {file = "scs-3.2.2-cp38-cp38-manylinux_2_17_x86_64.manylinux2014_x86_64.whl", hash = "sha256:341acbc6cb82da17a65b19fd4eb345752410c8b9d27e70d1b867078a77937e53"},
    {file = "scs-3.2.2-cp38-cp38-win_amd64.whl", hash = "sha256:81ff652616520cdbed23e337d19a660dea09b97fff6aa27a278c89e5695bb8aa"},
    {file = "scs-3.2.2-cp39-cp39-macosx_10_9_x86_64.whl", hash = "sha256:a436227d9e71bc3510ef67cf3b4921af1ea8d79486cd538059af91ea89d78601"},
    {file = "scs-3.2.2-cp39-cp39-manylinux_2_17_x86_64.manylinux2014_x86_64.whl", hash = "sha256:ca69d8121cc21a5f0334ce0615a4c995be6f9044ea40dd4124f2a69c7f20ed56"},
    {file = "scs-3.2.2-cp39-cp39-win_amd64.whl", hash = "sha256:d6b69c800f8aea092b66524b0f8c145515462fc013d5a79a8a3083d9535d64db"},
    {file = "scs-3.2.2.tar.gz", hash = "sha256:7206a2ad27ca031d693d65cbcbcfc661498f3983838079a66579bcc784b25293"},
]
seaborn = [
    {file = "seaborn-0.12.1-py3-none-any.whl", hash = "sha256:a9eb39cba095fcb1e4c89a7fab1c57137d70a715a7f2eefcd41c9913c4d4ed65"},
    {file = "seaborn-0.12.1.tar.gz", hash = "sha256:bb1eb1d51d3097368c187c3ef089c0288ec1fe8aa1c69fb324c68aa1d02df4c1"},
]
send2trash = [
    {file = "Send2Trash-1.8.0-py3-none-any.whl", hash = "sha256:f20eaadfdb517eaca5ce077640cb261c7d2698385a6a0f072a4a5447fd49fa08"},
    {file = "Send2Trash-1.8.0.tar.gz", hash = "sha256:d2c24762fd3759860a0aff155e45871447ea58d2be6bdd39b5c8f966a0c99c2d"},
]
setuptools = [
    {file = "setuptools-65.6.3-py3-none-any.whl", hash = "sha256:57f6f22bde4e042978bcd50176fdb381d7c21a9efa4041202288d3737a0c6a54"},
    {file = "setuptools-65.6.3.tar.gz", hash = "sha256:a7620757bf984b58deaf32fc8a4577a9bbc0850cf92c20e1ce41c38c19e5fb75"},
]
setuptools-scm = [
    {file = "setuptools_scm-7.0.5-py3-none-any.whl", hash = "sha256:7930f720905e03ccd1e1d821db521bff7ec2ac9cf0ceb6552dd73d24a45d3b02"},
    {file = "setuptools_scm-7.0.5.tar.gz", hash = "sha256:031e13af771d6f892b941adb6ea04545bbf91ebc5ce68c78aaf3fff6e1fb4844"},
]
shap = [
    {file = "shap-0.40.0-cp36-cp36m-macosx_10_9_x86_64.whl", hash = "sha256:8bb8b4c01bd33592412dae5246286f62efbb24ad774b63e59b8b16969b915b6d"},
    {file = "shap-0.40.0-cp36-cp36m-manylinux2010_i686.whl", hash = "sha256:d2844acab55e18bcb3d691237a720301223a38805e6e43752e6717f3a8b2cc28"},
    {file = "shap-0.40.0-cp36-cp36m-manylinux2010_x86_64.whl", hash = "sha256:e7dd3040b0ec91bc9f477a354973d231d3a6beebe2fa7a5c6a565a79ba7746e8"},
    {file = "shap-0.40.0-cp36-cp36m-win32.whl", hash = "sha256:86ea1466244c7e0d0c5dd91d26a90e0b645f5c9d7066810462a921263463529b"},
    {file = "shap-0.40.0-cp36-cp36m-win_amd64.whl", hash = "sha256:bbf0cfa30cd8c51f8830d3f25c3881b9949e062124cd0d0b3d8efdc7e0cf5136"},
    {file = "shap-0.40.0-cp37-cp37m-macosx_10_9_x86_64.whl", hash = "sha256:3d3c5ace8bd5222b455fa5650f9043146e19d80d701f95b25c4c5fb81f628547"},
    {file = "shap-0.40.0-cp37-cp37m-manylinux2010_i686.whl", hash = "sha256:18b4ca36a43409b784dc76810f76aaa504c467eac17fa89ef5ee330cb460b2b7"},
    {file = "shap-0.40.0-cp37-cp37m-manylinux2010_x86_64.whl", hash = "sha256:dbb1ec9b2c05c3939425529437c5f3cfba7a3929fed0e820fb84a42e82358cdd"},
    {file = "shap-0.40.0-cp37-cp37m-win32.whl", hash = "sha256:0d12f7d86481afd000d5f144c10cadb31d52fb1f77f68659472d6f6d89f7843b"},
    {file = "shap-0.40.0-cp37-cp37m-win_amd64.whl", hash = "sha256:dbd07e48fc7f4d5916f6cdd9dbb8d29b7711a265cc9beac92e7d4a4d9e738bc7"},
    {file = "shap-0.40.0-cp38-cp38-macosx_10_9_x86_64.whl", hash = "sha256:399325caecc7306eb7de17ac19aa797abbf2fcda47d2bb4588d9492adb2dce65"},
    {file = "shap-0.40.0-cp38-cp38-manylinux2010_i686.whl", hash = "sha256:4ec50bd0aa24efe1add177371b8b62080484efb87c6dbcf321895c5a08cf68d6"},
    {file = "shap-0.40.0-cp38-cp38-manylinux2010_x86_64.whl", hash = "sha256:e2b5f2d3cac82de0c49afde6529bebb6d5b20334325640267bf25dce572175a1"},
    {file = "shap-0.40.0-cp38-cp38-win32.whl", hash = "sha256:ba06256568747aaab9ad0091306550bfe826c1f195bf2cf57b405ae1de16faed"},
    {file = "shap-0.40.0-cp38-cp38-win_amd64.whl", hash = "sha256:fb1b325a55fdf58061d332ed3308d44162084d4cb5f53f2c7774ce943d60b0ad"},
    {file = "shap-0.40.0-cp39-cp39-macosx_10_9_x86_64.whl", hash = "sha256:f282fa12ca6fc594bcadca389309d733f73fe071e29ab49cb6e51beaa8b01a1a"},
    {file = "shap-0.40.0-cp39-cp39-manylinux2010_i686.whl", hash = "sha256:2e72a47407f010f845b3ed6cb4f5160f0907ec8ab97df2bca164ebcb263b4205"},
    {file = "shap-0.40.0-cp39-cp39-manylinux2010_x86_64.whl", hash = "sha256:649c905f9a4629839142e1769235989fb61730eb789a70d27ec7593eb02186a7"},
    {file = "shap-0.40.0-cp39-cp39-win32.whl", hash = "sha256:5c220632ba57426d450dcc8ca43c55f657fe18e18f5d223d2a4e2aa02d905047"},
    {file = "shap-0.40.0-cp39-cp39-win_amd64.whl", hash = "sha256:46e7084ce021eea450306bf7434adaead53921fd32504f04d1804569839e2979"},
    {file = "shap-0.40.0.tar.gz", hash = "sha256:add0a27bb4eb57f0a363c2c4265b1a1328a8c15b01c14c7d432d9cc387dd8579"},
]
six = [
    {file = "six-1.16.0-py2.py3-none-any.whl", hash = "sha256:8abb2f1d86890a2dfb989f9a77cfcfd3e47c2a354b01111771326f8aa26e0254"},
    {file = "six-1.16.0.tar.gz", hash = "sha256:1e61c37477a1626458e36f7b1d82aa5c9b094fa4802892072e49de9c60c4c926"},
]
slicer = [
    {file = "slicer-0.0.7-py3-none-any.whl", hash = "sha256:0b94faa5251c0f23782c03f7b7eedda91d80144059645f452c4bc80fab875976"},
    {file = "slicer-0.0.7.tar.gz", hash = "sha256:f5d5f7b45f98d155b9c0ba6554fa9770c6b26d5793a3e77a1030fb56910ebeec"},
]
smart-open = [
    {file = "smart_open-6.3.0-py3-none-any.whl", hash = "sha256:b4c9ae193ad6d3e7add50944b86afa0d150bd821ab8ec21edb26d9a06b66f6a8"},
    {file = "smart_open-6.3.0.tar.gz", hash = "sha256:d5238825fe9a9340645fac3d75b287c08fbb99fb2b422477de781c9f5f09e019"},
]
sniffio = [
    {file = "sniffio-1.3.0-py3-none-any.whl", hash = "sha256:eecefdce1e5bbfb7ad2eeaabf7c1eeb404d7757c379bd1f7e5cce9d8bf425384"},
    {file = "sniffio-1.3.0.tar.gz", hash = "sha256:e60305c5e5d314f5389259b7f22aaa33d8f7dee49763119234af3755c55b9101"},
]
snowballstemmer = [
    {file = "snowballstemmer-2.2.0-py2.py3-none-any.whl", hash = "sha256:c8e1716e83cc398ae16824e5572ae04e0d9fc2c6b985fb0f900f5f0c96ecba1a"},
    {file = "snowballstemmer-2.2.0.tar.gz", hash = "sha256:09b16deb8547d3412ad7b590689584cd0fe25ec8db3be37788be3810cbf19cb1"},
]
sortedcontainers = [
    {file = "sortedcontainers-2.4.0-py2.py3-none-any.whl", hash = "sha256:a163dcaede0f1c021485e957a39245190e74249897e2ae4b2aa38595db237ee0"},
    {file = "sortedcontainers-2.4.0.tar.gz", hash = "sha256:25caa5a06cc30b6b83d11423433f65d1f9d76c4c6a0c90e3379eaa43b9bfdb88"},
]
soupsieve = [
    {file = "soupsieve-2.3.2.post1-py3-none-any.whl", hash = "sha256:3b2503d3c7084a42b1ebd08116e5f81aadfaea95863628c80a3b774a11b7c759"},
    {file = "soupsieve-2.3.2.post1.tar.gz", hash = "sha256:fc53893b3da2c33de295667a0e19f078c14bf86544af307354de5fcf12a3f30d"},
]
spacy = [
    {file = "spacy-3.4.4-cp310-cp310-macosx_10_9_x86_64.whl", hash = "sha256:07a10999a3e37f896758a92c2eed263638bcbf2747dc3a4aeea929aaa20ea28c"},
    {file = "spacy-3.4.4-cp310-cp310-macosx_11_0_arm64.whl", hash = "sha256:e6d98511dc8a88d3a96bcae13971a284459362076738c85053d1a3791f6cde92"},
    {file = "spacy-3.4.4-cp310-cp310-manylinux_2_17_aarch64.manylinux2014_aarch64.whl", hash = "sha256:f2cad9c5543f03b3375c252e4dd45670ee8ed99c925dca15eadab5084fd1b033"},
    {file = "spacy-3.4.4-cp310-cp310-manylinux_2_17_x86_64.manylinux2014_x86_64.whl", hash = "sha256:4ade19c1e676cac2546f268db22bc5eba08d12beafabe80f1b9f06028b3a0b52"},
    {file = "spacy-3.4.4-cp310-cp310-win_amd64.whl", hash = "sha256:e782c8a7c4805cc1b34ed2b11f72a5cf2b9851e20f7afe3e97caf206f19f761b"},
    {file = "spacy-3.4.4-cp311-cp311-macosx_10_9_x86_64.whl", hash = "sha256:aa027e69ef9fe42c8b02b940872e5bde0ce1bf66b6bf488c6493e3ce660c4b3a"},
    {file = "spacy-3.4.4-cp311-cp311-macosx_11_0_arm64.whl", hash = "sha256:ddeb5d725b6fa9c9009b1ff645db8f5caab9ed8956ee3a84b8379951caad1d36"},
    {file = "spacy-3.4.4-cp311-cp311-manylinux_2_17_aarch64.manylinux2014_aarch64.whl", hash = "sha256:29d6bb428a6bb19e026d8bbb9d4385c25b21e1ce51fcaabadfb5599b2390a79c"},
    {file = "spacy-3.4.4-cp311-cp311-manylinux_2_17_x86_64.manylinux2014_x86_64.whl", hash = "sha256:a21187ad4c44e166dc3deed23992ea1a74d731c9a6bdd9fca306d455181577fa"},
    {file = "spacy-3.4.4-cp311-cp311-win_amd64.whl", hash = "sha256:10643c6d335a02805f6676738a3e992323cfd9438115cc253435e5053dc93824"},
    {file = "spacy-3.4.4-cp36-cp36m-manylinux_2_17_aarch64.manylinux2014_aarch64.whl", hash = "sha256:486228cfa7ced18ec99008388028bd2329262ab8108e7c19252c1a67b2801909"},
    {file = "spacy-3.4.4-cp36-cp36m-manylinux_2_17_x86_64.manylinux2014_x86_64.whl", hash = "sha256:bcb7a213178c298b95532075d6dddfb374bbe56ef8d2687212763b4583048da2"},
    {file = "spacy-3.4.4-cp36-cp36m-win_amd64.whl", hash = "sha256:15e5c41d408d1d30d8f3dd8e4eed9ed28e6174e011b8d61c1345981562e2e8f5"},
    {file = "spacy-3.4.4-cp37-cp37m-macosx_10_9_x86_64.whl", hash = "sha256:8979dbd3594c5c268cedad53f456a3ec3a0a2b78a1199788aacedcd68eef3a00"},
    {file = "spacy-3.4.4-cp37-cp37m-manylinux_2_17_aarch64.manylinux2014_aarch64.whl", hash = "sha256:1f4736fea2630e696422dfe38bfb3d0a7864bc6a9072d6e49a906af46870e36e"},
    {file = "spacy-3.4.4-cp37-cp37m-manylinux_2_17_x86_64.manylinux2014_x86_64.whl", hash = "sha256:498bf01e8c7ab601c3f8d6c51497817b40a3322a3967c032536b18ce9ea26d0a"},
    {file = "spacy-3.4.4-cp37-cp37m-win_amd64.whl", hash = "sha256:95f880c6fea57d51c448ad84f96d79d8758e5e18bdbaaee060c15af11641079b"},
    {file = "spacy-3.4.4-cp38-cp38-macosx_10_9_x86_64.whl", hash = "sha256:9ccbede9be470c5d795168bf3be41fc86e18892a9247a742b394ba866c005391"},
    {file = "spacy-3.4.4-cp38-cp38-macosx_11_0_arm64.whl", hash = "sha256:2f1edbecfde9c11b17e87768bb5f2c33948fb1e3bf54b2197031ff9053607277"},
    {file = "spacy-3.4.4-cp38-cp38-manylinux_2_17_aarch64.manylinux2014_aarch64.whl", hash = "sha256:66eaf4764e95699934cbd8f38717b283db185c896cfd3d1fb1ad5c6552e8b3c9"},
    {file = "spacy-3.4.4-cp38-cp38-manylinux_2_17_x86_64.manylinux2014_x86_64.whl", hash = "sha256:0bb7d53f1a780bb8cc1b27a81e02e8b9bc71abb959f4dc13c21af4041fdd2c7a"},
    {file = "spacy-3.4.4-cp38-cp38-win_amd64.whl", hash = "sha256:c1a5ce5c9b19cdfb4469079e710e72bb09c3cab855f21ef6a614b84c765e0311"},
    {file = "spacy-3.4.4-cp39-cp39-macosx_10_9_x86_64.whl", hash = "sha256:f7044dca3542579ea1e3ac6cdd821640c2f65dd0c56230688f36e15aca1b8217"},
    {file = "spacy-3.4.4-cp39-cp39-macosx_11_0_arm64.whl", hash = "sha256:8a495b0fc00910fb5c1fbe64fdbfe1d3c11b09f421d1ae4e30cdb4c2388a91e4"},
    {file = "spacy-3.4.4-cp39-cp39-manylinux_2_17_aarch64.manylinux2014_aarch64.whl", hash = "sha256:31e9a637960b60c1bb7a36a187271425717e97c14e9d1df613dc4efeffefcbec"},
    {file = "spacy-3.4.4-cp39-cp39-manylinux_2_17_x86_64.manylinux2014_x86_64.whl", hash = "sha256:71f9449ffadef85b048c9735ee235da5dca9d0a87038dba6d4ed20c5188e0f13"},
    {file = "spacy-3.4.4-cp39-cp39-win_amd64.whl", hash = "sha256:1b7791a6c0592615b0566001596cc48c72325d1b97e46e574c91bff34f4e3f4c"},
    {file = "spacy-3.4.4.tar.gz", hash = "sha256:e500cf2cb5f1849461a7928fa269703756069bdfb71559065240af6d0208b08c"},
]
spacy-legacy = [
    {file = "spacy-legacy-3.0.10.tar.gz", hash = "sha256:16104595d8ab1b7267f817a449ad1f986eb1f2a2edf1050748f08739a479679a"},
    {file = "spacy_legacy-3.0.10-py2.py3-none-any.whl", hash = "sha256:8526a54d178dee9b7f218d43e5c21362c59056c5da23380b319b56043e9211f3"},
]
spacy-loggers = [
    {file = "spacy-loggers-1.0.4.tar.gz", hash = "sha256:e6f983bf71230091d5bb7b11bf64bd54415eca839108d5f83d9155d0ba93bf28"},
    {file = "spacy_loggers-1.0.4-py3-none-any.whl", hash = "sha256:e050bf2e63208b2f096b777e494971c962ad7c1dc997641c8f95c622550044ae"},
]
sparse = [
    {file = "sparse-0.13.0-py2.py3-none-any.whl", hash = "sha256:95ed0b649a0663b1488756ad4cf242b0a9bb2c9a25bc752a7c6ca9fbe8258966"},
    {file = "sparse-0.13.0.tar.gz", hash = "sha256:685dc994aa770ee1b23f2d5392819c8429f27958771f8dceb2c4fb80210d5915"},
]
sphinx = [
    {file = "Sphinx-5.3.0.tar.gz", hash = "sha256:51026de0a9ff9fc13c05d74913ad66047e104f56a129ff73e174eb5c3ee794b5"},
    {file = "sphinx-5.3.0-py3-none-any.whl", hash = "sha256:060ca5c9f7ba57a08a1219e547b269fadf125ae25b06b9fa7f66768efb652d6d"},
]
sphinx-copybutton = [
    {file = "sphinx-copybutton-0.5.0.tar.gz", hash = "sha256:a0c059daadd03c27ba750da534a92a63e7a36a7736dcf684f26ee346199787f6"},
    {file = "sphinx_copybutton-0.5.0-py3-none-any.whl", hash = "sha256:9684dec7434bd73f0eea58dda93f9bb879d24bff2d8b187b1f2ec08dfe7b5f48"},
]
sphinx-design = [
    {file = "sphinx_design-0.3.0-py3-none-any.whl", hash = "sha256:823c1dd74f31efb3285ec2f1254caefed29d762a40cd676f58413a1e4ed5cc96"},
    {file = "sphinx_design-0.3.0.tar.gz", hash = "sha256:7183fa1fae55b37ef01bda5125a21ee841f5bbcbf59a35382be598180c4cefba"},
]
sphinx-rtd-theme = [
    {file = "sphinx_rtd_theme-1.1.1-py2.py3-none-any.whl", hash = "sha256:31faa07d3e97c8955637fc3f1423a5ab2c44b74b8cc558a51498c202ce5cbda7"},
    {file = "sphinx_rtd_theme-1.1.1.tar.gz", hash = "sha256:6146c845f1e1947b3c3dd4432c28998a1693ccc742b4f9ad7c63129f0757c103"},
]
sphinxcontrib-applehelp = [
    {file = "sphinxcontrib-applehelp-1.0.2.tar.gz", hash = "sha256:a072735ec80e7675e3f432fcae8610ecf509c5f1869d17e2eecff44389cdbc58"},
    {file = "sphinxcontrib_applehelp-1.0.2-py2.py3-none-any.whl", hash = "sha256:806111e5e962be97c29ec4c1e7fe277bfd19e9652fb1a4392105b43e01af885a"},
]
sphinxcontrib-devhelp = [
    {file = "sphinxcontrib-devhelp-1.0.2.tar.gz", hash = "sha256:ff7f1afa7b9642e7060379360a67e9c41e8f3121f2ce9164266f61b9f4b338e4"},
    {file = "sphinxcontrib_devhelp-1.0.2-py2.py3-none-any.whl", hash = "sha256:8165223f9a335cc1af7ffe1ed31d2871f325254c0423bc0c4c7cd1c1e4734a2e"},
]
sphinxcontrib-googleanalytics = []
sphinxcontrib-htmlhelp = [
    {file = "sphinxcontrib-htmlhelp-2.0.0.tar.gz", hash = "sha256:f5f8bb2d0d629f398bf47d0d69c07bc13b65f75a81ad9e2f71a63d4b7a2f6db2"},
    {file = "sphinxcontrib_htmlhelp-2.0.0-py2.py3-none-any.whl", hash = "sha256:d412243dfb797ae3ec2b59eca0e52dac12e75a241bf0e4eb861e450d06c6ed07"},
]
sphinxcontrib-jsmath = [
    {file = "sphinxcontrib-jsmath-1.0.1.tar.gz", hash = "sha256:a9925e4a4587247ed2191a22df5f6970656cb8ca2bd6284309578f2153e0c4b8"},
    {file = "sphinxcontrib_jsmath-1.0.1-py2.py3-none-any.whl", hash = "sha256:2ec2eaebfb78f3f2078e73666b1415417a116cc848b72e5172e596c871103178"},
]
sphinxcontrib-qthelp = [
    {file = "sphinxcontrib-qthelp-1.0.3.tar.gz", hash = "sha256:4c33767ee058b70dba89a6fc5c1892c0d57a54be67ddd3e7875a18d14cba5a72"},
    {file = "sphinxcontrib_qthelp-1.0.3-py2.py3-none-any.whl", hash = "sha256:bd9fc24bcb748a8d51fd4ecaade681350aa63009a347a8c14e637895444dfab6"},
]
sphinxcontrib-serializinghtml = [
    {file = "sphinxcontrib-serializinghtml-1.1.5.tar.gz", hash = "sha256:aa5f6de5dfdf809ef505c4895e51ef5c9eac17d0f287933eb49ec495280b6952"},
    {file = "sphinxcontrib_serializinghtml-1.1.5-py2.py3-none-any.whl", hash = "sha256:352a9a00ae864471d3a7ead8d7d79f5fc0b57e8b3f95e9867eb9eb28999b92fd"},
]
srsly = [
    {file = "srsly-2.4.5-cp310-cp310-macosx_10_9_x86_64.whl", hash = "sha256:8fed31ef8acbb5fead2152824ef39e12d749fcd254968689ba5991dd257b63b4"},
    {file = "srsly-2.4.5-cp310-cp310-macosx_11_0_arm64.whl", hash = "sha256:04d0b4cd91e098cdac12d2c28e256b1181ba98bcd00e460b8e42dee3e8542804"},
    {file = "srsly-2.4.5-cp310-cp310-manylinux_2_17_aarch64.manylinux2014_aarch64.whl", hash = "sha256:6d83bea1f774b54d9313a374a95f11a776d37bcedcda93c526bf7f1cb5f26428"},
    {file = "srsly-2.4.5-cp310-cp310-manylinux_2_17_x86_64.manylinux2014_x86_64.whl", hash = "sha256:cae5d48a0bda55a3728f49976ea0b652f508dbc5ac3e849f41b64a5753ec7f0a"},
    {file = "srsly-2.4.5-cp310-cp310-win_amd64.whl", hash = "sha256:f74c64934423bcc2d3508cf3a079c7034e5cde988255dc57c7a09794c78f0610"},
    {file = "srsly-2.4.5-cp311-cp311-macosx_10_9_x86_64.whl", hash = "sha256:0f9abb7857f9363f1ac52123db94dfe1c4af8959a39d698eff791d17e45e00b6"},
    {file = "srsly-2.4.5-cp311-cp311-macosx_11_0_arm64.whl", hash = "sha256:f48d40c3b3d20e38410e7a95fa5b4050c035f467b0793aaf67188b1edad37fe3"},
    {file = "srsly-2.4.5-cp311-cp311-manylinux_2_17_aarch64.manylinux2014_aarch64.whl", hash = "sha256:1434759effec2ee266a24acd9b53793a81cac01fc1e6321c623195eda1b9c7df"},
    {file = "srsly-2.4.5-cp311-cp311-manylinux_2_17_x86_64.manylinux2014_x86_64.whl", hash = "sha256:5e7b0cd9853b0d9e00ad23d26199c1e44d8fd74096cbbbabc92447a915bcfd78"},
    {file = "srsly-2.4.5-cp311-cp311-win_amd64.whl", hash = "sha256:874010587a807264963de9a1c91668c43cee9ed2f683f5406bdf5a34dfe12cca"},
    {file = "srsly-2.4.5-cp36-cp36m-manylinux_2_17_aarch64.manylinux2014_aarch64.whl", hash = "sha256:afa4e1fe143275339d1c4a74e46d4c75168eed8b200f44f2ea023d45ff089a2f"},
    {file = "srsly-2.4.5-cp36-cp36m-manylinux_2_17_x86_64.manylinux2014_x86_64.whl", hash = "sha256:1c4291ee125796fb05e778e9ca8f9a829e8c314b757826f2e1d533e424a93531"},
    {file = "srsly-2.4.5-cp36-cp36m-win_amd64.whl", hash = "sha256:8f258ee69aefb053258ac2e4f4b9d597e622b79f78874534430e864cef0be199"},
    {file = "srsly-2.4.5-cp37-cp37m-macosx_10_9_x86_64.whl", hash = "sha256:ace951c3088204bd66f30326f93ab6e615ce1562a461a8a464759d99fa9c2a02"},
    {file = "srsly-2.4.5-cp37-cp37m-manylinux_2_17_aarch64.manylinux2014_aarch64.whl", hash = "sha256:facab907801fbcb0e54b3532e04bc6a0709184d68004ef3a129e8c7e3ca63d82"},
    {file = "srsly-2.4.5-cp37-cp37m-manylinux_2_17_x86_64.manylinux2014_x86_64.whl", hash = "sha256:a49c089541a9a0a27ccb841a596350b7ee1d6adfc7ebd28eddedfd34dc9f12c5"},
    {file = "srsly-2.4.5-cp37-cp37m-win_amd64.whl", hash = "sha256:db6bc02bd1e3372a3636e47b22098107c9df2cf12d220321b51c586ba17904b3"},
    {file = "srsly-2.4.5-cp38-cp38-macosx_10_9_x86_64.whl", hash = "sha256:9a95c682de8c6e6145199f10a7c597647ff7d398fb28874f845ba7d34a86a033"},
    {file = "srsly-2.4.5-cp38-cp38-macosx_11_0_arm64.whl", hash = "sha256:8c26c5c0e07ea7bb7b8b8735e1b2261fea308c2c883b99211d11747162c6d897"},
    {file = "srsly-2.4.5-cp38-cp38-manylinux_2_17_aarch64.manylinux2014_aarch64.whl", hash = "sha256:e0043eff95be45acb5ce09cebb80ebdb9f2b6856aa3a15979e6fe3cc9a486753"},
    {file = "srsly-2.4.5-cp38-cp38-manylinux_2_17_x86_64.manylinux2014_x86_64.whl", hash = "sha256:a2075124d4872e754af966e76f3258cd526eeac84f0995ee8cd561fd4cf1b68e"},
    {file = "srsly-2.4.5-cp38-cp38-win_amd64.whl", hash = "sha256:1a41e5b10902c885cabe326ba86d549d7011e38534c45bed158ecb8abd4b44ce"},
    {file = "srsly-2.4.5-cp39-cp39-macosx_10_9_x86_64.whl", hash = "sha256:b5a96f0ae15b651fa3fd87421bd93e61c6dc46c0831cbe275c9b790d253126b5"},
    {file = "srsly-2.4.5-cp39-cp39-macosx_11_0_arm64.whl", hash = "sha256:764906e9f4c2ac5f748c49d95c8bf79648404ebc548864f9cb1fa0707942d830"},
    {file = "srsly-2.4.5-cp39-cp39-manylinux_2_17_aarch64.manylinux2014_aarch64.whl", hash = "sha256:95afe9625badaf5ce326e37b21362423d7e8578a5ec9c85b15c3fca93205a883"},
    {file = "srsly-2.4.5-cp39-cp39-manylinux_2_17_x86_64.manylinux2014_x86_64.whl", hash = "sha256:90359cc3c5601afd45ec12c52bde1cf1ccbe0dc7d4244fd1f8d0c9e100c71707"},
    {file = "srsly-2.4.5-cp39-cp39-win_amd64.whl", hash = "sha256:2d3b0d32be2267fb489da172d71399ac59f763189b47dbe68eedb0817afaa6dc"},
    {file = "srsly-2.4.5.tar.gz", hash = "sha256:c842258967baa527cea9367986e42b8143a1a890e7d4a18d25a36edc3c7a33c7"},
]
stack-data = [
    {file = "stack_data-0.6.2-py3-none-any.whl", hash = "sha256:cbb2a53eb64e5785878201a97ed7c7b94883f48b87bfb0bbe8b623c74679e4a8"},
    {file = "stack_data-0.6.2.tar.gz", hash = "sha256:32d2dd0376772d01b6cb9fc996f3c8b57a357089dec328ed4b6553d037eaf815"},
]
statsmodels = [
    {file = "statsmodels-0.13.5-cp310-cp310-macosx_10_9_x86_64.whl", hash = "sha256:c75319fddded9507cc310fc3980e4ae4d64e3ff37b322ad5e203a84f89d85203"},
    {file = "statsmodels-0.13.5-cp310-cp310-macosx_11_0_arm64.whl", hash = "sha256:6f148920ef27c7ba69a5735724f65de9422c0c8bcef71b50c846b823ceab8840"},
    {file = "statsmodels-0.13.5-cp310-cp310-manylinux_2_17_aarch64.manylinux2014_aarch64.whl", hash = "sha256:5cc4d3e866bfe0c4f804bca362d0e7e29d24b840aaba8d35a754387e16d2a119"},
    {file = "statsmodels-0.13.5-cp310-cp310-manylinux_2_17_x86_64.manylinux2014_x86_64.whl", hash = "sha256:072950d6f7820a6b0bd6a27b2d792a6d6f952a1d2f62f0dcf8dd808799475855"},
    {file = "statsmodels-0.13.5-cp310-cp310-win_amd64.whl", hash = "sha256:159ae9962c61b31dcffe6356d72ae3d074bc597ad9273ec93ae653fe607b8516"},
    {file = "statsmodels-0.13.5-cp311-cp311-macosx_10_9_x86_64.whl", hash = "sha256:9061c0d5ee4f3038b590afedd527a925e5de27195dc342381bac7675b2c5efe4"},
    {file = "statsmodels-0.13.5-cp311-cp311-macosx_11_0_arm64.whl", hash = "sha256:e1d89cba5fafc1bf8e75296fdfad0b619de2bfb5e6c132913991d207f3ead675"},
    {file = "statsmodels-0.13.5-cp311-cp311-manylinux_2_17_aarch64.manylinux2014_aarch64.whl", hash = "sha256:01bc16e7c66acb30cd3dda6004c43212c758223d1966131226024a5c99ec5a7e"},
    {file = "statsmodels-0.13.5-cp311-cp311-manylinux_2_17_x86_64.manylinux2014_x86_64.whl", hash = "sha256:5d5cd9ab5de2c7489b890213cba2aec3d6468eaaec547041c2dfcb1e03411f7e"},
    {file = "statsmodels-0.13.5-cp311-cp311-win_amd64.whl", hash = "sha256:857d5c0564a68a7ef77dc2252bb43c994c0699919b4e1f06a9852c2fbb588765"},
    {file = "statsmodels-0.13.5-cp37-cp37m-macosx_10_9_x86_64.whl", hash = "sha256:5a5348b2757ab31c5c31b498f25eff2ea3c42086bef3d3b88847c25a30bdab9c"},
    {file = "statsmodels-0.13.5-cp37-cp37m-manylinux_2_17_aarch64.manylinux2014_aarch64.whl", hash = "sha256:9b21648e3a8e7514839ba000a48e495cdd8bb55f1b71c608cf314b05541e283b"},
    {file = "statsmodels-0.13.5-cp37-cp37m-manylinux_2_17_x86_64.manylinux2014_x86_64.whl", hash = "sha256:1b829eada6cec07990f5e6820a152af4871c601fd458f76a896fb79ae2114985"},
    {file = "statsmodels-0.13.5-cp37-cp37m-win_amd64.whl", hash = "sha256:872b3a8186ef20f647c7ab5ace512a8fc050148f3c2f366460ab359eec3d9695"},
    {file = "statsmodels-0.13.5-cp38-cp38-macosx_10_9_x86_64.whl", hash = "sha256:bc1abb81d24f56425febd5a22bb852a1b98e53b80c4a67f50938f9512f154141"},
    {file = "statsmodels-0.13.5-cp38-cp38-macosx_11_0_arm64.whl", hash = "sha256:a2c46f1b0811a9736db37badeb102c0903f33bec80145ced3aa54df61aee5c2b"},
    {file = "statsmodels-0.13.5-cp38-cp38-manylinux_2_17_aarch64.manylinux2014_aarch64.whl", hash = "sha256:947f79ba9662359f1cfa6e943851f17f72b06e55f4a7c7a2928ed3bc57ed6cb8"},
    {file = "statsmodels-0.13.5-cp38-cp38-manylinux_2_17_x86_64.manylinux2014_x86_64.whl", hash = "sha256:046251c939c51e7632bcc8c6d6f31b8ca0eaffdf726d2498463f8de3735c9a82"},
    {file = "statsmodels-0.13.5-cp38-cp38-win_amd64.whl", hash = "sha256:84f720e8d611ef8f297e6d2ffa7248764e223ef7221a3fc136e47ae089609611"},
    {file = "statsmodels-0.13.5-cp39-cp39-macosx_10_9_x86_64.whl", hash = "sha256:b0d1d24e4adf96ec3c64d9a027dcee2c5d5096bb0dad33b4d91034c0a3c40371"},
    {file = "statsmodels-0.13.5-cp39-cp39-macosx_11_0_arm64.whl", hash = "sha256:0f0e5c9c58fb6cba41db01504ec8dd018c96a95152266b7d5d67e0de98840474"},
    {file = "statsmodels-0.13.5-cp39-cp39-manylinux_2_17_aarch64.manylinux2014_aarch64.whl", hash = "sha256:5b034aa4b9ad4f4d21abc4dd4841be0809a446db14c7aa5c8a65090aea9f1143"},
    {file = "statsmodels-0.13.5-cp39-cp39-manylinux_2_17_x86_64.manylinux2014_x86_64.whl", hash = "sha256:73f97565c29241e839ffcef74fa995afdfe781910ccc27c189e5890193085958"},
    {file = "statsmodels-0.13.5-cp39-cp39-win_amd64.whl", hash = "sha256:2ff331e508f2d1a53d3a188305477f4cf05cd8c52beb6483885eb3d51c8be3ad"},
    {file = "statsmodels-0.13.5.tar.gz", hash = "sha256:593526acae1c0fda0ea6c48439f67c3943094c542fe769f8b90fe9e6c6cc4871"},
]
sympy = [
    {file = "sympy-1.11.1-py3-none-any.whl", hash = "sha256:938f984ee2b1e8eae8a07b884c8b7a1146010040fccddc6539c54f401c8f6fcf"},
    {file = "sympy-1.11.1.tar.gz", hash = "sha256:e32380dce63cb7c0108ed525570092fd45168bdae2faa17e528221ef72e88658"},
]
tblib = [
    {file = "tblib-1.7.0-py2.py3-none-any.whl", hash = "sha256:289fa7359e580950e7d9743eab36b0691f0310fce64dee7d9c31065b8f723e23"},
    {file = "tblib-1.7.0.tar.gz", hash = "sha256:059bd77306ea7b419d4f76016aef6d7027cc8a0785579b5aad198803435f882c"},
]
tenacity = [
    {file = "tenacity-8.1.0-py3-none-any.whl", hash = "sha256:35525cd47f82830069f0d6b73f7eb83bc5b73ee2fff0437952cedf98b27653ac"},
    {file = "tenacity-8.1.0.tar.gz", hash = "sha256:e48c437fdf9340f5666b92cd7990e96bc5fc955e1298baf4a907e3972067a445"},
]
tensorboard = [
    {file = "tensorboard-2.11.0-py3-none-any.whl", hash = "sha256:a0e592ee87962e17af3f0dce7faae3fbbd239030159e9e625cce810b7e35c53d"},
]
tensorboard-data-server = [
    {file = "tensorboard_data_server-0.6.1-py3-none-any.whl", hash = "sha256:809fe9887682d35c1f7d1f54f0f40f98bb1f771b14265b453ca051e2ce58fca7"},
    {file = "tensorboard_data_server-0.6.1-py3-none-macosx_10_9_x86_64.whl", hash = "sha256:fa8cef9be4fcae2f2363c88176638baf2da19c5ec90addb49b1cde05c95c88ee"},
    {file = "tensorboard_data_server-0.6.1-py3-none-manylinux2010_x86_64.whl", hash = "sha256:d8237580755e58eff68d1f3abefb5b1e39ae5c8b127cc40920f9c4fb33f4b98a"},
]
tensorboard-plugin-wit = [
    {file = "tensorboard_plugin_wit-1.8.1-py3-none-any.whl", hash = "sha256:ff26bdd583d155aa951ee3b152b3d0cffae8005dc697f72b44a8e8c2a77a8cbe"},
]
tensorflow = [
    {file = "tensorflow-2.11.0-cp310-cp310-macosx_10_14_x86_64.whl", hash = "sha256:6c049fec6c2040685d6f43a63e17ccc5d6b0abc16b70cc6f5e7d691262b5d2d0"},
    {file = "tensorflow-2.11.0-cp310-cp310-manylinux_2_17_aarch64.manylinux2014_aarch64.whl", hash = "sha256:bcc8380820cea8f68f6c90b8aee5432e8537e5bb9ec79ac61a98e6a9a02c7d40"},
    {file = "tensorflow-2.11.0-cp310-cp310-manylinux_2_17_x86_64.manylinux2014_x86_64.whl", hash = "sha256:d973458241c8771bf95d4ba68ad5d67b094f72dd181c2d562ffab538c1b0dad7"},
    {file = "tensorflow-2.11.0-cp310-cp310-win_amd64.whl", hash = "sha256:d470b772ee3c291a8c7be2331e7c379e0c338223c0bf532f5906d4556f17580d"},
    {file = "tensorflow-2.11.0-cp37-cp37m-macosx_10_14_x86_64.whl", hash = "sha256:d29c1179149fa469ad68234c52c83081d037ead243f90e826074e2563a0f938a"},
    {file = "tensorflow-2.11.0-cp37-cp37m-manylinux_2_17_aarch64.manylinux2014_aarch64.whl", hash = "sha256:2cdba2fce00d6c924470d4fb65d5e95a4b6571a863860608c0c13f0393f4ca0d"},
    {file = "tensorflow-2.11.0-cp37-cp37m-manylinux_2_17_x86_64.manylinux2014_x86_64.whl", hash = "sha256:4f2ab20f93d2b52a44b414ec6dcf82aa12110e90e0920039a27108de28ae2728"},
    {file = "tensorflow-2.11.0-cp37-cp37m-win_amd64.whl", hash = "sha256:445510f092f7827e1f60f59b8bfb58e664aaf05d07daaa21c5735a7f76ca2b25"},
    {file = "tensorflow-2.11.0-cp38-cp38-macosx_10_14_x86_64.whl", hash = "sha256:056d29f2212342536ce3856aa47910a2515eb97ec0a6cc29ed47fc4be1369ec8"},
    {file = "tensorflow-2.11.0-cp38-cp38-manylinux_2_17_aarch64.manylinux2014_aarch64.whl", hash = "sha256:17b29d6d360fad545ab1127db52592efd3f19ac55c1a45e5014da328ae867ab4"},
    {file = "tensorflow-2.11.0-cp38-cp38-manylinux_2_17_x86_64.manylinux2014_x86_64.whl", hash = "sha256:335ab5cccd7a1c46e3d89d9d46913f0715e8032df8d7438f9743b3fb97b39f69"},
    {file = "tensorflow-2.11.0-cp38-cp38-win_amd64.whl", hash = "sha256:d48da37c8ae711eb38047a56a052ca8bb4ee018a91a479e42b7a8d117628c32e"},
    {file = "tensorflow-2.11.0-cp39-cp39-macosx_10_14_x86_64.whl", hash = "sha256:d9cf25bca641f2e5c77caa3bfd8dd6b892a7aec0695c54d2a7c9f52a54a8d487"},
    {file = "tensorflow-2.11.0-cp39-cp39-manylinux_2_17_aarch64.manylinux2014_aarch64.whl", hash = "sha256:0d28f9691ebc48c0075e271023b3f147ae2bc29a3d3a7f42d45019c6b4a700d2"},
    {file = "tensorflow-2.11.0-cp39-cp39-manylinux_2_17_x86_64.manylinux2014_x86_64.whl", hash = "sha256:276a44210d956701899dc78ad0aa116a0071f22fb0bcc1ea6bb59f7646b08d11"},
    {file = "tensorflow-2.11.0-cp39-cp39-win_amd64.whl", hash = "sha256:cc3444fe1d58c65a195a69656bf56015bf19dc2916da607d784b0a1e215ec008"},
]
tensorflow-estimator = [
    {file = "tensorflow_estimator-2.11.0-py2.py3-none-any.whl", hash = "sha256:ea3b64acfff3d9a244f06178c9bdedcbdd3f125b67d0888dba8229498d06468b"},
]
tensorflow-io-gcs-filesystem = [
    {file = "tensorflow_io_gcs_filesystem-0.28.0-cp310-cp310-macosx_10_14_x86_64.whl", hash = "sha256:22753dc28c949bfaf29b573ee376370762c88d80330fe95cfb291261eb5e927a"},
    {file = "tensorflow_io_gcs_filesystem-0.28.0-cp310-cp310-manylinux_2_12_x86_64.manylinux2010_x86_64.whl", hash = "sha256:52988659f405166df79905e9859bc84ae2a71e3ff61522ba32a95e4dce8e66d2"},
    {file = "tensorflow_io_gcs_filesystem-0.28.0-cp310-cp310-win_amd64.whl", hash = "sha256:698d7f89e09812b9afeb47c3860797343a22f997c64ab9dab98132c61daa8a7d"},
    {file = "tensorflow_io_gcs_filesystem-0.28.0-cp311-cp311-macosx_10_14_x86_64.whl", hash = "sha256:bbf245883aa52ec687b66d0fcbe0f5f0a92d98c0b1c53e6a736039a3548d29a1"},
    {file = "tensorflow_io_gcs_filesystem-0.28.0-cp311-cp311-manylinux_2_12_x86_64.manylinux2010_x86_64.whl", hash = "sha256:6d95f306ff225c5053fd06deeab3e3a2716357923cb40c44d566c11be779caa3"},
    {file = "tensorflow_io_gcs_filesystem-0.28.0-cp311-cp311-win_amd64.whl", hash = "sha256:5fbef5836e70026245d8d9e692c44dae2c6dbc208c743d01f5b7a2978d6b6bc6"},
    {file = "tensorflow_io_gcs_filesystem-0.28.0-cp37-cp37m-macosx_10_14_x86_64.whl", hash = "sha256:00cf6a92f1f9f90b2ba2d728870bcd2a70b116316d0817ab0b91dd390c25b3fd"},
    {file = "tensorflow_io_gcs_filesystem-0.28.0-cp37-cp37m-manylinux_2_12_x86_64.manylinux2010_x86_64.whl", hash = "sha256:f76cbe1a784841c223f6861e5f6c7e53aa6232cb626d57e76881a0638c365de6"},
    {file = "tensorflow_io_gcs_filesystem-0.28.0-cp37-cp37m-win_amd64.whl", hash = "sha256:c5d99f56c12a349905ff684142e4d2df06ae68ecf50c4aad5449a5f81731d858"},
    {file = "tensorflow_io_gcs_filesystem-0.28.0-cp38-cp38-macosx_10_14_x86_64.whl", hash = "sha256:b6e2d275020fb4d1a952cd3fa546483f4e46ad91d64e90d3458e5ca3d12f6477"},
    {file = "tensorflow_io_gcs_filesystem-0.28.0-cp38-cp38-manylinux_2_12_x86_64.manylinux2010_x86_64.whl", hash = "sha256:a6670e0da16c884267e896ea5c3334d6fd319bd6ff7cf917043a9f3b2babb1b3"},
    {file = "tensorflow_io_gcs_filesystem-0.28.0-cp38-cp38-win_amd64.whl", hash = "sha256:bfed720fc691d3f45802a7bed420716805aef0939c11cebf25798906201f626e"},
    {file = "tensorflow_io_gcs_filesystem-0.28.0-cp39-cp39-macosx_10_14_x86_64.whl", hash = "sha256:cc062ce13ec95fb64b1fd426818a6d2b0e5be9692bc0e43a19cce115b6da4336"},
    {file = "tensorflow_io_gcs_filesystem-0.28.0-cp39-cp39-manylinux_2_12_x86_64.manylinux2010_x86_64.whl", hash = "sha256:366e1eff8dbd6b64333d7061e2a8efd081ae4742614f717ced08d8cc9379eb50"},
    {file = "tensorflow_io_gcs_filesystem-0.28.0-cp39-cp39-win_amd64.whl", hash = "sha256:9484893779324b2d34874b0aacf3b824eb4f22d782e75df029cbccab2e607974"},
]
termcolor = [
    {file = "termcolor-2.1.1-py3-none-any.whl", hash = "sha256:fa852e957f97252205e105dd55bbc23b419a70fec0085708fc0515e399f304fd"},
    {file = "termcolor-2.1.1.tar.gz", hash = "sha256:67cee2009adc6449c650f6bcf3bdeed00c8ba53a8cda5362733c53e0a39fb70b"},
]
terminado = [
    {file = "terminado-0.17.1-py3-none-any.whl", hash = "sha256:8650d44334eba354dd591129ca3124a6ba42c3d5b70df5051b6921d506fdaeae"},
    {file = "terminado-0.17.1.tar.gz", hash = "sha256:6ccbbcd3a4f8a25a5ec04991f39a0b8db52dfcd487ea0e578d977e6752380333"},
]
thinc = [
    {file = "thinc-8.1.5-cp310-cp310-macosx_10_9_x86_64.whl", hash = "sha256:5dc6629e4770a13dec34eda3c4d89302f1b5c91ac4663cd53f876a4e761fcc00"},
    {file = "thinc-8.1.5-cp310-cp310-macosx_11_0_arm64.whl", hash = "sha256:8af5639de41a08d358fac073ac116faefe75289d9bed5c1fbf6c7a54724529ea"},
    {file = "thinc-8.1.5-cp310-cp310-manylinux_2_17_aarch64.manylinux2014_aarch64.whl", hash = "sha256:4d66eeacc29769bf4238a0666f05e38d75dce60ab609eea5089975e6d8b82721"},
    {file = "thinc-8.1.5-cp310-cp310-manylinux_2_17_x86_64.manylinux2014_x86_64.whl", hash = "sha256:25fcf9b53317f3addca048f1295d4708a95c526821295fe42398e23520514373"},
    {file = "thinc-8.1.5-cp310-cp310-win_amd64.whl", hash = "sha256:a683f5280601f2fa1625e738e2b6ce481d17b07350823164f5863aab6b8b8a5d"},
    {file = "thinc-8.1.5-cp311-cp311-macosx_10_9_x86_64.whl", hash = "sha256:404af2a714d6e688d27f7816042bca85766cbc57808aa9afb3309ad786000726"},
    {file = "thinc-8.1.5-cp311-cp311-macosx_11_0_arm64.whl", hash = "sha256:ee28aa9773cb69d6c95d0c58b3fa9997c88840ad1eb877576f407a5b3b0f93c0"},
    {file = "thinc-8.1.5-cp311-cp311-manylinux_2_17_aarch64.manylinux2014_aarch64.whl", hash = "sha256:7acccd5fb2fcd6caab1f3ad9d3f6acd1c6194a638dceccb5a33bd6f1875221ab"},
    {file = "thinc-8.1.5-cp311-cp311-manylinux_2_17_x86_64.manylinux2014_x86_64.whl", hash = "sha256:1dc59ab558c85f901ac8299eb8ff1be14404b4d47e5ed3f94f897e25496e4f80"},
    {file = "thinc-8.1.5-cp311-cp311-win_amd64.whl", hash = "sha256:07a4cf13c6f0259f32c9d023e2d32d0f5e0aa12ce0422792dbadd24fa1e0379e"},
    {file = "thinc-8.1.5-cp36-cp36m-manylinux_2_17_aarch64.manylinux2014_aarch64.whl", hash = "sha256:3ad722c4b1351a712bf8759307ea1213f236aee4a170b2ff31f7908f31b34261"},
    {file = "thinc-8.1.5-cp36-cp36m-manylinux_2_17_x86_64.manylinux2014_x86_64.whl", hash = "sha256:076d68f6c27862b66e15af3622651c58f66b3d3b1c69beadbf1c13da294f05cc"},
    {file = "thinc-8.1.5-cp36-cp36m-win_amd64.whl", hash = "sha256:91a8ef8dd565b6aa9b3161b97eece079993109be156f4e8501c8bd36e02b6f3f"},
    {file = "thinc-8.1.5-cp37-cp37m-macosx_10_9_x86_64.whl", hash = "sha256:73538c0e596d1f281678354f6508d4af5fad3ae0743b069a96628f2a96085fa5"},
    {file = "thinc-8.1.5-cp37-cp37m-manylinux_2_17_aarch64.manylinux2014_aarch64.whl", hash = "sha256:ea5e6502565fe72f9a975f6fe5d1be9d19914d2a3abb3158da08b4adffaa97c6"},
    {file = "thinc-8.1.5-cp37-cp37m-manylinux_2_17_x86_64.manylinux2014_x86_64.whl", hash = "sha256:d202e79e3d785a2931d580d3dafaa6ca357c5656c82341121731a3491a1c8887"},
    {file = "thinc-8.1.5-cp37-cp37m-win_amd64.whl", hash = "sha256:61dfa235c891c1fa24f9607cd0cad264806adeb70d267162c6e5d91fb9f78640"},
    {file = "thinc-8.1.5-cp38-cp38-macosx_10_9_x86_64.whl", hash = "sha256:b62a4247cce4c3a07014b9386b9045dbc15a83aa46102a7fcd5d8eec21fa463a"},
    {file = "thinc-8.1.5-cp38-cp38-macosx_11_0_arm64.whl", hash = "sha256:345d15eb45743b305a35dd1dc77d282248e55e45a0a84c38d2dfc9fad6130125"},
    {file = "thinc-8.1.5-cp38-cp38-manylinux_2_17_aarch64.manylinux2014_aarch64.whl", hash = "sha256:6793340b5ada30f11d9beaa6001ade6d80cf3a7877d701ec1710552145dabb33"},
    {file = "thinc-8.1.5-cp38-cp38-manylinux_2_17_x86_64.manylinux2014_x86_64.whl", hash = "sha256:fa07750e65cc7d3bd922bf2046a10ef28cf22497990da13c3ca154b25449b758"},
    {file = "thinc-8.1.5-cp38-cp38-win_amd64.whl", hash = "sha256:b7c1b8417e6bebcebe0bbded816b7b6587a1e239539109897e15cf8463dbed10"},
    {file = "thinc-8.1.5-cp39-cp39-macosx_10_9_x86_64.whl", hash = "sha256:ad96acada56e4a0509b834c2e0950a5066727ddfc8d2201b83f7bca8751886aa"},
    {file = "thinc-8.1.5-cp39-cp39-macosx_11_0_arm64.whl", hash = "sha256:5d0144cccb3fb08b15bba73a97f83c0f311a388417fb89d5bb4451abe559b0a2"},
    {file = "thinc-8.1.5-cp39-cp39-manylinux_2_17_aarch64.manylinux2014_aarch64.whl", hash = "sha256:ced446d2af306a29b0c9ba8940a6631e2e9ef287f9643f4a1d539d69e9fc7266"},
    {file = "thinc-8.1.5-cp39-cp39-manylinux_2_17_x86_64.manylinux2014_x86_64.whl", hash = "sha256:6bb376234c44f173445651c9bf397d05622e31c09a98f81cee98f5908d674380"},
    {file = "thinc-8.1.5-cp39-cp39-win_amd64.whl", hash = "sha256:16be051c6f71d967fe87c3bda3a760699539cf75fee6b32527ea38feb3002e56"},
    {file = "thinc-8.1.5.tar.gz", hash = "sha256:4d3e4de33d2d0eae7c1455c60c680e453b0204c29e3d2d548d7a9e7fe08ccfbd"},
]
threadpoolctl = [
    {file = "threadpoolctl-3.1.0-py3-none-any.whl", hash = "sha256:8b99adda265feb6773280df41eece7b2e6561b772d21ffd52e372f999024907b"},
    {file = "threadpoolctl-3.1.0.tar.gz", hash = "sha256:a335baacfaa4400ae1f0d8e3a58d6674d2f8828e3716bb2802c44955ad391380"},
]
tinycss2 = [
    {file = "tinycss2-1.2.1-py3-none-any.whl", hash = "sha256:2b80a96d41e7c3914b8cda8bc7f705a4d9c49275616e886103dd839dfc847847"},
    {file = "tinycss2-1.2.1.tar.gz", hash = "sha256:8cff3a8f066c2ec677c06dbc7b45619804a6938478d9d73c284b29d14ecb0627"},
]
tokenize-rt = [
    {file = "tokenize_rt-5.0.0-py2.py3-none-any.whl", hash = "sha256:c67772c662c6b3dc65edf66808577968fb10badfc2042e3027196bed4daf9e5a"},
    {file = "tokenize_rt-5.0.0.tar.gz", hash = "sha256:3160bc0c3e8491312d0485171dea861fc160a240f5f5766b72a1165408d10740"},
]
tomli = [
    {file = "tomli-2.0.1-py3-none-any.whl", hash = "sha256:939de3e7a6161af0c887ef91b7d41a53e7c5a1ca976325f429cb46ea9bc30ecc"},
    {file = "tomli-2.0.1.tar.gz", hash = "sha256:de526c12914f0c550d15924c62d72abc48d6fe7364aa87328337a31007fe8a4f"},
]
toolz = [
    {file = "toolz-0.12.0-py3-none-any.whl", hash = "sha256:2059bd4148deb1884bb0eb770a3cde70e7f954cfbbdc2285f1f2de01fd21eb6f"},
    {file = "toolz-0.12.0.tar.gz", hash = "sha256:88c570861c440ee3f2f6037c4654613228ff40c93a6c25e0eba70d17282c6194"},
]
torch = [
    {file = "torch-1.12.1-cp310-cp310-manylinux1_x86_64.whl", hash = "sha256:9c038662db894a23e49e385df13d47b2a777ffd56d9bcd5b832593fab0a7e286"},
    {file = "torch-1.12.1-cp310-cp310-manylinux2014_aarch64.whl", hash = "sha256:4e1b9c14cf13fd2ab8d769529050629a0e68a6fc5cb8e84b4a3cc1dd8c4fe541"},
    {file = "torch-1.12.1-cp310-cp310-win_amd64.whl", hash = "sha256:e9c8f4a311ac29fc7e8e955cfb7733deb5dbe1bdaabf5d4af2765695824b7e0d"},
    {file = "torch-1.12.1-cp310-none-macosx_10_9_x86_64.whl", hash = "sha256:976c3f997cea38ee91a0dd3c3a42322785414748d1761ef926b789dfa97c6134"},
    {file = "torch-1.12.1-cp310-none-macosx_11_0_arm64.whl", hash = "sha256:68104e4715a55c4bb29a85c6a8d57d820e0757da363be1ba680fa8cc5be17b52"},
    {file = "torch-1.12.1-cp37-cp37m-manylinux1_x86_64.whl", hash = "sha256:743784ccea0dc8f2a3fe6a536bec8c4763bd82c1352f314937cb4008d4805de1"},
    {file = "torch-1.12.1-cp37-cp37m-manylinux2014_aarch64.whl", hash = "sha256:b5dbcca369800ce99ba7ae6dee3466607a66958afca3b740690d88168752abcf"},
    {file = "torch-1.12.1-cp37-cp37m-win_amd64.whl", hash = "sha256:f3b52a634e62821e747e872084ab32fbcb01b7fa7dbb7471b6218279f02a178a"},
    {file = "torch-1.12.1-cp37-none-macosx_10_9_x86_64.whl", hash = "sha256:8a34a2fbbaa07c921e1b203f59d3d6e00ed379f2b384445773bd14e328a5b6c8"},
    {file = "torch-1.12.1-cp37-none-macosx_11_0_arm64.whl", hash = "sha256:42f639501928caabb9d1d55ddd17f07cd694de146686c24489ab8c615c2871f2"},
    {file = "torch-1.12.1-cp38-cp38-manylinux1_x86_64.whl", hash = "sha256:0b44601ec56f7dd44ad8afc00846051162ef9c26a8579dda0a02194327f2d55e"},
    {file = "torch-1.12.1-cp38-cp38-manylinux2014_aarch64.whl", hash = "sha256:cd26d8c5640c3a28c526d41ccdca14cf1cbca0d0f2e14e8263a7ac17194ab1d2"},
    {file = "torch-1.12.1-cp38-cp38-win_amd64.whl", hash = "sha256:42e115dab26f60c29e298559dbec88444175528b729ae994ec4c65d56fe267dd"},
    {file = "torch-1.12.1-cp38-none-macosx_10_9_x86_64.whl", hash = "sha256:a8320ba9ad87e80ca5a6a016e46ada4d1ba0c54626e135d99b2129a4541c509d"},
    {file = "torch-1.12.1-cp38-none-macosx_11_0_arm64.whl", hash = "sha256:03e31c37711db2cd201e02de5826de875529e45a55631d317aadce2f1ed45aa8"},
    {file = "torch-1.12.1-cp39-cp39-manylinux1_x86_64.whl", hash = "sha256:9b356aea223772cd754edb4d9ecf2a025909b8615a7668ac7d5130f86e7ec421"},
    {file = "torch-1.12.1-cp39-cp39-manylinux2014_aarch64.whl", hash = "sha256:6cf6f54b43c0c30335428195589bd00e764a6d27f3b9ba637aaa8c11aaf93073"},
    {file = "torch-1.12.1-cp39-cp39-win_amd64.whl", hash = "sha256:f00c721f489089dc6364a01fd84906348fe02243d0af737f944fddb36003400d"},
    {file = "torch-1.12.1-cp39-none-macosx_10_9_x86_64.whl", hash = "sha256:bfec2843daa654f04fda23ba823af03e7b6f7650a873cdb726752d0e3718dada"},
    {file = "torch-1.12.1-cp39-none-macosx_11_0_arm64.whl", hash = "sha256:69fe2cae7c39ccadd65a123793d30e0db881f1c1927945519c5c17323131437e"},
]
torchvision = [
    {file = "torchvision-0.13.1-cp310-cp310-macosx_10_9_x86_64.whl", hash = "sha256:19286a733c69dcbd417b86793df807bd227db5786ed787c17297741a9b0d0fc7"},
    {file = "torchvision-0.13.1-cp310-cp310-macosx_11_0_arm64.whl", hash = "sha256:08f592ea61836ebeceb5c97f4d7a813b9d7dc651bbf7ce4401563ccfae6a21fc"},
    {file = "torchvision-0.13.1-cp310-cp310-manylinux1_x86_64.whl", hash = "sha256:ef5fe3ec1848123cd0ec74c07658192b3147dcd38e507308c790d5943e87b88c"},
    {file = "torchvision-0.13.1-cp310-cp310-manylinux2014_aarch64.whl", hash = "sha256:099874088df104d54d8008f2a28539ca0117b512daed8bf3c2bbfa2b7ccb187a"},
    {file = "torchvision-0.13.1-cp310-cp310-win_amd64.whl", hash = "sha256:8e4d02e4d8a203e0c09c10dfb478214c224d080d31efc0dbf36d9c4051f7f3c6"},
    {file = "torchvision-0.13.1-cp37-cp37m-macosx_10_9_x86_64.whl", hash = "sha256:5e631241bee3661de64f83616656224af2e3512eb2580da7c08e08b8c965a8ac"},
    {file = "torchvision-0.13.1-cp37-cp37m-manylinux1_x86_64.whl", hash = "sha256:899eec0b9f3b99b96d6f85b9aa58c002db41c672437677b553015b9135b3be7e"},
    {file = "torchvision-0.13.1-cp37-cp37m-manylinux2014_aarch64.whl", hash = "sha256:83e9e2457f23110fd53b0177e1bc621518d6ea2108f570e853b768ce36b7c679"},
    {file = "torchvision-0.13.1-cp37-cp37m-win_amd64.whl", hash = "sha256:7552e80fa222252b8b217a951c85e172a710ea4cad0ae0c06fbb67addece7871"},
    {file = "torchvision-0.13.1-cp38-cp38-macosx_10_9_x86_64.whl", hash = "sha256:f230a1a40ed70d51e463ce43df243ec520902f8725de2502e485efc5eea9d864"},
    {file = "torchvision-0.13.1-cp38-cp38-macosx_11_0_arm64.whl", hash = "sha256:e9a563894f9fa40692e24d1aa58c3ef040450017cfed3598ff9637f404f3fe3b"},
    {file = "torchvision-0.13.1-cp38-cp38-manylinux1_x86_64.whl", hash = "sha256:7cb789ceefe6dcd0dc8eeda37bfc45efb7cf34770eac9533861d51ca508eb5b3"},
    {file = "torchvision-0.13.1-cp38-cp38-manylinux2014_aarch64.whl", hash = "sha256:87c137f343197769a51333076e66bfcd576301d2cd8614b06657187c71b06c4f"},
    {file = "torchvision-0.13.1-cp38-cp38-win_amd64.whl", hash = "sha256:4d8bf321c4380854ef04613935fdd415dce29d1088a7ff99e06e113f0efe9203"},
    {file = "torchvision-0.13.1-cp39-cp39-macosx_10_9_x86_64.whl", hash = "sha256:0298bae3b09ac361866088434008d82b99d6458fe8888c8df90720ef4b347d44"},
    {file = "torchvision-0.13.1-cp39-cp39-macosx_11_0_arm64.whl", hash = "sha256:c5ed609c8bc88c575226400b2232e0309094477c82af38952e0373edef0003fd"},
    {file = "torchvision-0.13.1-cp39-cp39-manylinux1_x86_64.whl", hash = "sha256:3567fb3def829229ec217c1e38f08c5128ff7fb65854cac17ebac358ff7aa309"},
    {file = "torchvision-0.13.1-cp39-cp39-manylinux2014_aarch64.whl", hash = "sha256:b167934a5943242da7b1e59318f911d2d253feeca0d13ad5d832b58eed943401"},
    {file = "torchvision-0.13.1-cp39-cp39-win_amd64.whl", hash = "sha256:0e77706cc90462653620e336bb90daf03d7bf1b88c3a9a3037df8d111823a56e"},
]
tornado = [
    {file = "tornado-6.2-cp37-abi3-macosx_10_9_universal2.whl", hash = "sha256:20f638fd8cc85f3cbae3c732326e96addff0a15e22d80f049e00121651e82e72"},
    {file = "tornado-6.2-cp37-abi3-macosx_10_9_x86_64.whl", hash = "sha256:87dcafae3e884462f90c90ecc200defe5e580a7fbbb4365eda7c7c1eb809ebc9"},
    {file = "tornado-6.2-cp37-abi3-manylinux_2_17_aarch64.manylinux2014_aarch64.whl", hash = "sha256:ba09ef14ca9893954244fd872798b4ccb2367c165946ce2dd7376aebdde8e3ac"},
    {file = "tornado-6.2-cp37-abi3-manylinux_2_5_i686.manylinux1_i686.manylinux_2_17_i686.manylinux2014_i686.whl", hash = "sha256:b8150f721c101abdef99073bf66d3903e292d851bee51910839831caba341a75"},
    {file = "tornado-6.2-cp37-abi3-manylinux_2_5_x86_64.manylinux1_x86_64.manylinux_2_17_x86_64.manylinux2014_x86_64.whl", hash = "sha256:d3a2f5999215a3a06a4fc218026cd84c61b8b2b40ac5296a6db1f1451ef04c1e"},
    {file = "tornado-6.2-cp37-abi3-musllinux_1_1_aarch64.whl", hash = "sha256:5f8c52d219d4995388119af7ccaa0bcec289535747620116a58d830e7c25d8a8"},
    {file = "tornado-6.2-cp37-abi3-musllinux_1_1_i686.whl", hash = "sha256:6fdfabffd8dfcb6cf887428849d30cf19a3ea34c2c248461e1f7d718ad30b66b"},
    {file = "tornado-6.2-cp37-abi3-musllinux_1_1_x86_64.whl", hash = "sha256:1d54d13ab8414ed44de07efecb97d4ef7c39f7438cf5e976ccd356bebb1b5fca"},
    {file = "tornado-6.2-cp37-abi3-win32.whl", hash = "sha256:5c87076709343557ef8032934ce5f637dbb552efa7b21d08e89ae7619ed0eb23"},
    {file = "tornado-6.2-cp37-abi3-win_amd64.whl", hash = "sha256:e5f923aa6a47e133d1cf87d60700889d7eae68988704e20c75fb2d65677a8e4b"},
    {file = "tornado-6.2.tar.gz", hash = "sha256:9b630419bde84ec666bfd7ea0a4cb2a8a651c2d5cccdbdd1972a0c859dfc3c13"},
]
tqdm = [
    {file = "tqdm-4.64.1-py2.py3-none-any.whl", hash = "sha256:6fee160d6ffcd1b1c68c65f14c829c22832bc401726335ce92c52d395944a6a1"},
    {file = "tqdm-4.64.1.tar.gz", hash = "sha256:5f4f682a004951c1b450bc753c710e9280c5746ce6ffedee253ddbcbf54cf1e4"},
]
traitlets = [
    {file = "traitlets-5.7.1-py3-none-any.whl", hash = "sha256:57ba2ba951632eeab9388fa45f342a5402060a5cc9f0bb942f760fafb6641581"},
    {file = "traitlets-5.7.1.tar.gz", hash = "sha256:fde8f62c05204ead43c2c1b9389cfc85befa7f54acb5da28529d671175bb4108"},
]
typer = [
    {file = "typer-0.7.0-py3-none-any.whl", hash = "sha256:b5e704f4e48ec263de1c0b3a2387cd405a13767d2f907f44c1a08cbad96f606d"},
    {file = "typer-0.7.0.tar.gz", hash = "sha256:ff797846578a9f2a201b53442aedeb543319466870fbe1c701eab66dd7681165"},
]
typing-extensions = [
    {file = "typing_extensions-4.4.0-py3-none-any.whl", hash = "sha256:16fa4864408f655d35ec496218b85f79b3437c829e93320c7c9215ccfd92489e"},
    {file = "typing_extensions-4.4.0.tar.gz", hash = "sha256:1511434bb92bf8dd198c12b1cc812e800d4181cfcb867674e0f8279cc93087aa"},
]
tzdata = [
    {file = "tzdata-2022.7-py2.py3-none-any.whl", hash = "sha256:2b88858b0e3120792a3c0635c23daf36a7d7eeeca657c323da299d2094402a0d"},
    {file = "tzdata-2022.7.tar.gz", hash = "sha256:fe5f866eddd8b96e9fcba978f8e503c909b19ea7efda11e52e39494bad3a7bfa"},
]
tzlocal = [
    {file = "tzlocal-4.2-py3-none-any.whl", hash = "sha256:89885494684c929d9191c57aa27502afc87a579be5cdd3225c77c463ea043745"},
    {file = "tzlocal-4.2.tar.gz", hash = "sha256:ee5842fa3a795f023514ac2d801c4a81d1743bbe642e3940143326b3a00addd7"},
]
uri-template = [
    {file = "uri_template-1.2.0-py3-none-any.whl", hash = "sha256:f1699c77b73b925cf4937eae31ab282a86dc885c333f2e942513f08f691fc7db"},
    {file = "uri_template-1.2.0.tar.gz", hash = "sha256:934e4d09d108b70eb8a24410af8615294d09d279ce0e7cbcdaef1bd21f932b06"},
]
urllib3 = [
    {file = "urllib3-1.26.13-py2.py3-none-any.whl", hash = "sha256:47cc05d99aaa09c9e72ed5809b60e7ba354e64b59c9c173ac3018642d8bb41fc"},
    {file = "urllib3-1.26.13.tar.gz", hash = "sha256:c083dd0dce68dbfbe1129d5271cb90f9447dea7d52097c6e0126120c521ddea8"},
]
wasabi = [
    {file = "wasabi-0.10.1-py3-none-any.whl", hash = "sha256:fe862cc24034fbc9f04717cd312ab884f71f51a8ecabebc3449b751c2a649d83"},
    {file = "wasabi-0.10.1.tar.gz", hash = "sha256:c8e372781be19272942382b14d99314d175518d7822057cb7a97010c4259d249"},
]
wcwidth = [
    {file = "wcwidth-0.2.5-py2.py3-none-any.whl", hash = "sha256:beb4802a9cebb9144e99086eff703a642a13d6a0052920003a230f3294bbe784"},
    {file = "wcwidth-0.2.5.tar.gz", hash = "sha256:c4d647b99872929fdb7bdcaa4fbe7f01413ed3d98077df798530e5b04f116c83"},
]
webcolors = [
    {file = "webcolors-1.12-py3-none-any.whl", hash = "sha256:d98743d81d498a2d3eaf165196e65481f0d2ea85281463d856b1e51b09f62dce"},
    {file = "webcolors-1.12.tar.gz", hash = "sha256:16d043d3a08fd6a1b1b7e3e9e62640d09790dce80d2bdd4792a175b35fe794a9"},
]
webencodings = [
    {file = "webencodings-0.5.1-py2.py3-none-any.whl", hash = "sha256:a0af1213f3c2226497a97e2b3aa01a7e4bee4f403f95be16fc9acd2947514a78"},
    {file = "webencodings-0.5.1.tar.gz", hash = "sha256:b36a1c245f2d304965eb4e0a82848379241dc04b865afcc4aab16748587e1923"},
]
websocket-client = [
    {file = "websocket-client-1.4.2.tar.gz", hash = "sha256:d6e8f90ca8e2dd4e8027c4561adeb9456b54044312dba655e7cae652ceb9ae59"},
    {file = "websocket_client-1.4.2-py3-none-any.whl", hash = "sha256:d6b06432f184438d99ac1f456eaf22fe1ade524c3dd16e661142dc54e9cba574"},
]
werkzeug = [
    {file = "Werkzeug-2.2.2-py3-none-any.whl", hash = "sha256:f979ab81f58d7318e064e99c4506445d60135ac5cd2e177a2de0089bfd4c9bd5"},
    {file = "Werkzeug-2.2.2.tar.gz", hash = "sha256:7ea2d48322cc7c0f8b3a215ed73eabd7b5d75d0b50e31ab006286ccff9e00b8f"},
]
wheel = [
    {file = "wheel-0.38.4-py3-none-any.whl", hash = "sha256:b60533f3f5d530e971d6737ca6d58681ee434818fab630c83a734bb10c083ce8"},
    {file = "wheel-0.38.4.tar.gz", hash = "sha256:965f5259b566725405b05e7cf774052044b1ed30119b5d586b2703aafe8719ac"},
]
widgetsnbextension = [
    {file = "widgetsnbextension-4.0.4-py3-none-any.whl", hash = "sha256:fa0e840719ec95dd2ec85c3a48913f1a0c29d323eacbcdb0b29bfed0cc6da678"},
    {file = "widgetsnbextension-4.0.4.tar.gz", hash = "sha256:44c69f18237af0f610557d6c1c7ef76853f5856a0e604c0a517f2320566bb775"},
]
wrapt = [
    {file = "wrapt-1.14.1-cp27-cp27m-macosx_10_9_x86_64.whl", hash = "sha256:1b376b3f4896e7930f1f772ac4b064ac12598d1c38d04907e696cc4d794b43d3"},
    {file = "wrapt-1.14.1-cp27-cp27m-manylinux1_i686.whl", hash = "sha256:903500616422a40a98a5a3c4ff4ed9d0066f3b4c951fa286018ecdf0750194ef"},
    {file = "wrapt-1.14.1-cp27-cp27m-manylinux1_x86_64.whl", hash = "sha256:5a9a0d155deafd9448baff28c08e150d9b24ff010e899311ddd63c45c2445e28"},
    {file = "wrapt-1.14.1-cp27-cp27m-manylinux2010_i686.whl", hash = "sha256:ddaea91abf8b0d13443f6dac52e89051a5063c7d014710dcb4d4abb2ff811a59"},
    {file = "wrapt-1.14.1-cp27-cp27m-manylinux2010_x86_64.whl", hash = "sha256:36f582d0c6bc99d5f39cd3ac2a9062e57f3cf606ade29a0a0d6b323462f4dd87"},
    {file = "wrapt-1.14.1-cp27-cp27mu-manylinux1_i686.whl", hash = "sha256:7ef58fb89674095bfc57c4069e95d7a31cfdc0939e2a579882ac7d55aadfd2a1"},
    {file = "wrapt-1.14.1-cp27-cp27mu-manylinux1_x86_64.whl", hash = "sha256:e2f83e18fe2f4c9e7db597e988f72712c0c3676d337d8b101f6758107c42425b"},
    {file = "wrapt-1.14.1-cp27-cp27mu-manylinux2010_i686.whl", hash = "sha256:ee2b1b1769f6707a8a445162ea16dddf74285c3964f605877a20e38545c3c462"},
    {file = "wrapt-1.14.1-cp27-cp27mu-manylinux2010_x86_64.whl", hash = "sha256:833b58d5d0b7e5b9832869f039203389ac7cbf01765639c7309fd50ef619e0b1"},
    {file = "wrapt-1.14.1-cp310-cp310-macosx_10_9_x86_64.whl", hash = "sha256:80bb5c256f1415f747011dc3604b59bc1f91c6e7150bd7db03b19170ee06b320"},
    {file = "wrapt-1.14.1-cp310-cp310-macosx_11_0_arm64.whl", hash = "sha256:07f7a7d0f388028b2df1d916e94bbb40624c59b48ecc6cbc232546706fac74c2"},
    {file = "wrapt-1.14.1-cp310-cp310-manylinux_2_17_aarch64.manylinux2014_aarch64.whl", hash = "sha256:02b41b633c6261feff8ddd8d11c711df6842aba629fdd3da10249a53211a72c4"},
    {file = "wrapt-1.14.1-cp310-cp310-manylinux_2_5_i686.manylinux1_i686.manylinux_2_17_i686.manylinux2014_i686.whl", hash = "sha256:2fe803deacd09a233e4762a1adcea5db5d31e6be577a43352936179d14d90069"},
    {file = "wrapt-1.14.1-cp310-cp310-manylinux_2_5_x86_64.manylinux1_x86_64.manylinux_2_17_x86_64.manylinux2014_x86_64.whl", hash = "sha256:257fd78c513e0fb5cdbe058c27a0624c9884e735bbd131935fd49e9fe719d310"},
    {file = "wrapt-1.14.1-cp310-cp310-musllinux_1_1_aarch64.whl", hash = "sha256:4fcc4649dc762cddacd193e6b55bc02edca674067f5f98166d7713b193932b7f"},
    {file = "wrapt-1.14.1-cp310-cp310-musllinux_1_1_i686.whl", hash = "sha256:11871514607b15cfeb87c547a49bca19fde402f32e2b1c24a632506c0a756656"},
    {file = "wrapt-1.14.1-cp310-cp310-musllinux_1_1_x86_64.whl", hash = "sha256:8ad85f7f4e20964db4daadcab70b47ab05c7c1cf2a7c1e51087bfaa83831854c"},
    {file = "wrapt-1.14.1-cp310-cp310-win32.whl", hash = "sha256:a9a52172be0b5aae932bef82a79ec0a0ce87288c7d132946d645eba03f0ad8a8"},
    {file = "wrapt-1.14.1-cp310-cp310-win_amd64.whl", hash = "sha256:6d323e1554b3d22cfc03cd3243b5bb815a51f5249fdcbb86fda4bf62bab9e164"},
    {file = "wrapt-1.14.1-cp35-cp35m-manylinux1_i686.whl", hash = "sha256:43ca3bbbe97af00f49efb06e352eae40434ca9d915906f77def219b88e85d907"},
    {file = "wrapt-1.14.1-cp35-cp35m-manylinux1_x86_64.whl", hash = "sha256:6b1a564e6cb69922c7fe3a678b9f9a3c54e72b469875aa8018f18b4d1dd1adf3"},
    {file = "wrapt-1.14.1-cp35-cp35m-manylinux2010_i686.whl", hash = "sha256:00b6d4ea20a906c0ca56d84f93065b398ab74b927a7a3dbd470f6fc503f95dc3"},
    {file = "wrapt-1.14.1-cp35-cp35m-manylinux2010_x86_64.whl", hash = "sha256:a85d2b46be66a71bedde836d9e41859879cc54a2a04fad1191eb50c2066f6e9d"},
    {file = "wrapt-1.14.1-cp35-cp35m-win32.whl", hash = "sha256:dbcda74c67263139358f4d188ae5faae95c30929281bc6866d00573783c422b7"},
    {file = "wrapt-1.14.1-cp35-cp35m-win_amd64.whl", hash = "sha256:b21bb4c09ffabfa0e85e3a6b623e19b80e7acd709b9f91452b8297ace2a8ab00"},
    {file = "wrapt-1.14.1-cp36-cp36m-macosx_10_9_x86_64.whl", hash = "sha256:9e0fd32e0148dd5dea6af5fee42beb949098564cc23211a88d799e434255a1f4"},
    {file = "wrapt-1.14.1-cp36-cp36m-manylinux_2_17_aarch64.manylinux2014_aarch64.whl", hash = "sha256:9736af4641846491aedb3c3f56b9bc5568d92b0692303b5a305301a95dfd38b1"},
    {file = "wrapt-1.14.1-cp36-cp36m-manylinux_2_5_i686.manylinux1_i686.manylinux_2_17_i686.manylinux2014_i686.whl", hash = "sha256:5b02d65b9ccf0ef6c34cba6cf5bf2aab1bb2f49c6090bafeecc9cd81ad4ea1c1"},
    {file = "wrapt-1.14.1-cp36-cp36m-manylinux_2_5_x86_64.manylinux1_x86_64.manylinux_2_17_x86_64.manylinux2014_x86_64.whl", hash = "sha256:21ac0156c4b089b330b7666db40feee30a5d52634cc4560e1905d6529a3897ff"},
    {file = "wrapt-1.14.1-cp36-cp36m-musllinux_1_1_aarch64.whl", hash = "sha256:9f3e6f9e05148ff90002b884fbc2a86bd303ae847e472f44ecc06c2cd2fcdb2d"},
    {file = "wrapt-1.14.1-cp36-cp36m-musllinux_1_1_i686.whl", hash = "sha256:6e743de5e9c3d1b7185870f480587b75b1cb604832e380d64f9504a0535912d1"},
    {file = "wrapt-1.14.1-cp36-cp36m-musllinux_1_1_x86_64.whl", hash = "sha256:d79d7d5dc8a32b7093e81e97dad755127ff77bcc899e845f41bf71747af0c569"},
    {file = "wrapt-1.14.1-cp36-cp36m-win32.whl", hash = "sha256:81b19725065dcb43df02b37e03278c011a09e49757287dca60c5aecdd5a0b8ed"},
    {file = "wrapt-1.14.1-cp36-cp36m-win_amd64.whl", hash = "sha256:b014c23646a467558be7da3d6b9fa409b2c567d2110599b7cf9a0c5992b3b471"},
    {file = "wrapt-1.14.1-cp37-cp37m-macosx_10_9_x86_64.whl", hash = "sha256:88bd7b6bd70a5b6803c1abf6bca012f7ed963e58c68d76ee20b9d751c74a3248"},
    {file = "wrapt-1.14.1-cp37-cp37m-manylinux_2_17_aarch64.manylinux2014_aarch64.whl", hash = "sha256:b5901a312f4d14c59918c221323068fad0540e34324925c8475263841dbdfe68"},
    {file = "wrapt-1.14.1-cp37-cp37m-manylinux_2_5_i686.manylinux1_i686.manylinux_2_17_i686.manylinux2014_i686.whl", hash = "sha256:d77c85fedff92cf788face9bfa3ebaa364448ebb1d765302e9af11bf449ca36d"},
    {file = "wrapt-1.14.1-cp37-cp37m-manylinux_2_5_x86_64.manylinux1_x86_64.manylinux_2_17_x86_64.manylinux2014_x86_64.whl", hash = "sha256:8d649d616e5c6a678b26d15ece345354f7c2286acd6db868e65fcc5ff7c24a77"},
    {file = "wrapt-1.14.1-cp37-cp37m-musllinux_1_1_aarch64.whl", hash = "sha256:7d2872609603cb35ca513d7404a94d6d608fc13211563571117046c9d2bcc3d7"},
    {file = "wrapt-1.14.1-cp37-cp37m-musllinux_1_1_i686.whl", hash = "sha256:ee6acae74a2b91865910eef5e7de37dc6895ad96fa23603d1d27ea69df545015"},
    {file = "wrapt-1.14.1-cp37-cp37m-musllinux_1_1_x86_64.whl", hash = "sha256:2b39d38039a1fdad98c87279b48bc5dce2c0ca0d73483b12cb72aa9609278e8a"},
    {file = "wrapt-1.14.1-cp37-cp37m-win32.whl", hash = "sha256:60db23fa423575eeb65ea430cee741acb7c26a1365d103f7b0f6ec412b893853"},
    {file = "wrapt-1.14.1-cp37-cp37m-win_amd64.whl", hash = "sha256:709fe01086a55cf79d20f741f39325018f4df051ef39fe921b1ebe780a66184c"},
    {file = "wrapt-1.14.1-cp38-cp38-macosx_10_9_x86_64.whl", hash = "sha256:8c0ce1e99116d5ab21355d8ebe53d9460366704ea38ae4d9f6933188f327b456"},
    {file = "wrapt-1.14.1-cp38-cp38-macosx_11_0_arm64.whl", hash = "sha256:e3fb1677c720409d5f671e39bac6c9e0e422584e5f518bfd50aa4cbbea02433f"},
    {file = "wrapt-1.14.1-cp38-cp38-manylinux_2_17_aarch64.manylinux2014_aarch64.whl", hash = "sha256:642c2e7a804fcf18c222e1060df25fc210b9c58db7c91416fb055897fc27e8cc"},
    {file = "wrapt-1.14.1-cp38-cp38-manylinux_2_5_i686.manylinux1_i686.manylinux_2_17_i686.manylinux2014_i686.whl", hash = "sha256:7b7c050ae976e286906dd3f26009e117eb000fb2cf3533398c5ad9ccc86867b1"},
    {file = "wrapt-1.14.1-cp38-cp38-manylinux_2_5_x86_64.manylinux1_x86_64.manylinux_2_17_x86_64.manylinux2014_x86_64.whl", hash = "sha256:ef3f72c9666bba2bab70d2a8b79f2c6d2c1a42a7f7e2b0ec83bb2f9e383950af"},
    {file = "wrapt-1.14.1-cp38-cp38-musllinux_1_1_aarch64.whl", hash = "sha256:01c205616a89d09827986bc4e859bcabd64f5a0662a7fe95e0d359424e0e071b"},
    {file = "wrapt-1.14.1-cp38-cp38-musllinux_1_1_i686.whl", hash = "sha256:5a0f54ce2c092aaf439813735584b9537cad479575a09892b8352fea5e988dc0"},
    {file = "wrapt-1.14.1-cp38-cp38-musllinux_1_1_x86_64.whl", hash = "sha256:2cf71233a0ed05ccdabe209c606fe0bac7379fdcf687f39b944420d2a09fdb57"},
    {file = "wrapt-1.14.1-cp38-cp38-win32.whl", hash = "sha256:aa31fdcc33fef9eb2552cbcbfee7773d5a6792c137b359e82879c101e98584c5"},
    {file = "wrapt-1.14.1-cp38-cp38-win_amd64.whl", hash = "sha256:d1967f46ea8f2db647c786e78d8cc7e4313dbd1b0aca360592d8027b8508e24d"},
    {file = "wrapt-1.14.1-cp39-cp39-macosx_10_9_x86_64.whl", hash = "sha256:3232822c7d98d23895ccc443bbdf57c7412c5a65996c30442ebe6ed3df335383"},
    {file = "wrapt-1.14.1-cp39-cp39-macosx_11_0_arm64.whl", hash = "sha256:988635d122aaf2bdcef9e795435662bcd65b02f4f4c1ae37fbee7401c440b3a7"},
    {file = "wrapt-1.14.1-cp39-cp39-manylinux_2_17_aarch64.manylinux2014_aarch64.whl", hash = "sha256:9cca3c2cdadb362116235fdbd411735de4328c61425b0aa9f872fd76d02c4e86"},
    {file = "wrapt-1.14.1-cp39-cp39-manylinux_2_5_i686.manylinux1_i686.manylinux_2_17_i686.manylinux2014_i686.whl", hash = "sha256:d52a25136894c63de15a35bc0bdc5adb4b0e173b9c0d07a2be9d3ca64a332735"},
    {file = "wrapt-1.14.1-cp39-cp39-manylinux_2_5_x86_64.manylinux1_x86_64.manylinux_2_17_x86_64.manylinux2014_x86_64.whl", hash = "sha256:40e7bc81c9e2b2734ea4bc1aceb8a8f0ceaac7c5299bc5d69e37c44d9081d43b"},
    {file = "wrapt-1.14.1-cp39-cp39-musllinux_1_1_aarch64.whl", hash = "sha256:b9b7a708dd92306328117d8c4b62e2194d00c365f18eff11a9b53c6f923b01e3"},
    {file = "wrapt-1.14.1-cp39-cp39-musllinux_1_1_i686.whl", hash = "sha256:6a9a25751acb379b466ff6be78a315e2b439d4c94c1e99cb7266d40a537995d3"},
    {file = "wrapt-1.14.1-cp39-cp39-musllinux_1_1_x86_64.whl", hash = "sha256:34aa51c45f28ba7f12accd624225e2b1e5a3a45206aa191f6f9aac931d9d56fe"},
    {file = "wrapt-1.14.1-cp39-cp39-win32.whl", hash = "sha256:dee0ce50c6a2dd9056c20db781e9c1cfd33e77d2d569f5d1d9321c641bb903d5"},
    {file = "wrapt-1.14.1-cp39-cp39-win_amd64.whl", hash = "sha256:dee60e1de1898bde3b238f18340eec6148986da0455d8ba7848d50470a7a32fb"},
    {file = "wrapt-1.14.1.tar.gz", hash = "sha256:380a85cf89e0e69b7cfbe2ea9f765f004ff419f34194018a6827ac0e3edfed4d"},
]
xgboost = [
    {file = "xgboost-1.7.2-py3-none-macosx_10_15_x86_64.macosx_11_0_x86_64.macosx_12_0_x86_64.whl", hash = "sha256:011126d470179177486e92c6a52c3f5deb9dd3e07a65eec5df9bf7dd1a70d2d0"},
    {file = "xgboost-1.7.2-py3-none-macosx_12_0_arm64.whl", hash = "sha256:a3cf6d2e6e56147546a725d8301f06af33b8467179e17b11f63be9a6d7a9ccd3"},
    {file = "xgboost-1.7.2-py3-none-manylinux2014_aarch64.whl", hash = "sha256:6f192542fbee7f07891a3b78616ef1f87013e22e33836507344a230188db784e"},
    {file = "xgboost-1.7.2-py3-none-manylinux2014_x86_64.whl", hash = "sha256:51351d0a5e26016c348df23cdb2069a26bf41a9e586a24e552078435a110510a"},
    {file = "xgboost-1.7.2-py3-none-win_amd64.whl", hash = "sha256:08ca6b3400dfd16f6159b2881f41b7443024339c14c5dbe10bba117af79126ab"},
    {file = "xgboost-1.7.2.tar.gz", hash = "sha256:f1a749aedb9330afc48007cc78b8bbbbea35ce372f48a2735f9c71bbc7b8dcfb"},
]
zict = [
    {file = "zict-2.2.0-py2.py3-none-any.whl", hash = "sha256:dabcc8c8b6833aa3b6602daad50f03da068322c1a90999ff78aed9eecc8fa92c"},
    {file = "zict-2.2.0.tar.gz", hash = "sha256:d7366c2e2293314112dcf2432108428a67b927b00005619feefc310d12d833f3"},
]
zipp = [
    {file = "zipp-3.11.0-py3-none-any.whl", hash = "sha256:83a28fcb75844b5c0cdaf5aa4003c2d728c77e05f5aeabe8e95e56727005fbaa"},
    {file = "zipp-3.11.0.tar.gz", hash = "sha256:a7a22e05929290a67401440b39690ae6563279bced5f314609d9d03798f56766"},
]<|MERGE_RESOLUTION|>--- conflicted
+++ resolved
@@ -2899,13 +2899,8 @@
 
 [[package]]
 name = "sphinxcontrib-googleanalytics"
-<<<<<<< HEAD
-version = "0.3"
-description = ""
-=======
 version = "0.2.dev20221027"
 description = "Sphinx extension googleanalytics"
->>>>>>> 3f0f63bf
 category = "dev"
 optional = false
 python-versions = "*"
@@ -3542,13 +3537,8 @@
 
 [metadata]
 lock-version = "1.1"
-<<<<<<< HEAD
-python-versions = ">=3.8,<3.10"
-content-hash = "b5eedf832ad2a50e1f3f097347dbf3e6b66e2192390f6a8e80839066c36d7cc1"
-=======
 python-versions = ">=3.8,<3.11"
 content-hash = "24420e732fbb02c571d8a1052c47638d55cf35001de646920d0512c2edb6515e"
->>>>>>> 3f0f63bf
 
 [metadata.files]
 absl-py = [
