--- conflicted
+++ resolved
@@ -967,23 +967,6 @@
 python-versions = ">=3.6,<3.10"
 
 [[package]]
-<<<<<<< HEAD
-name = "lxml"
-version = "4.9.1"
-description = "Powerful and Pythonic XML processing library combining libxml2/libxslt with the ElementTree API."
-category = "main"
-optional = false
-python-versions = ">=2.7, !=3.0.*, !=3.1.*, !=3.2.*, !=3.3.*, != 3.4.*"
-
-[package.extras]
-cssselect = ["cssselect (>=0.7)"]
-html5 = ["html5lib"]
-htmlsoup = ["beautifulsoup4"]
-source = ["Cython (>=0.29.7)"]
-
-[[package]]
-=======
->>>>>>> eadb99cb
 name = "markdown"
 version = "3.4.1"
 description = "Python implementation of Markdown."
@@ -1676,7 +1659,7 @@
 
 [[package]]
 name = "pygraphviz"
-version = "1.9"
+version = "1.10"
 description = "Python interface to Graphviz"
 category = "main"
 optional = false
@@ -2706,11 +2689,7 @@
 [metadata]
 lock-version = "1.1"
 python-versions = ">=3.8,<3.10"
-<<<<<<< HEAD
-content-hash = "aa5fc5a72dd6487b1c14b8298b3b979f576035dfa5faddc0f8af0d442af90d49"
-=======
-content-hash = "6ad71879b47478d1d68f2b9c421c2ef8ffb6c027a78df9eebca593b26f5e1046"
->>>>>>> eadb99cb
+content-hash = "cfddbd7903c034dac2384b07f8c0cd40912973cd783f0425cc2eb898e444e01f"
 
 [metadata.files]
 absl-py = [
@@ -3863,7 +3842,7 @@
     {file = "Pygments-2.13.0.tar.gz", hash = "sha256:56a8508ae95f98e2b9bdf93a6be5ae3f7d8af858b43e02c5a2ff083726be40c1"},
 ]
 pygraphviz = [
-    {file = "pygraphviz-1.9.zip", hash = "sha256:fa18f7c6cea28341a4e466ed0cf05682b0a68288afe8dd7c9426782f7c1ae01c"},
+    {file = "pygraphviz-1.10.zip", hash = "sha256:457e093a888128903251a266a8cc16b4ba93f3f6334b3ebfed92c7471a74d867"},
 ]
 pyparsing = [
     {file = "pyparsing-3.0.9-py3-none-any.whl", hash = "sha256:5026bae9a10eeaefb61dab2f09052b9f4307d44aee4eda64b309723d8d206bbc"},
