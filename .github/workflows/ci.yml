# This workflow will install Python dependencies, run tests and lint with a variety of Python versions
# For more information see: https://help.github.com/actions/language-and-framework-guides/using-python-with-github-actions
name: CI

on:
  push:
    branches: [main]
    paths:
      - ".github/workflows/ci.yml"
      - "dowhy/**"
      - "tests/**"
      - "docs/source/example_notebooks/**"
      - "pyproject.toml"
      - "poetry.lock"
  pull_request:
    branches: [main]
    paths:
      - ".github/workflows/ci.yml"
      - "dowhy/**"
      - "tests/**"
      - "docs/source/example_notebooks/**"
      - "pyproject.toml"
      - "poetry.lock"

jobs:
  build:
    runs-on: ubuntu-latest
    strategy:
      matrix:
        python-version: [3.9, "3.10", "3.11", "3.12"]
        poetry-version: [1.5.1]
        test-group: [1, 2, 3, 4, 5, 6]

    steps:
      - uses: actions/checkout@v4

<<<<<<< HEAD
      - name: Set up Python ${{ matrix.python-version }}
        uses: actions/setup-python@v4
        with:
          python-version: ${{ matrix.python-version }}

      - name: Install Poetry ${{ matrix.poetry-version }}
        uses: abatilo/actions-poetry@v2.3.0
        with:
          poetry-version: ${{ matrix.poetry-version }}
=======
    - name: Set up Python ${{ matrix.python-version }}
      uses: actions/setup-python@v5
      with:
        python-version: ${{ matrix.python-version }}

    - name: Install Poetry ${{ matrix.poetry-version }}
      uses: abatilo/actions-poetry@v3.0.0
      with:
        poetry-version: ${{ matrix.poetry-version }}
>>>>>>> 499019c2

      - name: Install graphviz
        run: |
          sudo apt install graphviz libgraphviz-dev graphviz-dev pkg-config

      - name: Install dependencies
        run: |
          python -m pip install --upgrade pip
          echo "installing poetry dependencies"
          poetry install -E plotting -E pygraphviz

      - name: Lint
        run: poetry run poe lint

      - name: Check Formatting
        run: poetry run poe format_check

      - name: Test
        run: poetry run poe test --splits 6 --group ${{ matrix.test-group }}

      - name: Install EconML dependency
        run: |
          poetry install -E plotting -E pygraphviz -E econml

      - name: Test EconML based functionality
        run: poetry run poe test_econml

<<<<<<< HEAD
      - name: Notify Discord
        if: failure() && github.ref == 'refs/heads/main'
        uses: th0th/notify-discord@v0.4.1
        env:
          DISCORD_WEBHOOK_URL: ${{ secrets.DISCORD_WEBHOOK }}
          GITHUB_ACTOR: ${{ github.actor }}
          GITHUB_JOB_NAME: CI Failed on Main
          GITHUB_JOB_STATUS: ${{ job.status }}
=======
    - name: Test README errors for PyPI
      run: |
          pip install poetry-dynamic-versioning
          pip install twine
          poetry-dynamic-versioning
          poetry build
          twine check dist/*

    - name: Notify Discord
      if: failure() && github.ref == 'refs/heads/main'
      uses: th0th/notify-discord@v0.4.1
      env:
        DISCORD_WEBHOOK_URL: ${{ secrets.DISCORD_WEBHOOK }}
        GITHUB_ACTOR: ${{ github.actor }}
        GITHUB_JOB_NAME: CI Failed on Main
        GITHUB_JOB_STATUS: ${{ job.status }}
>>>>>>> 499019c2
<|MERGE_RESOLUTION|>--- conflicted
+++ resolved
@@ -34,78 +34,55 @@
     steps:
       - uses: actions/checkout@v4
 
-<<<<<<< HEAD
       - name: Set up Python ${{ matrix.python-version }}
-        uses: actions/setup-python@v4
+        uses: actions/setup-python@v5
         with:
           python-version: ${{ matrix.python-version }}
 
       - name: Install Poetry ${{ matrix.poetry-version }}
-        uses: abatilo/actions-poetry@v2.3.0
+        uses: abatilo/actions-poetry@v3.0.0
         with:
           poetry-version: ${{ matrix.poetry-version }}
-=======
-    - name: Set up Python ${{ matrix.python-version }}
-      uses: actions/setup-python@v5
-      with:
-        python-version: ${{ matrix.python-version }}
 
-    - name: Install Poetry ${{ matrix.poetry-version }}
-      uses: abatilo/actions-poetry@v3.0.0
-      with:
-        poetry-version: ${{ matrix.poetry-version }}
->>>>>>> 499019c2
+        - name: Install graphviz
+          run: |
+            sudo apt install graphviz libgraphviz-dev graphviz-dev pkg-config
 
-      - name: Install graphviz
-        run: |
-          sudo apt install graphviz libgraphviz-dev graphviz-dev pkg-config
+        - name: Install dependencies
+          run: |
+            python -m pip install --upgrade pip
+            echo "installing poetry dependencies"
+            poetry install -E plotting -E pygraphviz
 
-      - name: Install dependencies
-        run: |
-          python -m pip install --upgrade pip
-          echo "installing poetry dependencies"
-          poetry install -E plotting -E pygraphviz
+        - name: Lint
+          run: poetry run poe lint
 
-      - name: Lint
-        run: poetry run poe lint
+        - name: Check Formatting
+          run: poetry run poe format_check
 
-      - name: Check Formatting
-        run: poetry run poe format_check
+        - name: Test
+          run: poetry run poe test --splits 6 --group ${{ matrix.test-group }}
 
-      - name: Test
-        run: poetry run poe test --splits 6 --group ${{ matrix.test-group }}
+        - name: Install EconML dependency
+          run: |
+            poetry install -E plotting -E pygraphviz -E econml
 
-      - name: Install EconML dependency
-        run: |
-          poetry install -E plotting -E pygraphviz -E econml
+        - name: Test EconML based functionality
+          run: poetry run poe test_econml
 
-      - name: Test EconML based functionality
-        run: poetry run poe test_econml
+        - name: Test README errors for PyPI
+          run: |
+              pip install poetry-dynamic-versioning
+              pip install twine
+              poetry-dynamic-versioning
+              poetry build
+              twine check dist/*
 
-<<<<<<< HEAD
-      - name: Notify Discord
-        if: failure() && github.ref == 'refs/heads/main'
-        uses: th0th/notify-discord@v0.4.1
-        env:
-          DISCORD_WEBHOOK_URL: ${{ secrets.DISCORD_WEBHOOK }}
-          GITHUB_ACTOR: ${{ github.actor }}
-          GITHUB_JOB_NAME: CI Failed on Main
-          GITHUB_JOB_STATUS: ${{ job.status }}
-=======
-    - name: Test README errors for PyPI
-      run: |
-          pip install poetry-dynamic-versioning
-          pip install twine
-          poetry-dynamic-versioning
-          poetry build
-          twine check dist/*
-
-    - name: Notify Discord
-      if: failure() && github.ref == 'refs/heads/main'
-      uses: th0th/notify-discord@v0.4.1
-      env:
-        DISCORD_WEBHOOK_URL: ${{ secrets.DISCORD_WEBHOOK }}
-        GITHUB_ACTOR: ${{ github.actor }}
-        GITHUB_JOB_NAME: CI Failed on Main
-        GITHUB_JOB_STATUS: ${{ job.status }}
->>>>>>> 499019c2
+        - name: Notify Discord
+          if: failure() && github.ref == 'refs/heads/main'
+          uses: th0th/notify-discord@v0.4.1
+          env:
+            DISCORD_WEBHOOK_URL: ${{ secrets.DISCORD_WEBHOOK }}
+            GITHUB_ACTOR: ${{ github.actor }}
+            GITHUB_JOB_NAME: CI Failed on Main
+            GITHUB_JOB_STATUS: ${{ job.status }}