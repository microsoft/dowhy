# This workflow will install Python dependencies, run tests and lint with a variety of Python versions
# For more information see: https://help.github.com/actions/language-and-framework-guides/using-python-with-github-actions

<<<<<<< HEAD
name: DoWhy CI

on: [push, pull_request]
=======

name: DoWhy CI

on:
  push:
    branches: [ main ]
  pull_request:
    branches: [ main ]
>>>>>>> 0464798b

jobs:
  build:
    runs-on: ubuntu-latest
    strategy:
      matrix:
        python-version: [3.7, 3.8]
        poetry-version: [1.1.14]

    steps:
    - uses: actions/checkout@v2

    - name: Set up Python ${{ matrix.python-version }}
      uses: actions/setup-python@v2
      with:
        python-version: ${{ matrix.python-version }}

    - name: Install Poetry ${{ matrix.poetry-version }}
      uses: abatilo/actions-poetry@v2.0.0
      with:
        poetry-version: ${{ matrix.poetry-version }}

    - name: Install Poetry Dynamic Versioning Plugin
      run: pip install poetry-dynamic-versioning-plugin

    - name: Install graphviz
      run: |
        sudo apt install graphviz libgraphviz-dev graphviz-dev pkg-config

    - name: Install dependencies
      run: |
        python -m pip install --upgrade pip
        echo "installing poetry dependencies"
        poetry install -E plotting

    - name: Lint
      run: poetry run poe lint

    - name: Test
      run: poetry run poe test
    
    - name: Check package consistency
      run: |
        poetry build
        poetry run poe verifyPackage<|MERGE_RESOLUTION|>--- conflicted
+++ resolved
@@ -1,12 +1,5 @@
 # This workflow will install Python dependencies, run tests and lint with a variety of Python versions
 # For more information see: https://help.github.com/actions/language-and-framework-guides/using-python-with-github-actions
-
-<<<<<<< HEAD
-name: DoWhy CI
-
-on: [push, pull_request]
-=======
-
 name: DoWhy CI
 
 on:
@@ -14,7 +7,6 @@
     branches: [ main ]
   pull_request:
     branches: [ main ]
->>>>>>> 0464798b
 
 jobs:
   build:
