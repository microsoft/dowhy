--- conflicted
+++ resolved
@@ -11,11 +11,7 @@
     strategy:
       matrix:
         python-version: [3.8, 3.9]
-<<<<<<< HEAD
-        poetry-version: [1.2.1]
-=======
         poetry-version: [1.2.2]
->>>>>>> 9d0d5d8d
         test-group: [1, 2, 3, 4]
 
     if: ${{ github.event.comment.body == 'test advanced'}}
