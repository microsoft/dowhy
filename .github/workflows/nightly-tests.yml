--- conflicted
+++ resolved
@@ -12,11 +12,7 @@
     strategy:
       matrix:
         python-version: [3.8, 3.9]
-<<<<<<< HEAD
-        poetry-version: [1.2.1]
-=======
         poetry-version: [1.2.2]
->>>>>>> 9d0d5d8d
 
     steps:
       - uses: actions/checkout@v2
