import dowhy.datasets
from dowhy import CausalModel
import logging

class TestRefuter(object):
    def __init__(self, error_tolerance, estimator_method, refuter_method,
            outcome_function=None, params = None, confounders_effect_on_t=None, 
            confounders_effect_on_y=None, effect_strength_on_t=None,
            effect_strength_on_y=None, **kwargs):
        self._error_tolerance = error_tolerance
        self.estimator_method = estimator_method
        self.refuter_method = refuter_method
        self.outcome_function = outcome_function
        self.params = params
        self.confounders_effect_on_t = confounders_effect_on_t
        self.confounders_effect_on_y = confounders_effect_on_y
        self.effect_strength_on_t = effect_strength_on_t
        self.effect_strength_on_y = effect_strength_on_y
        
        if 'logging_level' in kwargs:
            logging.basicConfig(level=kwargs['logging_level'])
        else:
            logging.basicConfig(level=logging.INFO)
        self.logger = logging.getLogger(__name__)

        self.logger.debug(self._error_tolerance)

    def null_refutation_test(self, data=None, dataset="linear", beta=10,
            num_common_causes=1, num_instruments=1, num_samples=100000,
            treatment_is_binary=True):
        # Supports user-provided dataset object
        if data is None:
            data = dowhy.datasets.linear_dataset(beta=beta,
                                             num_common_causes=num_common_causes,
                                             num_instruments=num_instruments,
                                             num_samples=num_samples,
                                             treatment_is_binary=treatment_is_binary)

        print(data['df'])

        print("")
        model = CausalModel(
            data=data['df'],
            treatment=data["treatment_name"],
            outcome=data["outcome_name"],
            graph=data["gml_graph"],
            proceed_when_unidentifiable=True,
            test_significance=None
        )
        target_estimand = model.identify_effect()
        ate_estimate = model.estimate_effect(
            identified_estimand=target_estimand,
            method_name=self.estimator_method,
            test_significance=None
        )
        true_ate = data["ate"]
        self.logger.debug(true_ate)

        if self.refuter_method == "add_unobserved_common_cause":
        # To test if there are any exceptions
            ref = model.refute_estimate(target_estimand, ate_estimate,
                method_name=self.refuter_method,
                confounders_effect_on_treatment = self.confounders_effect_on_t,
                confounders_effect_on_outcome = self.confounders_effect_on_y,
                effect_strength_on_treatment =self.effect_strength_on_t,
                effect_strength_on_outcome=self.effect_strength_on_y)
            self.logger.debug(ref.new_effect)

            # To test if the estimate is identical if refutation parameters are zero
            refute = model.refute_estimate(target_estimand, ate_estimate,
                method_name=self.refuter_method,
                confounders_effect_on_treatment = self.confounders_effect_on_t,
                confounders_effect_on_outcome = self.confounders_effect_on_y,
                effect_strength_on_treatment = 0,
                effect_strength_on_outcome = 0)
            error = abs(refute.new_effect - ate_estimate.value)
            
            print("Error in refuted estimate = {0} with tolerance {1}%. Estimated={2},After Refutation={3}".format(
                error, self._error_tolerance * 100, ate_estimate.value, refute.new_effect)
            )
            res = True if (error < abs(ate_estimate.value) * self._error_tolerance) else False
            assert res

        elif self.refuter_method == "placebo_treatment_refuter":
            if treatment_is_binary is True:
                ref = model.refute_estimate(target_estimand, 
                                        ate_estimate,
                                        method_name=self.refuter_method,
                                        num_simulations=10
                                        )
            else:
                ref = model.refute_estimate(target_estimand, 
                                            ate_estimate,
                                            method_name=self.refuter_method
                                            )
            # This value is hardcoded to be zero as we are runnning this on a linear dataset.
            # Ordinarily, we should expect this value to be zero.
            EXPECTED_PLACEBO_VALUE = 0
            
            error =  abs(ref.new_effect - EXPECTED_PLACEBO_VALUE)

            print("Error in the refuted estimate = {0} with tolerence {1}%. Expected Value={2}, After Refutation={3}".format(
                error, self._error_tolerance * 100, EXPECTED_PLACEBO_VALUE, ref.new_effect)
            )

            print(ref)

            res = True if (error <  self._error_tolerance) else False
            assert res
            
        elif self.refuter_method == "data_subset_refuter":
            if treatment_is_binary is True:
                ref = model.refute_estimate(target_estimand, 
                                        ate_estimate,
                                        method_name=self.refuter_method,
                                        num_simulations=5
                                        )
            else:
                ref = model.refute_estimate(target_estimand, 
                                            ate_estimate,
                                            method_name=self.refuter_method
                                            )
            
            error =  abs(ref.new_effect - ate_estimate.value)

            print("Error in the refuted estimate = {0} with tolerence {1}%. Estimated={2}, After Refutation={3}".format(
                error, self._error_tolerance * 100, ate_estimate.value, ref.new_effect)
            )

            print(ref)

            res = True if (error <  abs(ate_estimate.value)*self._error_tolerance) else False
            assert res
        
        elif self.refuter_method == "bootstrap_refuter":
            if treatment_is_binary is True:
                ref = model.refute_estimate(target_estimand, 
                                        ate_estimate,
                                        method_name=self.refuter_method,
                                        num_simulations=5
                                        )
            else:
                ref = model.refute_estimate(target_estimand, 
                                            ate_estimate,
                                            method_name=self.refuter_method
                                            )
            
            error =  abs(ref.new_effect - ate_estimate.value)

            print("Error in the refuted estimate = {0} with tolerence {1}%. Estimated={2}, After Refutation={3}".format(
                error, self._error_tolerance * 100, ate_estimate.value, ref.new_effect)
            )

            print(ref)

            res = True if (error <  abs(ate_estimate.value)*self._error_tolerance) else False
            assert res

        elif self.refuter_method == "dummy_outcome_refuter":
            if self.outcome_function is None:
                ref = model.refute_estimate(target_estimand,
                                            ate_estimate,
                                            method_name=self.refuter_method,
                                            num_simulations = 2
                                            )
            elif callable(self.outcome_function):
                ref = model.refute_estimate(target_estimand,
                                            ate_estimate,
                                            method_name=self.refuter_method,
                                            outcome_function =self.outcome_function,
                                            num_simulations = 2
                                            )
            else:
                ref = model.refute_estimate(target_estimand,
                                            ate_estimate,
                                            method_name=self.refuter_method,
                                            outcome_function =self.outcome_function,
                                            params = self.params,
                                            num_simulations = 2
                                            )

                # This value is hardcoded to be zero as we are runnning this on a linear dataset.
                # Ordinarily, we should expect this value to be zero.
                EXPECTED_DUMMY_OUTCOME_VALUE = 0

                error = abs( ref.new_effect - EXPECTED_DUMMY_OUTCOME_VALUE)

                print("Error in the refuted estimate = {0} with tolerence {1}%. Expected Value={2}, After Refutation={3}".format(
                    error, self._error_tolerance * 100, EXPECTED_DUMMY_OUTCOME_VALUE, ref.new_effect)
                )

                print(ref)

                res = True if (error <  self._error_tolerance) else False
                # We don't test the accuracy of the string arguments, as they do not purely derive their value from the confounders
                if type(self.outcome_function) is not str: 
                    assert res
 
    def binary_treatment_testsuite(self, num_samples=100000,num_common_causes=1,tests_to_run="all"):
        self.null_refutation_test(num_common_causes=num_common_causes,num_samples=num_samples)
        if tests_to_run != "atleast-one-common-cause":
            self.null_refutation_test(num_common_causes=0,num_samples=num_samples)

<<<<<<< HEAD
    def continuous_treatment_testsuite(self,num_samples=100000,num_common_causes=1,tests_to_run="all"):
        self.null_refutation_test(
            num_common_causes=num_common_causes, num_samples=num_samples,
=======
    def continuous_treatment_testsuite(self, num_samples=100000,num_common_causes=1,tests_to_run="all"):
        self.null_refutation_test(
            num_common_causes=num_common_causes,num_samples=num_samples,
>>>>>>> 1b8208d3
            treatment_is_binary=False)
        if tests_to_run != "atleast-one-common-cause":
            self.null_refutation_test(num_common_causes=0, num_samples=num_samples,
                    treatment_is_binary=False)
    
        
<|MERGE_RESOLUTION|>--- conflicted
+++ resolved
@@ -201,15 +201,9 @@
         if tests_to_run != "atleast-one-common-cause":
             self.null_refutation_test(num_common_causes=0,num_samples=num_samples)
 
-<<<<<<< HEAD
-    def continuous_treatment_testsuite(self,num_samples=100000,num_common_causes=1,tests_to_run="all"):
-        self.null_refutation_test(
-            num_common_causes=num_common_causes, num_samples=num_samples,
-=======
     def continuous_treatment_testsuite(self, num_samples=100000,num_common_causes=1,tests_to_run="all"):
         self.null_refutation_test(
             num_common_causes=num_common_causes,num_samples=num_samples,
->>>>>>> 1b8208d3
             treatment_is_binary=False)
         if tests_to_run != "atleast-one-common-cause":
             self.null_refutation_test(num_common_causes=0, num_samples=num_samples,
