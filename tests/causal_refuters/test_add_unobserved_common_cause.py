from unittest.mock import patch

import numpy as np
import pytest
<<<<<<< HEAD
import statsmodels.api as sm
=======
from pytest import mark
from sklearn.ensemble import GradientBoostingRegressor
from sklearn.linear_model import LassoCV
from sklearn.preprocessing import PolynomialFeatures
>>>>>>> db953a63

import dowhy.datasets
from dowhy import CausalModel
from dowhy.causal_refuters.evalue_sensitivity_analyzer import EValueSensitivityAnalyzer

from .base import TestRefuter


@mark.usefixtures("fixed_seed")
class TestAddUnobservedCommonCauseRefuter(object):
    @mark.parametrize(
        ["error_tolerance", "estimator_method", "effect_strength_on_t", "effect_strength_on_y"],
        [
            (0.01, "backdoor.propensity_score_matching", 0.01, 0.02),
        ],
    )
    def test_refutation_binary_treatment(
        self, error_tolerance, estimator_method, effect_strength_on_t, effect_strength_on_y
    ):
        refuter_tester = TestRefuter(
            error_tolerance,
            estimator_method,
            "add_unobserved_common_cause",
            confounders_effect_on_t="binary_flip",
            confounders_effect_on_y="linear",
            effect_strength_on_t=effect_strength_on_t,
            effect_strength_on_y=effect_strength_on_y,
        )
        refuter_tester.binary_treatment_testsuite(tests_to_run="atleast-one-common-cause")

    @mark.parametrize(
        ["error_tolerance", "estimator_method", "effect_strength_on_t", "effect_strength_on_y"],
        [
            (0.01, "iv.instrumental_variable", 0.01, 0.02),
        ],
    )
    def test_refutation_continuous_treatment(
        self, error_tolerance, estimator_method, effect_strength_on_t, effect_strength_on_y
    ):
        refuter_tester = TestRefuter(
            error_tolerance,
            estimator_method,
            "add_unobserved_common_cause",
            confounders_effect_on_t="linear",
            confounders_effect_on_y="linear",
            effect_strength_on_t=effect_strength_on_t,
            effect_strength_on_y=effect_strength_on_y,
        )
        refuter_tester.continuous_treatment_testsuite(tests_to_run="atleast-one-common-cause")

    @mark.parametrize(
        ["error_tolerance", "estimator_method", "effect_strength_on_t", "effect_strength_on_y"],
        [
            (0.01, "iv.instrumental_variable", np.arange(0.01, 0.02, 0.001), np.arange(0.02, 0.03, 0.001)),
        ],
    )
    @patch("matplotlib.pyplot.figure")
    def test_refutation_continuous_treatment_range_both_treatment_outcome(
        self, mock_fig, error_tolerance, estimator_method, effect_strength_on_t, effect_strength_on_y
    ):
        refuter_tester = TestRefuter(
            error_tolerance,
            estimator_method,
            "add_unobserved_common_cause",
            confounders_effect_on_t="linear",
            confounders_effect_on_y="linear",
            effect_strength_on_t=effect_strength_on_t,
            effect_strength_on_y=effect_strength_on_y,
        )
        refuter_tester.continuous_treatment_testsuite(tests_to_run="atleast-one-common-cause")
        assert mock_fig.call_count > 0  # we patched figure plotting call to avoid drawing plots during tests

    @mark.parametrize(
        ["error_tolerance", "estimator_method", "effect_strength_on_t", "effect_strength_on_y"],
        [
            (0.01, "iv.instrumental_variable", np.arange(0.01, 0.02, 0.001), 0.02),
        ],
    )
    @patch("matplotlib.pyplot.figure")
    def test_refutation_continuous_treatment_range_treatment(
        self, mock_fig, error_tolerance, estimator_method, effect_strength_on_t, effect_strength_on_y
    ):
        refuter_tester = TestRefuter(
            error_tolerance,
            estimator_method,
            "add_unobserved_common_cause",
            confounders_effect_on_t="linear",
            confounders_effect_on_y="linear",
            effect_strength_on_t=effect_strength_on_t,
            effect_strength_on_y=effect_strength_on_y,
        )
        refuter_tester.continuous_treatment_testsuite(tests_to_run="atleast-one-common-cause")
        assert mock_fig.call_count > 0  # we patched figure plotting call to avoid drawing plots during tests

    @mark.parametrize(
        ["error_tolerance", "estimator_method", "effect_strength_on_t", "effect_strength_on_y"],
        [
            (0.01, "iv.instrumental_variable", 0.01, np.arange(0.02, 0.03, 0.001)),
        ],
    )
    @patch("matplotlib.pyplot.figure")
    def test_refutation_continuous_treatment_range_outcome(
        self, mock_fig, error_tolerance, estimator_method, effect_strength_on_t, effect_strength_on_y
    ):
        refuter_tester = TestRefuter(
            error_tolerance,
            estimator_method,
            "add_unobserved_common_cause",
            confounders_effect_on_t="linear",
            confounders_effect_on_y="linear",
            effect_strength_on_t=effect_strength_on_t,
            effect_strength_on_y=effect_strength_on_y,
        )
        refuter_tester.continuous_treatment_testsuite(tests_to_run="atleast-one-common-cause")
        assert mock_fig.call_count > 0  # we patched figure plotting call to avoid drawing plots during tests

    @pytest.mark.parametrize(
        ["estimator_method", "effect_fraction_on_treatment", "benchmark_common_causes", "simulation_method"],
        [
            ("backdoor.linear_regression", [1, 2, 3], ["W3"], "linear-partial-R2"),
        ],
    )
    @patch("matplotlib.pyplot.figure")
    def test_linear_sensitivity_with_confounders(
        self, mock_fig, estimator_method, effect_fraction_on_treatment, benchmark_common_causes, simulation_method
    ):
        np.random.seed(100)
        data = dowhy.datasets.linear_dataset(
            beta=10,
            num_common_causes=7,
            num_samples=500,
            num_treatments=1,
            stddev_treatment_noise=10,
            stddev_outcome_noise=1,
        )
        data["df"] = data["df"].drop("W4", axis=1)
        graph_str = 'graph[directed 1node[ id "y" label "y"]node[ id "W0" label "W0"] node[ id "W1" label "W1"] node[ id "W2" label "W2"] node[ id "W3" label "W3"]  node[ id "W5" label "W5"] node[ id "W6" label "W6"]node[ id "v0" label "v0"]edge[source "v0" target "y"]edge[ source "W0" target "v0"] edge[ source "W1" target "v0"] edge[ source "W2" target "v0"] edge[ source "W3" target "v0"] edge[ source "W5" target "v0"] edge[ source "W6" target "v0"]edge[ source "W0" target "y"] edge[ source "W1" target "y"] edge[ source "W2" target "y"] edge[ source "W3" target "y"] edge[ source "W5" target "y"] edge[ source "W6" target "y"]]'
        model = CausalModel(
            data=data["df"],
            treatment=data["treatment_name"],
            outcome=data["outcome_name"],
            graph=graph_str,
            test_significance=None,
        )
        target_estimand = model.identify_effect(proceed_when_unidentifiable=True)
        estimate = model.estimate_effect(target_estimand, method_name=estimator_method)
        ate_estimate = data["ate"]
        refute = model.refute_estimate(
            target_estimand,
            estimate,
            method_name="add_unobserved_common_cause",
            simulation_method=simulation_method,
            benchmark_common_causes=benchmark_common_causes,
            effect_fraction_on_treatment=effect_fraction_on_treatment,
        )
        if refute.confounder_increases_estimate == True:
            bias_adjusted_estimate = refute.benchmarking_results["bias_adjusted_estimate"]
            assert all(
                estimate <= refute.estimate for estimate in bias_adjusted_estimate
            )  # if confounder_increases_estimate is True, adjusted estimate should be lower than original estimate
        else:
            bias_adjusted_estimate = refute.benchmarking_results["bias_adjusted_estimate"]
            assert all(estimate >= refute.estimate for estimate in bias_adjusted_estimate)

        # check if all partial R^2 values are between 0 and 1
        assert all((val >= 0 and val <= 1) for val in refute.benchmarking_results["r2tu_w"])
        assert all((val >= 0 and val <= 1) for val in refute.benchmarking_results["r2yu_tw"])
        assert refute.stats["r2yt_w"] >= 0 and refute.stats["r2yt_w"] <= 1

        assert refute.stats["robustness_value"] >= 0 and refute.stats["robustness_value"] <= 1
        assert mock_fig.call_count > 0  # we patched figure plotting call to avoid drawing plots during tests

    @pytest.mark.parametrize(
        ["estimator_method", "effect_fraction_on_treatment", "benchmark_common_causes", "simulation_method"],
        [
            ("backdoor.linear_regression", [1, 2, 3], ["W3"], "linear-partial-R2"),
        ],
    )
    @patch("matplotlib.pyplot.figure")
    def test_linear_sensitivity_given_strength_of_confounding(
        self, mock_fig, estimator_method, effect_fraction_on_treatment, benchmark_common_causes, simulation_method
    ):
        np.random.seed(100)
        data = dowhy.datasets.linear_dataset(
            beta=10,
            num_common_causes=7,
            num_samples=500,
            num_treatments=1,
            stddev_treatment_noise=10,
            stddev_outcome_noise=1,
        )
        data["df"] = data["df"].drop("W4", axis=1)
        graph_str = 'graph[directed 1node[ id "y" label "y"]node[ id "W0" label "W0"] node[ id "W1" label "W1"] node[ id "W2" label "W2"] node[ id "W3" label "W3"]  node[ id "W5" label "W5"] node[ id "W6" label "W6"]node[ id "v0" label "v0"]edge[source "v0" target "y"]edge[ source "W0" target "v0"] edge[ source "W1" target "v0"] edge[ source "W2" target "v0"] edge[ source "W3" target "v0"] edge[ source "W5" target "v0"] edge[ source "W6" target "v0"]edge[ source "W0" target "y"] edge[ source "W1" target "y"] edge[ source "W2" target "y"] edge[ source "W3" target "y"] edge[ source "W5" target "y"] edge[ source "W6" target "y"]]'
        model = CausalModel(
            data=data["df"],
            treatment=data["treatment_name"],
            outcome=data["outcome_name"],
            graph=graph_str,
            test_significance=None,
        )
        target_estimand = model.identify_effect(proceed_when_unidentifiable=True)
        estimate = model.estimate_effect(target_estimand, method_name=estimator_method)
        ate_estimate = data["ate"]
        refute = model.refute_estimate(
            target_estimand,
            estimate,
            method_name="add_unobserved_common_cause",
            simulation_method=simulation_method,
            benchmark_common_causes=benchmark_common_causes,
            effect_fraction_on_treatment=effect_fraction_on_treatment,
        )

        # We calculate adjusted estimates for two sets of partial R^2 values.
        bias_adjusted_terms = refute.compute_bias_adjusted(r2tu_w=np.array([0.7, 0.2]), r2yu_tw=np.array([0.9, 0.3]))
        estimate1 = bias_adjusted_terms["bias_adjusted_estimate"][
            0
        ]  # adjusted estimate for confounder u1 where r2tu_w = 0.7 and r2yu_tw = 0.9
        estimate2 = bias_adjusted_terms["bias_adjusted_estimate"][
            1
        ]  # adjusted estimate for confounder u2 where r2tu_w = 0.2 and r2yu_tw = 0.3
        print(estimate1, estimate2)
        original_estimate = refute.estimate
        # Test if hypothetical confounding by unobserved confounder u1 leads to an adjusted effect that is farther from the original estimate as compared to u2
        assert abs(original_estimate - estimate1) > abs(original_estimate - estimate2)
        assert mock_fig.call_count > 0  # we patched figure plotting call to avoid drawing plots during tests

    @mark.parametrize(
        [
            "estimator_method",
            "effect_fraction_on_treatment",
            "benchmark_common_causes",
            "simulation_method",
            "rvalue_threshold",
        ],
        [
            ("backdoor.linear_regression", [1, 2, 3], ["W3"], "linear-partial-R2", 0.95),
        ],
    )
    @patch("matplotlib.pyplot.figure")
    def test_linear_sensitivity_dataset_without_confounders(
        self,
        mock_fig,
        estimator_method,
        effect_fraction_on_treatment,
        benchmark_common_causes,
        simulation_method,
        rvalue_threshold,
    ):
        np.random.seed(100)
        data = dowhy.datasets.linear_dataset(
            beta=10,
            num_common_causes=7,
            num_samples=500,
            num_treatments=1,
            stddev_treatment_noise=10,
            stddev_outcome_noise=1,
        )
        # Creating a model with no unobserved confounders
        model2 = CausalModel(
            data=data["df"],
            treatment=data["treatment_name"],
            outcome=data["outcome_name"],
            graph=data["gml_graph"],
            test_significance=None,
        )
        target_estimand2 = model2.identify_effect(proceed_when_unidentifiable=True)
        estimate2 = model2.estimate_effect(target_estimand2, method_name=estimator_method)
        ate_estimate = data["ate"]
        refute2 = model2.refute_estimate(
            target_estimand2,
            estimate2,
            method_name="add_unobserved_common_cause",
            simulation_method=simulation_method,
            benchmark_common_causes=benchmark_common_causes,
            effect_fraction_on_treatment=effect_fraction_on_treatment,
        )

        if refute2.confounder_increases_estimate == True:
            bias_adjusted_estimate = refute2.benchmarking_results["bias_adjusted_estimate"]
            assert all(
                estimate <= refute2.estimate for estimate in bias_adjusted_estimate
            )  # if confounder_increases_estimate is True, adjusted estimate should be lower than original estimate
        else:
            bias_adjusted_estimate = refute2.benchmarking_results["bias_adjusted_estimate"]
            assert all(estimate >= refute2.estimate for estimate in bias_adjusted_estimate)

        # check if all partial R^2 values are between 0 and 1
        assert all((val >= 0 and val <= 1) for val in refute2.benchmarking_results["r2tu_w"])
        assert all((val >= 0 and val <= 1) for val in refute2.benchmarking_results["r2yu_tw"])
        assert refute2.stats["r2yt_w"] >= 0 and refute2.stats["r2yt_w"] <= 1

        print(refute2.stats["robustness_value"])
        # for a dataset with no confounders, the robustness value should be higher than a given threshold (0.95 in our case)
        assert refute2.stats["robustness_value"] >= rvalue_threshold and refute2.stats["robustness_value"] <= 1
        assert mock_fig.call_count > 0  # we patched figure plotting call to avoid drawing plots during tests

<<<<<<< HEAD
    def test_evalue(self):
        data = dowhy.datasets.linear_dataset(
            beta=10,
            num_common_causes=5,
            num_samples=1000,
            treatment_is_binary=True,
        )
        model = CausalModel(
            data=data["df"], treatment=data["treatment_name"], outcome=data["outcome_name"], graph=data["gml_graph"]
        )
        identified_estimand = model.identify_effect()
        estimate = model.estimate_effect(identified_estimand, method_name="backdoor.linear_regression")
        outcome_vals = data["df"][data["outcome_name"]]
        analyzer = EValueSensitivityAnalyzer(
            estimate, identified_estimand, data["df"], data["treatment_name"], data["outcome_name"]
        )

        # comparing test examples from R E-Value package
        stats = analyzer._evalue_OLS(0.293, 0.196, 17.405)
        assert stats["converted_estimate"].round(3) == 1.015
        assert stats["converted_lower_ci"].round(3) == 0.995
        assert stats["converted_upper_ci"].round(3) == 1.036
        assert stats["evalue_estimate"].round(3) == 1.141
        assert stats["evalue_lower_ci"].round(3) == 1.000
        assert stats["evalue_upper_ci"] is None

        stats = analyzer._evalue_MD(0.5, 0.25)
        assert stats["converted_estimate"].round(3) == 1.576
        assert stats["converted_lower_ci"].round(3) == 1.010
        assert stats["converted_upper_ci"].round(3) == 2.460
        assert stats["evalue_estimate"].round(3) == 2.529
        assert stats["evalue_lower_ci"].round(3) == 1.111
        assert stats["evalue_upper_ci"] is None

        stats = analyzer._evalue_OR(0.86, 0.75, 0.99, rare=False)
        assert stats["converted_estimate"].round(3) == 0.927
        assert stats["converted_lower_ci"].round(3) == 0.866
        assert stats["converted_upper_ci"].round(3) == 0.995
        assert stats["evalue_estimate"].round(3) == 1.369
        assert stats["evalue_lower_ci"] == None
        assert stats["evalue_upper_ci"].round(3) == 1.076

        stats = analyzer._evalue_RR(0.8, 0.71, 0.91)
        assert stats["converted_estimate"] == 0.8
        assert stats["converted_lower_ci"] == 0.71
        assert stats["converted_upper_ci"] == 0.91
        assert stats["evalue_estimate"].round(3) == 1.809
        assert stats["evalue_lower_ci"] == None
        assert stats["evalue_upper_ci"].round(3) == 1.429

        # check implementation of Observed Covariate E-value against R package
        assert analyzer._observed_covariate_e_value(2, 4).round(3) == 3.414
        assert analyzer._observed_covariate_e_value(4, 2).round(3) == 3.414
        assert analyzer._observed_covariate_e_value(0.8, 0.9).round(3) == 1.5
        assert analyzer._observed_covariate_e_value(0.9, 0.8).round(3) == 1.5

    @pytest.mark.parametrize(
        "estimator_method",
        [
            ("backdoor.linear_regression"),
        ],
    )
    @patch("matplotlib.pyplot.figure")
    def test_evalue_linear_regression(self, mock_fig, estimator_method):
        data = dowhy.datasets.linear_dataset(
            beta=10, num_common_causes=5, num_samples=1000, treatment_is_binary=True, stddev_outcome_noise=5
        )
        model = CausalModel(
            data=data["df"], treatment=data["treatment_name"], outcome=data["outcome_name"], graph=data["gml_graph"]
        )
        identified_estimand = model.identify_effect()
        estimate = model.estimate_effect(identified_estimand, method_name=estimator_method)
        refute = model.refute_estimate(
            identified_estimand, estimate, method_name="add_unobserved_common_cause", simulated_method_name="e-value"
        )

        assert refute.stats["evalue_upper_ci"] is None
        assert refute.stats["evalue_lower_ci"] < refute.stats["evalue_estimate"]
        assert mock_fig.call_count > 0

    @pytest.mark.parametrize(
        "estimator_method",
        [
            ("backdoor.generalized_linear_model"),
        ],
    )
    @patch("matplotlib.pyplot.figure")
    def test_evalue_logistic_regression(self, mock_fig, estimator_method):
        data = dowhy.datasets.linear_dataset(
            beta=10,
            outcome_is_binary=True,
            num_common_causes=5,
            num_samples=1000,
            treatment_is_binary=True,
            stddev_outcome_noise=5,
        )
        model = CausalModel(
            data=data["df"], treatment=data["treatment_name"], outcome=data["outcome_name"], graph=data["gml_graph"]
        )
        identified_estimand = model.identify_effect()
        estimate = model.estimate_effect(
            identified_estimand, method_name=estimator_method, method_params={"glm_family": sm.families.Binomial()}
        )
        refute = model.refute_estimate(
            identified_estimand, estimate, method_name="add_unobserved_common_cause", simulated_method_name="e-value"
        )

        assert refute.stats["evalue_upper_ci"] is None
        assert refute.stats["evalue_lower_ci"] < refute.stats["evalue_estimate"]
=======
    @pytest.mark.parametrize(
        ["estimator_method", "effect_fraction_on_treatment", "benchmark_common_causes", "simulation_method"],
        [
            ("backdoor.econml.dml.KernelDML", 2, ["W3"], "non-parametric-partial-R2"),
        ],
    )
    @patch("matplotlib.pyplot.figure")
    def test_non_parametric_sensitivity_given_strength_of_confounding(
        self, mock_fig, estimator_method, effect_fraction_on_treatment, benchmark_common_causes, simulation_method
    ):
        np.random.seed(100)
        data = dowhy.datasets.linear_dataset(
            beta=10,
            num_common_causes=7,
            num_samples=500,
            num_treatments=1,
            stddev_treatment_noise=5,
            stddev_outcome_noise=5,
        )
        data["df"] = data["df"].drop("W4", axis=1)
        graph_str = 'graph[directed 1node[ id "y" label "y"]node[ id "W0" label "W0"] node[ id "W1" label "W1"] node[ id "W2" label "W2"] node[ id "W3" label "W3"]  node[ id "W5" label "W5"] node[ id "W6" label "W6"]node[ id "v0" label "v0"]edge[source "v0" target "y"]edge[ source "W0" target "v0"] edge[ source "W1" target "v0"] edge[ source "W2" target "v0"] edge[ source "W3" target "v0"] edge[ source "W5" target "v0"] edge[ source "W6" target "v0"]edge[ source "W0" target "y"] edge[ source "W1" target "y"] edge[ source "W2" target "y"] edge[ source "W3" target "y"] edge[ source "W5" target "y"] edge[ source "W6" target "y"]]'
        model = CausalModel(
            data=data["df"],
            treatment=data["treatment_name"],
            outcome=data["outcome_name"],
            graph=graph_str,
            test_significance=None,
        )
        target_estimand = model.identify_effect(proceed_when_unidentifiable=True)
        # Non Parametric estimator
        estimate = model.estimate_effect(
            target_estimand,
            method_name=estimator_method,
            method_params={
                "init_params": {
                    "model_y": GradientBoostingRegressor(),
                    "model_t": GradientBoostingRegressor(),
                },
                "fit_params": {
                    "cache_values": True,
                },
            },
        )
        ate_estimate = data["ate"]
        refute = model.refute_estimate(
            target_estimand,
            estimate,
            method_name="add_unobserved_common_cause",
            simulation_method=simulation_method,
            benchmark_common_causes=benchmark_common_causes,
            effect_fraction_on_treatment=effect_fraction_on_treatment,
        )

        assert refute.r2yu_tw >= 0 and refute.r2yu_tw <= 1
        assert refute.r2tu_w >= 0 and refute.r2tu_w <= 1

        # We calculate adjusted estimates for two sets of partial R^2 values.
        benchmarking_results_u1 = refute.perform_benchmarking(r2yu_tw=0.9, r2tu_w=0.7, significance_level=0.05)
        benchmarking_results_u2 = refute.perform_benchmarking(r2yu_tw=0.3, r2tu_w=0.2, significance_level=0.05)
        # adjusted lower ate bound for confounder u1 where r2tu_w = 0.7 and r2yu_tw = 0.9
        lower_ate_bound_u1 = benchmarking_results_u1["lower_ate_bound"]
        # adjusted lower ate bound for confounder u2 where r2tu_w = 0.2 and r2yu_tw = 0.3
        lower_ate_bound_u2 = benchmarking_results_u2["lower_ate_bound"]

        # adjusted upper ate bound for confounder u1 where r2tu_w = 0.7 and r2yu_tw = 0.9
        upper_ate_bound_u1 = benchmarking_results_u1["upper_ate_bound"]
        # adjusted upper ate bound for confounder u2 where r2tu_w = 0.2 and r2yu_tw = 0.3
        upper_ate_bound_u2 = benchmarking_results_u2["upper_ate_bound"]

        # adjusted lower confidence bound for confounder u1 where r2tu_w = 0.7 and r2yu_tw = 0.9
        lower_confidence_bound_u1 = benchmarking_results_u1["lower_confidence_bound"]
        # adjusted lower confidence bound for confounder u2 where r2tu_w = 0.2 and r2yu_tw = 0.3
        lower_confidence_bound_u2 = benchmarking_results_u2["lower_confidence_bound"]

        # adjusted upper confidence bound for confounder u1 where r2tu_w = 0.7 and r2yu_tw = 0.9
        upper_confidence_bound_u1 = benchmarking_results_u1["upper_confidence_bound"]
        # adjusted upper confidence bound for confounder u2 where r2tu_w = 0.2 and r2yu_tw = 0.3
        upper_confidence_bound_u2 = benchmarking_results_u2["upper_confidence_bound"]

        original_estimate = refute.theta_s
        # Test if hypothetical confounding by unobserved confounder u1 leads to an adjusted effect that is farther from the original estimate as compared to u2
        assert abs(original_estimate - lower_ate_bound_u1) > abs(original_estimate - lower_ate_bound_u2)
        assert abs(original_estimate - upper_ate_bound_u1) > abs(original_estimate - upper_ate_bound_u2)
        assert abs(original_estimate - lower_confidence_bound_u1) > abs(original_estimate - lower_confidence_bound_u2)
        assert abs(original_estimate - upper_confidence_bound_u1) > abs(original_estimate - upper_confidence_bound_u2)
        # we patched figure plotting call to avoid drawing plots during tests
        assert mock_fig.call_count > 0

    @pytest.mark.parametrize(
        ["estimator_method", "effect_fraction_on_outcome", "benchmark_common_causes", "simulation_method"],
        [
            ("backdoor.econml.dml.LinearDML", 2, ["W3"], "non-parametric-partial-R2"),
        ],
    )
    @patch("matplotlib.pyplot.figure")
    def test_partially_linear_sensitivity_given_strength_of_confounding(
        self, mock_fig, estimator_method, effect_fraction_on_outcome, benchmark_common_causes, simulation_method
    ):
        np.random.seed(100)
        data = dowhy.datasets.linear_dataset(
            beta=10,
            num_common_causes=7,
            num_samples=500,
            num_treatments=1,
            stddev_treatment_noise=5,
            stddev_outcome_noise=5,
        )
        data["df"] = data["df"].drop("W4", axis=1)
        graph_str = 'graph[directed 1node[ id "y" label "y"]node[ id "W0" label "W0"] node[ id "W1" label "W1"] node[ id "W2" label "W2"] node[ id "W3" label "W3"]  node[ id "W5" label "W5"] node[ id "W6" label "W6"]node[ id "v0" label "v0"]edge[source "v0" target "y"]edge[ source "W0" target "v0"] edge[ source "W1" target "v0"] edge[ source "W2" target "v0"] edge[ source "W3" target "v0"] edge[ source "W5" target "v0"] edge[ source "W6" target "v0"]edge[ source "W0" target "y"] edge[ source "W1" target "y"] edge[ source "W2" target "y"] edge[ source "W3" target "y"] edge[ source "W5" target "y"] edge[ source "W6" target "y"]]'
        model = CausalModel(
            data=data["df"],
            treatment=data["treatment_name"],
            outcome=data["outcome_name"],
            graph=graph_str,
            test_significance=None,
        )
        target_estimand = model.identify_effect(proceed_when_unidentifiable=True)
        estimate = model.estimate_effect(
            target_estimand,
            method_name=estimator_method,
            method_params={
                "init_params": {
                    "model_y": GradientBoostingRegressor(),
                    "model_t": GradientBoostingRegressor(),
                    "linear_first_stages": False,
                },
                "fit_params": {
                    "cache_values": True,
                },
            },
        )
        ate_estimate = data["ate"]
        refute = model.refute_estimate(
            target_estimand,
            estimate,
            method_name="add_unobserved_common_cause",
            simulation_method=simulation_method,
            benchmark_common_causes=benchmark_common_causes,
            effect_fraction_on_outcome=effect_fraction_on_outcome,
        )

        assert refute.r2yu_tw >= 0 and refute.r2yu_tw <= 1
        assert refute.r2tu_w >= 0 and refute.r2tu_w <= 1

        # We calculate adjusted estimates for two sets of partial R^2 values.
        benchmarking_results_u1 = refute.perform_benchmarking(r2yu_tw=0.9, r2tu_w=0.7, significance_level=0.05)
        benchmarking_results_u2 = refute.perform_benchmarking(r2yu_tw=0.3, r2tu_w=0.2, significance_level=0.05)
        # adjusted lower ate bound for confounder u1 where r2tu_w = 0.7 and r2yu_tw = 0.9
        lower_ate_bound_u1 = benchmarking_results_u1["lower_ate_bound"]
        # adjusted lower ate bound for confounder u2 where r2tu_w = 0.2 and r2yu_tw = 0.3
        lower_ate_bound_u2 = benchmarking_results_u2["lower_ate_bound"]

        # adjusted upper ate bound for confounder u1 where r2tu_w = 0.7 and r2yu_tw = 0.9
        upper_ate_bound_u1 = benchmarking_results_u1["upper_ate_bound"]
        # adjusted upper ate bound for confounder u2 where r2tu_w = 0.2 and r2yu_tw = 0.3
        upper_ate_bound_u2 = benchmarking_results_u2["upper_ate_bound"]

        # adjusted lower confidence bound for confounder u1 where r2tu_w = 0.7 and r2yu_tw = 0.9
        lower_confidence_bound_u1 = benchmarking_results_u1["lower_confidence_bound"]
        # adjusted lower confidence bound for confounder u2 where r2tu_w = 0.2 and r2yu_tw = 0.3
        lower_confidence_bound_u2 = benchmarking_results_u2["lower_confidence_bound"]

        # adjusted upper confidence bound for confounder u1 where r2tu_w = 0.7 and r2yu_tw = 0.9
        upper_confidence_bound_u1 = benchmarking_results_u1["upper_confidence_bound"]
        # adjusted upper confidence bound for confounder u2 where r2tu_w = 0.2 and r2yu_tw = 0.3
        upper_confidence_bound_u2 = benchmarking_results_u2["upper_confidence_bound"]

        original_estimate = refute.theta_s
        # Test if hypothetical confounding by unobserved confounder u1 leads to an adjusted effect that is farther from the original estimate as compared to u2
        assert abs(original_estimate - lower_ate_bound_u1) > abs(original_estimate - lower_ate_bound_u2)
        assert abs(original_estimate - upper_ate_bound_u1) > abs(original_estimate - upper_ate_bound_u2)
        assert abs(original_estimate - lower_confidence_bound_u1) > abs(original_estimate - lower_confidence_bound_u2)
        assert abs(original_estimate - upper_confidence_bound_u1) > abs(original_estimate - upper_confidence_bound_u2)
        # we patched figure plotting call to avoid drawing plots during tests
>>>>>>> db953a63
        assert mock_fig.call_count > 0<|MERGE_RESOLUTION|>--- conflicted
+++ resolved
@@ -2,14 +2,11 @@
 
 import numpy as np
 import pytest
-<<<<<<< HEAD
 import statsmodels.api as sm
-=======
 from pytest import mark
 from sklearn.ensemble import GradientBoostingRegressor
 from sklearn.linear_model import LassoCV
 from sklearn.preprocessing import PolynomialFeatures
->>>>>>> db953a63
 
 import dowhy.datasets
 from dowhy import CausalModel
@@ -306,117 +303,6 @@
         assert refute2.stats["robustness_value"] >= rvalue_threshold and refute2.stats["robustness_value"] <= 1
         assert mock_fig.call_count > 0  # we patched figure plotting call to avoid drawing plots during tests
 
-<<<<<<< HEAD
-    def test_evalue(self):
-        data = dowhy.datasets.linear_dataset(
-            beta=10,
-            num_common_causes=5,
-            num_samples=1000,
-            treatment_is_binary=True,
-        )
-        model = CausalModel(
-            data=data["df"], treatment=data["treatment_name"], outcome=data["outcome_name"], graph=data["gml_graph"]
-        )
-        identified_estimand = model.identify_effect()
-        estimate = model.estimate_effect(identified_estimand, method_name="backdoor.linear_regression")
-        outcome_vals = data["df"][data["outcome_name"]]
-        analyzer = EValueSensitivityAnalyzer(
-            estimate, identified_estimand, data["df"], data["treatment_name"], data["outcome_name"]
-        )
-
-        # comparing test examples from R E-Value package
-        stats = analyzer._evalue_OLS(0.293, 0.196, 17.405)
-        assert stats["converted_estimate"].round(3) == 1.015
-        assert stats["converted_lower_ci"].round(3) == 0.995
-        assert stats["converted_upper_ci"].round(3) == 1.036
-        assert stats["evalue_estimate"].round(3) == 1.141
-        assert stats["evalue_lower_ci"].round(3) == 1.000
-        assert stats["evalue_upper_ci"] is None
-
-        stats = analyzer._evalue_MD(0.5, 0.25)
-        assert stats["converted_estimate"].round(3) == 1.576
-        assert stats["converted_lower_ci"].round(3) == 1.010
-        assert stats["converted_upper_ci"].round(3) == 2.460
-        assert stats["evalue_estimate"].round(3) == 2.529
-        assert stats["evalue_lower_ci"].round(3) == 1.111
-        assert stats["evalue_upper_ci"] is None
-
-        stats = analyzer._evalue_OR(0.86, 0.75, 0.99, rare=False)
-        assert stats["converted_estimate"].round(3) == 0.927
-        assert stats["converted_lower_ci"].round(3) == 0.866
-        assert stats["converted_upper_ci"].round(3) == 0.995
-        assert stats["evalue_estimate"].round(3) == 1.369
-        assert stats["evalue_lower_ci"] == None
-        assert stats["evalue_upper_ci"].round(3) == 1.076
-
-        stats = analyzer._evalue_RR(0.8, 0.71, 0.91)
-        assert stats["converted_estimate"] == 0.8
-        assert stats["converted_lower_ci"] == 0.71
-        assert stats["converted_upper_ci"] == 0.91
-        assert stats["evalue_estimate"].round(3) == 1.809
-        assert stats["evalue_lower_ci"] == None
-        assert stats["evalue_upper_ci"].round(3) == 1.429
-
-        # check implementation of Observed Covariate E-value against R package
-        assert analyzer._observed_covariate_e_value(2, 4).round(3) == 3.414
-        assert analyzer._observed_covariate_e_value(4, 2).round(3) == 3.414
-        assert analyzer._observed_covariate_e_value(0.8, 0.9).round(3) == 1.5
-        assert analyzer._observed_covariate_e_value(0.9, 0.8).round(3) == 1.5
-
-    @pytest.mark.parametrize(
-        "estimator_method",
-        [
-            ("backdoor.linear_regression"),
-        ],
-    )
-    @patch("matplotlib.pyplot.figure")
-    def test_evalue_linear_regression(self, mock_fig, estimator_method):
-        data = dowhy.datasets.linear_dataset(
-            beta=10, num_common_causes=5, num_samples=1000, treatment_is_binary=True, stddev_outcome_noise=5
-        )
-        model = CausalModel(
-            data=data["df"], treatment=data["treatment_name"], outcome=data["outcome_name"], graph=data["gml_graph"]
-        )
-        identified_estimand = model.identify_effect()
-        estimate = model.estimate_effect(identified_estimand, method_name=estimator_method)
-        refute = model.refute_estimate(
-            identified_estimand, estimate, method_name="add_unobserved_common_cause", simulated_method_name="e-value"
-        )
-
-        assert refute.stats["evalue_upper_ci"] is None
-        assert refute.stats["evalue_lower_ci"] < refute.stats["evalue_estimate"]
-        assert mock_fig.call_count > 0
-
-    @pytest.mark.parametrize(
-        "estimator_method",
-        [
-            ("backdoor.generalized_linear_model"),
-        ],
-    )
-    @patch("matplotlib.pyplot.figure")
-    def test_evalue_logistic_regression(self, mock_fig, estimator_method):
-        data = dowhy.datasets.linear_dataset(
-            beta=10,
-            outcome_is_binary=True,
-            num_common_causes=5,
-            num_samples=1000,
-            treatment_is_binary=True,
-            stddev_outcome_noise=5,
-        )
-        model = CausalModel(
-            data=data["df"], treatment=data["treatment_name"], outcome=data["outcome_name"], graph=data["gml_graph"]
-        )
-        identified_estimand = model.identify_effect()
-        estimate = model.estimate_effect(
-            identified_estimand, method_name=estimator_method, method_params={"glm_family": sm.families.Binomial()}
-        )
-        refute = model.refute_estimate(
-            identified_estimand, estimate, method_name="add_unobserved_common_cause", simulated_method_name="e-value"
-        )
-
-        assert refute.stats["evalue_upper_ci"] is None
-        assert refute.stats["evalue_lower_ci"] < refute.stats["evalue_estimate"]
-=======
     @pytest.mark.parametrize(
         ["estimator_method", "effect_fraction_on_treatment", "benchmark_common_causes", "simulation_method"],
         [
@@ -591,5 +477,115 @@
         assert abs(original_estimate - lower_confidence_bound_u1) > abs(original_estimate - lower_confidence_bound_u2)
         assert abs(original_estimate - upper_confidence_bound_u1) > abs(original_estimate - upper_confidence_bound_u2)
         # we patched figure plotting call to avoid drawing plots during tests
->>>>>>> db953a63
+        assert mock_fig.call_count > 0
+
+    def test_evalue(self):
+        data = dowhy.datasets.linear_dataset(
+            beta=10,
+            num_common_causes=5,
+            num_samples=1000,
+            treatment_is_binary=True,
+        )
+        model = CausalModel(
+            data=data["df"], treatment=data["treatment_name"], outcome=data["outcome_name"], graph=data["gml_graph"]
+        )
+        identified_estimand = model.identify_effect()
+        estimate = model.estimate_effect(identified_estimand, method_name="backdoor.linear_regression")
+        outcome_vals = data["df"][data["outcome_name"]]
+        analyzer = EValueSensitivityAnalyzer(
+            estimate, identified_estimand, data["df"], data["treatment_name"], data["outcome_name"]
+        )
+
+        # comparing test examples from R E-Value package
+        stats = analyzer._evalue_OLS(0.293, 0.196, 17.405)
+        assert stats["converted_estimate"].round(3) == 1.015
+        assert stats["converted_lower_ci"].round(3) == 0.995
+        assert stats["converted_upper_ci"].round(3) == 1.036
+        assert stats["evalue_estimate"].round(3) == 1.141
+        assert stats["evalue_lower_ci"].round(3) == 1.000
+        assert stats["evalue_upper_ci"] is None
+
+        stats = analyzer._evalue_MD(0.5, 0.25)
+        assert stats["converted_estimate"].round(3) == 1.576
+        assert stats["converted_lower_ci"].round(3) == 1.010
+        assert stats["converted_upper_ci"].round(3) == 2.460
+        assert stats["evalue_estimate"].round(3) == 2.529
+        assert stats["evalue_lower_ci"].round(3) == 1.111
+        assert stats["evalue_upper_ci"] is None
+
+        stats = analyzer._evalue_OR(0.86, 0.75, 0.99, rare=False)
+        assert stats["converted_estimate"].round(3) == 0.927
+        assert stats["converted_lower_ci"].round(3) == 0.866
+        assert stats["converted_upper_ci"].round(3) == 0.995
+        assert stats["evalue_estimate"].round(3) == 1.369
+        assert stats["evalue_lower_ci"] == None
+        assert stats["evalue_upper_ci"].round(3) == 1.076
+
+        stats = analyzer._evalue_RR(0.8, 0.71, 0.91)
+        assert stats["converted_estimate"] == 0.8
+        assert stats["converted_lower_ci"] == 0.71
+        assert stats["converted_upper_ci"] == 0.91
+        assert stats["evalue_estimate"].round(3) == 1.809
+        assert stats["evalue_lower_ci"] == None
+        assert stats["evalue_upper_ci"].round(3) == 1.429
+
+        # check implementation of Observed Covariate E-value against R package
+        assert analyzer._observed_covariate_e_value(2, 4).round(3) == 3.414
+        assert analyzer._observed_covariate_e_value(4, 2).round(3) == 3.414
+        assert analyzer._observed_covariate_e_value(0.8, 0.9).round(3) == 1.5
+        assert analyzer._observed_covariate_e_value(0.9, 0.8).round(3) == 1.5
+
+    @pytest.mark.parametrize(
+        "estimator_method",
+        [
+            ("backdoor.linear_regression"),
+        ],
+    )
+    @patch("matplotlib.pyplot.figure")
+    def test_evalue_linear_regression(self, mock_fig, estimator_method):
+        data = dowhy.datasets.linear_dataset(
+            beta=10, num_common_causes=5, num_samples=1000, treatment_is_binary=True, stddev_outcome_noise=5
+        )
+        model = CausalModel(
+            data=data["df"], treatment=data["treatment_name"], outcome=data["outcome_name"], graph=data["gml_graph"]
+        )
+        identified_estimand = model.identify_effect()
+        estimate = model.estimate_effect(identified_estimand, method_name=estimator_method)
+        refute = model.refute_estimate(
+            identified_estimand, estimate, method_name="add_unobserved_common_cause", simulation_method="e-value"
+        )
+
+        assert refute.stats["evalue_upper_ci"] is None
+        assert refute.stats["evalue_lower_ci"] < refute.stats["evalue_estimate"]
+        assert mock_fig.call_count > 0
+
+    @pytest.mark.parametrize(
+        "estimator_method",
+        [
+            ("backdoor.generalized_linear_model"),
+        ],
+    )
+    @patch("matplotlib.pyplot.figure")
+    def test_evalue_logistic_regression(self, mock_fig, estimator_method):
+        data = dowhy.datasets.linear_dataset(
+            beta=10,
+            outcome_is_binary=True,
+            num_common_causes=5,
+            num_samples=1000,
+            treatment_is_binary=True,
+            stddev_outcome_noise=5,
+        )
+        model = CausalModel(
+            data=data["df"], treatment=data["treatment_name"], outcome=data["outcome_name"], graph=data["gml_graph"]
+        )
+        identified_estimand = model.identify_effect()
+        estimate = model.estimate_effect(
+            identified_estimand, method_name=estimator_method, method_params={"glm_family": sm.families.Binomial()}
+        )
+        refute = model.refute_estimate(
+            identified_estimand, estimate, method_name="add_unobserved_common_cause", simulation_method="e-value"
+        )
+
+        assert refute.stats["evalue_upper_ci"] is None
+        assert refute.stats["evalue_lower_ci"] < refute.stats["evalue_estimate"]
         assert mock_fig.call_count > 0