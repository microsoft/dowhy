--- conflicted
+++ resolved
@@ -2,13 +2,10 @@
 
 import numpy as np
 import pytest
-<<<<<<< HEAD
 from sklearn.ensemble import GradientBoostingRegressor
 from sklearn.linear_model import LassoCV
 from sklearn.preprocessing import PolynomialFeatures
-=======
 from pytest import mark
->>>>>>> d67da0e5
 
 import dowhy.datasets
 from dowhy import CausalModel
@@ -124,13 +121,8 @@
         refuter_tester.continuous_treatment_testsuite(tests_to_run="atleast-one-common-cause")
         assert mock_fig.call_count > 0  # we patched figure plotting call to avoid drawing plots during tests
 
-<<<<<<< HEAD
     @pytest.mark.parametrize(
-        ["estimator_method", "effect_fraction_on_treatment", "benchmark_common_causes", "simulated_method_name"],
-=======
-    @mark.parametrize(
-        ["estimator_method", "effect_strength_on_t", "benchmark_common_causes", "simulated_method_name"],
->>>>>>> d67da0e5
+        ["estimator_method", "effect_fraction_on_treatment", "benchmark_common_causes", "simulation_method"],
         [
             ("backdoor.linear_regression", [1, 2, 3], ["W3"], "linear-partial-R2"),
         ],
@@ -185,13 +177,9 @@
         assert refute.stats["robustness_value"] >= 0 and refute.stats["robustness_value"] <= 1
         assert mock_fig.call_count > 0  # we patched figure plotting call to avoid drawing plots during tests
 
-<<<<<<< HEAD
+
     @pytest.mark.parametrize(
-        ["estimator_method", "effect_fraction_on_treatment", "benchmark_common_causes", "simulated_method_name"],
-=======
-    @mark.parametrize(
-        ["estimator_method", "effect_strength_on_t", "benchmark_common_causes", "simulated_method_name"],
->>>>>>> d67da0e5
+        ["estimator_method", "effect_fraction_on_treatment", "benchmark_common_causes", "simulation_method"],
         [
             ("backdoor.linear_regression", [1, 2, 3], ["W3"], "linear-partial-R2"),
         ],
