[tool.poetry]
name = "dowhy"

#
# 0.0.0 is standard placeholder for poetry-dynamic-versioning
# any changes to this should not be checked in
#
version = "0.0.0"
description = "DoWhy is a Python library for causal inference that supports explicit modeling and testing of causal assumptions"
authors = ["PyWhy Community <amshar@microsoft.com>"]
maintainers = []
license = "MIT"
documentation = "https://py-why.github.io/dowhy"
repository = "https://github.com/py-why/dowhy"
classifiers = [
    'Development Status :: 4 - Beta',
    'License :: OSI Approved :: MIT License',
    'Programming Language :: Python :: 3.8',
    'Programming Language :: Python :: 3.9',
    'Programming Language :: Python :: 3.10',
]
keywords = [
    'causality',
    'machine-learning',
    'causal-inference',
    'statistics',
    'graphical-model',
]
include = ['docs', 'tests', 'CONTRIBUTING.md', 'LICENSE']
readme = 'README.rst'

[build-system]
requires = ["poetry-core>=1.0.0"]
build-backend = "poetry.core.masonry.api"

[tool.poetry-dynamic-versioning]
enable = true
vcs = "git"

[tool.poetry-dynamic-versioning.substitution]
files = ["dowhy/__init__.py"]

#
# Dependency compatibility notes:
# * autogluon requires scikit-learn <1.2.0
# * numba (imported by econml) requires python <3.11
#
[tool.poetry.dependencies]
python = ">=3.8,<3.11"
cython = "^0.29.32"
scipy = "^1.8.1"
statsmodels = "^0.13.2"
numpy = "^1.23.1"
pandas = "^1.4.3"
networkx = "^2.8.5"
sympy = "^1.10.1"
scikit-learn = "<1.2.0"
pydot = { version = "^1.4.2", optional = true }
joblib = "^1.1.0"
pygraphviz = { version = "^1.9", optional = true }
econml = { version = "*" }
tqdm = "^4.64.0"
causal-learn = "^0.1.3.0"
autogluon-tabular = { extras = [
    "all",
], version = "^0.6.0", optional = true, python = "<3.10" }

#Plotting Extra
matplotlib = { version = "^3.5.3", optional = true }
sphinx_design = "^0.3.0"

[tool.poetry.extras]
pygraphviz = ["pygraphviz"]
pydot = ["pydot"]
plotting = ["matplotlib"]
autogluon = ["autogluon-tabular"]

[tool.poetry.group.dev.dependencies]
poethepoet = "^0.16.0"
flake8 = "^4.0.1"
black = { version = "^22.6.0", extras = ["jupyter"] }
isort = "^5.10.1"
pytest = "^7.1.2"
pytest-cov = "^3.0.0"
pytest-split = "^0.8.0"
nbformat = "^5.4.0"
jupyter = "^1.0.0"
flaky = "^3.7.0"
keras = "^2.9.0"
xgboost = "^1.7.0"
mypy = "^0.971"
<<<<<<< HEAD
econml = "*"
pygraphviz = "^1.9"
torch = "^1.12.1"
=======
>>>>>>> b6a3ae50

[tool.poetry.group.docs]
optional = true

[tool.poetry.group.docs.dependencies]
#
# Dependencies for Documentation Generation
#
rpy2 = "^3.5.2"
sphinx = "^5.3.0"
sphinxcontrib-googleanalytics = { git = "https://github.com/sphinx-contrib/googleanalytics.git", branch = "master" }
nbsphinx = "^0.8.9"
sphinx-rtd-theme = "^1.0.0"
pydata-sphinx-theme = "^0.9.0"
ipykernel = "^6.15.1"
sphinx-copybutton = "0.5.0"
seaborn = "^0.12.1"
tensorflow = "^2.11.0"

#
# Versions defined for security reasons
#
# https://github.com/py-why/dowhy/security/dependabot/1 - CVE-2022-34749
nbconvert = { version = "7.0.0rc3", allow-prereleases = true }

[tool.pytest.ini_options]
markers = [
    "advanced: not be to run each time. only on package updates.",
    "notebook: jupyter notebook tests",
    "focused: a debug marker to focus on specific tests",
]

[tool.poe.tasks]
# stop the build if there are Python syntax errors or undefined names
_flake8Errors = "flake8 . --count --select=E9,F63,F7,F82 --show-source --statistics"
_flake8Warnings = "flake8 . --count --exit-zero --statistics"
_black = 'black .'
_isort = 'isort .'
_black_check = 'black --check .'
_isort_check = 'isort --check .'

# testing tasks
test = "pytest -v -m 'not advanced' --durations=0 --durations-min=60.0"
test_durations = "poetry run poe test --store-durations"
test_advanced = "pytest -v"
test_focused = "pytest -v -m 'focused'"

[tool.poe.tasks.format]
sequence = ['_black', '_isort']
ignore_fail = 'return_non_zero'

[tool.poe.tasks.format_check]
sequence = ['_black_check', '_isort_check']
ignore_fail = 'return_non_zero'

[tool.poe.tasks.lint]
sequence = ['_flake8Errors', '_flake8Warnings']
ignore_fail = 'return_non_zero'

[tool.poe.tasks.verify]
sequence = ['lint', 'format_check', 'test']
ignore_fail = "return_non_zero"

[tool.black]
line-length = 120
target-version = ['py38']
include = '\.pyi?$'
extend-exclude = '''
(
      __pycache__
    | \.github
)
'''

[tool.pylint]
max-line-length = 120
disable = ["W0511"]

[tool.isort]
profile = 'black'
multi_line_output = 3
line_length = 120
py_version = 38<|MERGE_RESOLUTION|>--- conflicted
+++ resolved
@@ -89,12 +89,7 @@
 keras = "^2.9.0"
 xgboost = "^1.7.0"
 mypy = "^0.971"
-<<<<<<< HEAD
-econml = "*"
-pygraphviz = "^1.9"
 torch = "^1.12.1"
-=======
->>>>>>> b6a3ae50
 
 [tool.poetry.group.docs]
 optional = true
