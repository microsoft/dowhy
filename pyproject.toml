[tool.poetry]
name = "dowhy"

#
# 0.0.0 is standard placeholder for poetry-dynamic-versioning
# any changes to this should not be checked in
#
version = "0.0.0"
description = "DoWhy is a Python library for causal inference that supports explicit modeling and testing of causal assumptions"
authors = ["PyWhy Community <amshar@microsoft.com>"]
maintainers = []
license = "MIT"
documentation = "https://py-why.github.io/dowhy"
repository = "https://github.com/pywhy/dowhy"
classifiers = [
    'Development Status :: 4 - Beta',
    'License :: OSI Approved :: MIT License',
    'Programming Language :: Python :: 3.8',
    'Programming Language :: Python :: 3.9',
]
keywords = [
    'causality',
    'machine-learning',
    'causal-inference',
    'statistics',
    'graphical-model',
]
include = ['docs', 'tests', 'CONTRIBUTING.md', 'LICENSE']
readme = 'README.rst'

[tool.poetry-dynamic-versioning]
enable = true
vcs = "git"

[tool.poetry-dynamic-versioning.substitution]
files = ["dowhy/__init__.py"]

#
# Dependency compatibility notes:
# * xgboost requires Python >=3.7,<3.11
# * pygraphviz requires Python >=3.8
# * networkx requires Python >= 3.8
# * llvmlite requires Python >=3.6,<3.11
#
[tool.poetry.dependencies]
python = ">=3.8,<3.10"
scipy = "^1.8.1"
statsmodels = "^0.13.2"
numpy = "^1.23.1"
pandas = "^1.4.3"
networkx = "^2.8.5"
sympy = "^1.10.1"
scikit-learn = "1.0.2"
pydot = "^1.4.2"
joblib = "^1.1.0"
pygraphviz = { version = "^1.9", optional = true }
econml = { version = "*", optional = true }
tqdm = "^4.64.0"

[tool.poetry.group.causalml]
optional = true

[tool.poetry.group.causalml.dependencies]
# CausalML Extra (causalml is wired to use llvmlite 0.36)
causalml = "^0.12.3"
llvmlite = "^0.36.0"
cython = "^0.29.32"

[tool.poetry.group.plotting]
optional = true

[tool.poetry.group.plotting.dependencies]
matplotlib = "^3.5.3"

[tool.poetry.group.dev.dependencies]
poethepoet = "^0.16.0"
flake8 = "^4.0.1"
black = { version = "^22.6.0", extras = ["jupyter"] }
isort = "^5.10.1"
pytest = "^7.1.2"
twine = "^4.0.1"
nbformat = "^5.4.0"
jupyter = "^1.0.0"
flaky = "^3.7.0"
tensorflow = "^2.9.1"
keras = "^2.9.0"
xgboost = "^1.6.1"
mypy = "^0.971"
econml = "*"
pygraphviz = "^1.9"

[tool.poetry.group.docs]
optional = true

[tool.poetry.group.docs.dependencies]
#
# Dependencies for Documentation Generation
#
rpy2 = "^3.5.2"
sphinx-multiversion = { git = "https://github.com/petergtz/sphinx-multiversion.git", branch = "override-version-with-refname" }
sphinxcontrib-googleanalytics = { git = "https://github.com/petergtz/googleanalytics.git", branch = "master" }
nbsphinx = "^0.8.9"
sphinx-rtd-theme = "^1.0.0"
pydata-sphinx-theme = "^0.9.0"
ipykernel = "^6.15.1"
sphinx-copybutton = "0.5.0"

#
# Versions defined for security reasons
#
# https://github.com/py-why/dowhy/security/dependabot/1 - CVE-2022-34749
<<<<<<< HEAD
nbconvert = { version = "7.0.0rc3", allow-prereleases = true }

=======
nbconvert = {version = "7.0.0rc3", allow-prereleases = true}
pytest-cov = "^3.0.0"
pytest-split = "^0.8.0"
>>>>>>> 16a0136f

[build-system]
requires = ["poetry-core>=1.0.0", "poetry-dynamic-versioning"]
build-backend = "poetry.core.masonry.api"

[tool.pytest.ini_options]
markers = ["advanced: not be to run each time. only on package updates."]

[tool.poe.tasks]
# stop the build if there are Python syntax errors or undefined names
_flake8Errors = "flake8 . --count --select=E9,F63,F7,F82 --show-source --statistics"
_flake8Warnings = "flake8 . --count --exit-zero --statistics"
_black = 'black .'
_isort = 'isort .'
_black_check = 'black --check .'
_isort_check = 'isort --check .'

# testing tasks
test = "pytest -v -m 'not advanced' --durations=0 --durations-min=60.0"
test_durations = "poetry run poe test --store-durations"
test_advanced = "pytest -v"
test_focused = "pytest -v -m 'focused'"
verifyPackage = "twine check dist/*"
# TODO: replace with `poetry publish`
uploadPackage = "twine upload dist/*"

# TODO: add formatting to build process
[tool.poe.tasks.format]
sequence = ['_black', '_isort']
ignore_fail = 'return_non_zero'

[tool.poe.tasks.format_check]
sequence = ['_black_check', '_isort_check']
ignore_fail = 'return_non_zero'

[tool.poe.tasks.lint]
sequence = ['_flake8Errors', '_flake8Warnings']
ignore_fail = 'return_non_zero'

[tool.poe.tasks.verify]
sequence = ['lint', 'format_check', 'test']
ignore_fail = "return_non_zero"

[tool.black]
line-length = 120
target-version = ['py38']
include = '\.pyi?$'
extend-exclude = '''
(
      __pycache__
    | \.github
)
'''

[tool.pylint]
max-line-length = 120
disable = ["W0511"]

[tool.isort]
profile = 'black'
multi_line_output = 3
line_length = 120
py_version = 38<|MERGE_RESOLUTION|>--- conflicted
+++ resolved
@@ -109,18 +109,13 @@
 # Versions defined for security reasons
 #
 # https://github.com/py-why/dowhy/security/dependabot/1 - CVE-2022-34749
-<<<<<<< HEAD
 nbconvert = { version = "7.0.0rc3", allow-prereleases = true }
-
-=======
-nbconvert = {version = "7.0.0rc3", allow-prereleases = true}
 pytest-cov = "^3.0.0"
 pytest-split = "^0.8.0"
->>>>>>> 16a0136f
 
 [build-system]
 requires = ["poetry-core>=1.0.0", "poetry-dynamic-versioning"]
-build-backend = "poetry.core.masonry.api"
+build-backend = "poetry_dynamic_versioning.backend"
 
 [tool.pytest.ini_options]
 markers = ["advanced: not be to run each time. only on package updates."]
