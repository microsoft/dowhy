--- conflicted
+++ resolved
@@ -70,11 +70,7 @@
 
 #Plotting Extra
 matplotlib = { version = "^3.5.3", optional = true }
-<<<<<<< HEAD
-causal-learn = "^0.1.3.0"
-=======
 sphinx_design = "^0.3.0"
->>>>>>> 9d0d5d8d
 
 [tool.poetry.extras]
 econml = ["econml"]
